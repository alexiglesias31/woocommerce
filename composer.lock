--- conflicted
+++ resolved
@@ -4,11 +4,7 @@
         "Read more about it at https://getcomposer.org/doc/01-basic-usage.md#installing-dependencies",
         "This file is @generated automatically"
     ],
-<<<<<<< HEAD
-    "content-hash": "1115dcc06120ff0fe68d9dd914df0fdb",
-=======
-    "content-hash": "3f7510fcb2dbb7503513ffaf674c4200",
->>>>>>> 83ac6adf
+    "content-hash": "ae3bf0d9840be88a437c9415ef00c8e2",
     "packages": [
         {
             "name": "automattic/jetpack-autoloader",
