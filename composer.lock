{
    "_readme": [
        "This file locks the dependencies of your project to a known state",
        "Read more about it at https://getcomposer.org/doc/01-basic-usage.md#composer-lock-the-lock-file",
        "This file is @generated automatically"
    ],
<<<<<<< HEAD
    "content-hash": "db5596d8455abc6213cd72c4d988cbf4",
=======
    "content-hash": "885227f1f2ba9f77f94c516b300d159d",
>>>>>>> b0f6efeb
    "packages": [
        {
            "name": "automattic/jetpack-autoloader",
            "version": "v1.3.2",
            "source": {
                "type": "git",
                "url": "https://github.com/Automattic/jetpack-autoloader.git",
                "reference": "301c2fbcf070d4f0147753447616b6e982bda09e"
            },
            "dist": {
                "type": "zip",
                "url": "https://api.github.com/repos/Automattic/jetpack-autoloader/zipball/301c2fbcf070d4f0147753447616b6e982bda09e",
                "reference": "301c2fbcf070d4f0147753447616b6e982bda09e",
                "shasum": ""
            },
            "require": {
                "composer-plugin-api": "^1.1"
            },
            "require-dev": {
                "phpunit/phpunit": "^5.7 || ^6.5 || ^7.5"
            },
            "type": "composer-plugin",
            "extra": {
                "class": "Automattic\\Jetpack\\Autoloader\\CustomAutoloaderPlugin"
            },
            "autoload": {
                "psr-4": {
                    "Automattic\\Jetpack\\Autoloader\\": "src"
                }
            },
            "notification-url": "https://packagist.org/downloads/",
            "license": [
                "GPL-2.0-or-later"
            ],
            "description": "Creates a custom autoloader for a plugin or theme.",
            "time": "2019-09-24T06:39:29+00:00"
        },
        {
            "name": "automattic/jetpack-constants",
            "version": "v1.1.3",
            "source": {
                "type": "git",
                "url": "https://github.com/Automattic/jetpack-constants.git",
                "reference": "5fdd94dec1151e7defd684a97e0b64fe6ff1bd3a"
            },
            "dist": {
                "type": "zip",
                "url": "https://api.github.com/repos/Automattic/jetpack-constants/zipball/5fdd94dec1151e7defd684a97e0b64fe6ff1bd3a",
                "reference": "5fdd94dec1151e7defd684a97e0b64fe6ff1bd3a",
                "shasum": ""
            },
            "require-dev": {
                "phpunit/phpunit": "^5.7 || ^6.5 || ^7.5"
            },
            "type": "library",
            "autoload": {
                "classmap": [
                    "src/"
                ]
            },
            "notification-url": "https://packagist.org/downloads/",
            "license": [
                "GPL-2.0-or-later"
            ],
            "description": "A wrapper for defining constants in a more testable way.",
            "time": "2019-11-08T21:16:05+00:00"
        },
        {
            "name": "composer/installers",
            "version": "v1.7.0",
            "source": {
                "type": "git",
                "url": "https://github.com/composer/installers.git",
                "reference": "141b272484481432cda342727a427dc1e206bfa0"
            },
            "dist": {
                "type": "zip",
                "url": "https://api.github.com/repos/composer/installers/zipball/141b272484481432cda342727a427dc1e206bfa0",
                "reference": "141b272484481432cda342727a427dc1e206bfa0",
                "shasum": ""
            },
            "require": {
                "composer-plugin-api": "^1.0"
            },
            "replace": {
                "roundcube/plugin-installer": "*",
                "shama/baton": "*"
            },
            "require-dev": {
                "composer/composer": "1.0.*@dev",
                "phpunit/phpunit": "^4.8.36"
            },
            "type": "composer-plugin",
            "extra": {
                "class": "Composer\\Installers\\Plugin",
                "branch-alias": {
                    "dev-master": "1.0-dev"
                }
            },
            "autoload": {
                "psr-4": {
                    "Composer\\Installers\\": "src/Composer/Installers"
                }
            },
            "notification-url": "https://packagist.org/downloads/",
            "license": [
                "MIT"
            ],
            "authors": [
                {
                    "name": "Kyle Robinson Young",
                    "email": "kyle@dontkry.com",
                    "homepage": "https://github.com/shama"
                }
            ],
            "description": "A multi-framework Composer library installer",
            "homepage": "https://composer.github.io/installers/",
            "keywords": [
                "Craft",
                "Dolibarr",
                "Eliasis",
                "Hurad",
                "ImageCMS",
                "Kanboard",
                "Lan Management System",
                "MODX Evo",
                "Mautic",
                "Maya",
                "OXID",
                "Plentymarkets",
                "Porto",
                "RadPHP",
                "SMF",
                "Thelia",
                "Whmcs",
                "WolfCMS",
                "agl",
                "aimeos",
                "annotatecms",
                "attogram",
                "bitrix",
                "cakephp",
                "chef",
                "cockpit",
                "codeigniter",
                "concrete5",
                "croogo",
                "dokuwiki",
                "drupal",
                "eZ Platform",
                "elgg",
                "expressionengine",
                "fuelphp",
                "grav",
                "installer",
                "itop",
                "joomla",
                "known",
                "kohana",
                "laravel",
                "lavalite",
                "lithium",
                "magento",
                "majima",
                "mako",
                "mediawiki",
                "modulework",
                "modx",
                "moodle",
                "osclass",
                "phpbb",
                "piwik",
                "ppi",
                "puppet",
                "pxcms",
                "reindex",
                "roundcube",
                "shopware",
                "silverstripe",
                "sydes",
                "symfony",
                "typo3",
                "wordpress",
                "yawik",
                "zend",
                "zikula"
            ],
            "time": "2019-08-12T15:00:31+00:00"
        },
        {
            "name": "maxmind-db/reader",
            "version": "v1.6.0",
            "source": {
                "type": "git",
                "url": "https://github.com/maxmind/MaxMind-DB-Reader-php.git",
                "reference": "febd4920bf17c1da84cef58e56a8227dfb37fbe4"
            },
            "dist": {
                "type": "zip",
                "url": "https://api.github.com/repos/maxmind/MaxMind-DB-Reader-php/zipball/febd4920bf17c1da84cef58e56a8227dfb37fbe4",
                "reference": "febd4920bf17c1da84cef58e56a8227dfb37fbe4",
                "shasum": ""
            },
            "require": {
                "php": ">=5.6"
            },
            "conflict": {
                "ext-maxminddb": "<1.6.0,>=2.0.0"
            },
            "require-dev": {
                "friendsofphp/php-cs-fixer": "2.*",
                "php-coveralls/php-coveralls": "^2.1",
                "phpunit/phpcov": "^3.0",
                "phpunit/phpunit": "5.*",
                "squizlabs/php_codesniffer": "3.*"
            },
            "suggest": {
                "ext-bcmath": "bcmath or gmp is required for decoding larger integers with the pure PHP decoder",
                "ext-gmp": "bcmath or gmp is required for decoding larger integers with the pure PHP decoder",
                "ext-maxminddb": "A C-based database decoder that provides significantly faster lookups"
            },
            "type": "library",
            "autoload": {
                "psr-4": {
                    "MaxMind\\Db\\": "src/MaxMind/Db"
                }
            },
            "notification-url": "https://packagist.org/downloads/",
            "license": [
                "Apache-2.0"
            ],
            "authors": [
                {
                    "name": "Gregory J. Oschwald",
                    "email": "goschwald@maxmind.com",
                    "homepage": "https://www.maxmind.com/"
                }
            ],
            "description": "MaxMind DB Reader API",
            "homepage": "https://github.com/maxmind/MaxMind-DB-Reader-php",
            "keywords": [
                "database",
                "geoip",
                "geoip2",
                "geolocation",
                "maxmind"
            ],
            "time": "2019-12-19T22:59:03+00:00"
        },
        {
            "name": "woocommerce/action-scheduler",
            "version": "3.0.1",
            "source": {
                "type": "git",
                "url": "https://github.com/woocommerce/action-scheduler.git",
                "reference": "3847b7c97032ca92abed6c6f154e548437dc5803"
            },
            "dist": {
                "type": "zip",
                "url": "https://api.github.com/repos/woocommerce/action-scheduler/zipball/3847b7c97032ca92abed6c6f154e548437dc5803",
                "reference": "3847b7c97032ca92abed6c6f154e548437dc5803",
                "shasum": ""
            },
            "require-dev": {
                "phpunit/phpunit": "^5.6",
                "woocommerce/woocommerce-sniffs": "0.0.8",
                "wp-cli/wp-cli": "~1.5.1"
            },
            "type": "wordpress-plugin",
            "extra": {
                "scripts-description": {
                    "test": "Run unit tests",
                    "phpcs": "Analyze code against the WordPress coding standards with PHP_CodeSniffer",
                    "phpcbf": "Fix coding standards warnings/errors automatically with PHP Code Beautifier"
                }
            },
            "notification-url": "https://packagist.org/downloads/",
            "license": [
                "GPL-3.0-or-later"
            ],
            "description": "Action Scheduler for WordPress and WooCommerce",
            "homepage": "https://actionscheduler.org/",
            "time": "2020-01-14T01:30:08+00:00"
        },
        {
            "name": "woocommerce/woocommerce-admin",
            "version": "v0.25.0",
            "source": {
                "type": "git",
                "url": "https://github.com/woocommerce/woocommerce-admin.git",
                "reference": "3543ad7073522da5bc0782c0728db6c956695fc3"
            },
            "require": {
                "automattic/jetpack-autoloader": "^1.2.0",
                "composer/installers": "1.7.0",
                "php": ">=5.6|>=7.0"
            },
            "require-dev": {
                "phpunit/phpunit": "7.5.20",
                "woocommerce/woocommerce-sniffs": "0.0.9"
            },
            "type": "wordpress-plugin",
            "extra": {
                "scripts-description": {
                    "test": "Run unit tests",
                    "phpcs": "Analyze code against the WordPress coding standards with PHP_CodeSniffer",
                    "phpcbf": "Fix coding standards warnings/errors automatically with PHP Code Beautifier"
                }
            },
            "autoload": {
                "classmap": [
                    "includes/"
                ],
                "psr-4": {
                    "Automattic\\WooCommerce\\Admin\\": "src/"
                }
            },
            "scripts": {
                "test": [
                    "phpunit"
                ],
                "phpcs": [
                    "phpcs -s -p"
                ],
                "phpcbf": [
                    "phpcbf -p"
                ]
            },
            "license": [
                "GPL-3.0-or-later"
            ],
            "description": "A modern, javascript-driven WooCommerce Admin experience.",
            "homepage": "https://github.com/woocommerce/woocommerce-admin",
            "time": "2020-02-04T23:56:22+00:00"
        },
        {
            "name": "woocommerce/woocommerce-blocks",
            "version": "v2.5.11",
            "source": {
                "type": "git",
                "url": "https://github.com/woocommerce/woocommerce-gutenberg-products-block.git",
                "reference": "3d3c7bf1b425bbf39a222a4715b1c8efe9e72f60"
            },
            "dist": {
                "type": "zip",
                "url": "https://api.github.com/repos/woocommerce/woocommerce-gutenberg-products-block/zipball/3d3c7bf1b425bbf39a222a4715b1c8efe9e72f60",
                "reference": "3d3c7bf1b425bbf39a222a4715b1c8efe9e72f60",
                "shasum": ""
            },
            "require": {
                "automattic/jetpack-autoloader": "1.3.2",
                "composer/installers": "1.7.0"
            },
            "require-dev": {
                "phpunit/phpunit": "6.5.14",
                "woocommerce/woocommerce-sniffs": "0.0.7"
            },
            "type": "wordpress-plugin",
            "extra": {
                "scripts-description": {
                    "phpcs": "Analyze code against the WordPress coding standards with PHP_CodeSniffer",
                    "phpcbf": "Fix coding standards warnings/errors automatically with PHP Code Beautifier"
                }
            },
            "autoload": {
                "psr-4": {
                    "Automattic\\WooCommerce\\Blocks\\": "src/"
                }
            },
            "notification-url": "https://packagist.org/downloads/",
            "license": [
                "GPL-3.0-or-later"
            ],
            "description": "WooCommerce blocks for the Gutenberg editor.",
            "homepage": "https://woocommerce.com/",
            "keywords": [
                "blocks",
                "gutenberg",
                "woocommerce"
            ],
            "time": "2020-01-20T20:26:05+00:00"
        },
        {
            "name": "woocommerce/woocommerce-rest-api",
            "version": "1.0.7",
            "source": {
                "type": "git",
                "url": "https://github.com/woocommerce/woocommerce-rest-api.git",
                "reference": "49162ec26a25bd0c6efc0f3452b113cdfff0a823"
            },
            "dist": {
                "type": "zip",
                "url": "https://api.github.com/repos/woocommerce/woocommerce-rest-api/zipball/49162ec26a25bd0c6efc0f3452b113cdfff0a823",
                "reference": "49162ec26a25bd0c6efc0f3452b113cdfff0a823",
                "shasum": ""
            },
            "require": {
                "automattic/jetpack-autoloader": "^1.2.0"
            },
            "require-dev": {
                "phpunit/phpunit": "6.5.14",
                "woocommerce/woocommerce-sniffs": "0.0.9"
            },
            "type": "wordpress-plugin",
            "autoload": {
                "classmap": [
                    "src/Controllers/Version1",
                    "src/Controllers/Version2",
                    "src/Controllers/Version3"
                ],
                "psr-4": {
                    "Automattic\\WooCommerce\\RestApi\\": "src"
                }
            },
            "notification-url": "https://packagist.org/downloads/",
            "license": [
                "GPL-3.0-or-later"
            ],
            "description": "The WooCommerce core REST API.",
            "homepage": "https://github.com/woocommerce/woocommerce-rest-api",
            "time": "2020-01-28T21:04:51+00:00"
        }
    ],
    "packages-dev": [
        {
            "name": "dealerdirect/phpcodesniffer-composer-installer",
            "version": "v0.5.0",
            "source": {
                "type": "git",
                "url": "https://github.com/Dealerdirect/phpcodesniffer-composer-installer.git",
                "reference": "e749410375ff6fb7a040a68878c656c2e610b132"
            },
            "dist": {
                "type": "zip",
                "url": "https://api.github.com/repos/Dealerdirect/phpcodesniffer-composer-installer/zipball/e749410375ff6fb7a040a68878c656c2e610b132",
                "reference": "e749410375ff6fb7a040a68878c656c2e610b132",
                "shasum": ""
            },
            "require": {
                "composer-plugin-api": "^1.0",
                "php": "^5.3|^7",
                "squizlabs/php_codesniffer": "^2|^3"
            },
            "require-dev": {
                "composer/composer": "*",
                "phpcompatibility/php-compatibility": "^9.0",
                "sensiolabs/security-checker": "^4.1.0"
            },
            "type": "composer-plugin",
            "extra": {
                "class": "Dealerdirect\\Composer\\Plugin\\Installers\\PHPCodeSniffer\\Plugin"
            },
            "autoload": {
                "psr-4": {
                    "Dealerdirect\\Composer\\Plugin\\Installers\\PHPCodeSniffer\\": "src/"
                }
            },
            "notification-url": "https://packagist.org/downloads/",
            "license": [
                "MIT"
            ],
            "authors": [
                {
                    "name": "Franck Nijhof",
                    "email": "franck.nijhof@dealerdirect.com",
                    "homepage": "http://www.frenck.nl",
                    "role": "Developer / IT Manager"
                }
            ],
            "description": "PHP_CodeSniffer Standards Composer Installer Plugin",
            "homepage": "http://www.dealerdirect.com",
            "keywords": [
                "PHPCodeSniffer",
                "PHP_CodeSniffer",
                "code quality",
                "codesniffer",
                "composer",
                "installer",
                "phpcs",
                "plugin",
                "qa",
                "quality",
                "standard",
                "standards",
                "style guide",
                "stylecheck",
                "tests"
            ],
            "time": "2018-10-26T13:21:45+00:00"
        },
        {
            "name": "doctrine/instantiator",
            "version": "1.3.0",
            "source": {
                "type": "git",
                "url": "https://github.com/doctrine/instantiator.git",
                "reference": "ae466f726242e637cebdd526a7d991b9433bacf1"
            },
            "dist": {
                "type": "zip",
                "url": "https://api.github.com/repos/doctrine/instantiator/zipball/ae466f726242e637cebdd526a7d991b9433bacf1",
                "reference": "ae466f726242e637cebdd526a7d991b9433bacf1",
                "shasum": ""
            },
            "require": {
                "php": "^7.1"
            },
            "require-dev": {
                "doctrine/coding-standard": "^6.0",
                "ext-pdo": "*",
                "ext-phar": "*",
                "phpbench/phpbench": "^0.13",
                "phpstan/phpstan-phpunit": "^0.11",
                "phpstan/phpstan-shim": "^0.11",
                "phpunit/phpunit": "^7.0"
            },
            "type": "library",
            "extra": {
                "branch-alias": {
                    "dev-master": "1.2.x-dev"
                }
            },
            "autoload": {
                "psr-4": {
                    "Doctrine\\Instantiator\\": "src/Doctrine/Instantiator/"
                }
            },
            "notification-url": "https://packagist.org/downloads/",
            "license": [
                "MIT"
            ],
            "authors": [
                {
                    "name": "Marco Pivetta",
                    "email": "ocramius@gmail.com",
                    "homepage": "http://ocramius.github.com/"
                }
            ],
            "description": "A small, lightweight utility to instantiate objects in PHP without invoking their constructors",
            "homepage": "https://www.doctrine-project.org/projects/instantiator.html",
            "keywords": [
                "constructor",
                "instantiate"
            ],
            "time": "2019-10-21T16:45:58+00:00"
        },
        {
            "name": "myclabs/deep-copy",
            "version": "1.9.5",
            "source": {
                "type": "git",
                "url": "https://github.com/myclabs/DeepCopy.git",
                "reference": "b2c28789e80a97badd14145fda39b545d83ca3ef"
            },
            "dist": {
                "type": "zip",
                "url": "https://api.github.com/repos/myclabs/DeepCopy/zipball/b2c28789e80a97badd14145fda39b545d83ca3ef",
                "reference": "b2c28789e80a97badd14145fda39b545d83ca3ef",
                "shasum": ""
            },
            "require": {
                "php": "^7.1"
            },
            "replace": {
                "myclabs/deep-copy": "self.version"
            },
            "require-dev": {
                "doctrine/collections": "^1.0",
                "doctrine/common": "^2.6",
                "phpunit/phpunit": "^7.1"
            },
            "type": "library",
            "autoload": {
                "psr-4": {
                    "DeepCopy\\": "src/DeepCopy/"
                },
                "files": [
                    "src/DeepCopy/deep_copy.php"
                ]
            },
            "notification-url": "https://packagist.org/downloads/",
            "license": [
                "MIT"
            ],
            "description": "Create deep copies (clones) of your objects",
            "keywords": [
                "clone",
                "copy",
                "duplicate",
                "object",
                "object graph"
            ],
            "time": "2020-01-17T21:11:47+00:00"
        },
        {
            "name": "phar-io/manifest",
            "version": "1.0.3",
            "source": {
                "type": "git",
                "url": "https://github.com/phar-io/manifest.git",
                "reference": "7761fcacf03b4d4f16e7ccb606d4879ca431fcf4"
            },
            "dist": {
                "type": "zip",
                "url": "https://api.github.com/repos/phar-io/manifest/zipball/7761fcacf03b4d4f16e7ccb606d4879ca431fcf4",
                "reference": "7761fcacf03b4d4f16e7ccb606d4879ca431fcf4",
                "shasum": ""
            },
            "require": {
                "ext-dom": "*",
                "ext-phar": "*",
                "phar-io/version": "^2.0",
                "php": "^5.6 || ^7.0"
            },
            "type": "library",
            "extra": {
                "branch-alias": {
                    "dev-master": "1.0.x-dev"
                }
            },
            "autoload": {
                "classmap": [
                    "src/"
                ]
            },
            "notification-url": "https://packagist.org/downloads/",
            "license": [
                "BSD-3-Clause"
            ],
            "authors": [
                {
                    "name": "Arne Blankerts",
                    "email": "arne@blankerts.de",
                    "role": "Developer"
                },
                {
                    "name": "Sebastian Heuer",
                    "email": "sebastian@phpeople.de",
                    "role": "Developer"
                },
                {
                    "name": "Sebastian Bergmann",
                    "email": "sebastian@phpunit.de",
                    "role": "Developer"
                }
            ],
            "description": "Component for reading phar.io manifest information from a PHP Archive (PHAR)",
            "time": "2018-07-08T19:23:20+00:00"
        },
        {
            "name": "phar-io/version",
            "version": "2.0.1",
            "source": {
                "type": "git",
                "url": "https://github.com/phar-io/version.git",
                "reference": "45a2ec53a73c70ce41d55cedef9063630abaf1b6"
            },
            "dist": {
                "type": "zip",
                "url": "https://api.github.com/repos/phar-io/version/zipball/45a2ec53a73c70ce41d55cedef9063630abaf1b6",
                "reference": "45a2ec53a73c70ce41d55cedef9063630abaf1b6",
                "shasum": ""
            },
            "require": {
                "php": "^5.6 || ^7.0"
            },
            "type": "library",
            "autoload": {
                "classmap": [
                    "src/"
                ]
            },
            "notification-url": "https://packagist.org/downloads/",
            "license": [
                "BSD-3-Clause"
            ],
            "authors": [
                {
                    "name": "Arne Blankerts",
                    "email": "arne@blankerts.de",
                    "role": "Developer"
                },
                {
                    "name": "Sebastian Heuer",
                    "email": "sebastian@phpeople.de",
                    "role": "Developer"
                },
                {
                    "name": "Sebastian Bergmann",
                    "email": "sebastian@phpunit.de",
                    "role": "Developer"
                }
            ],
            "description": "Library for handling version information and constraints",
            "time": "2018-07-08T19:19:57+00:00"
        },
        {
            "name": "phpcompatibility/php-compatibility",
            "version": "9.3.5",
            "source": {
                "type": "git",
                "url": "https://github.com/PHPCompatibility/PHPCompatibility.git",
                "reference": "9fb324479acf6f39452e0655d2429cc0d3914243"
            },
            "dist": {
                "type": "zip",
                "url": "https://api.github.com/repos/PHPCompatibility/PHPCompatibility/zipball/9fb324479acf6f39452e0655d2429cc0d3914243",
                "reference": "9fb324479acf6f39452e0655d2429cc0d3914243",
                "shasum": ""
            },
            "require": {
                "php": ">=5.3",
                "squizlabs/php_codesniffer": "^2.3 || ^3.0.2"
            },
            "conflict": {
                "squizlabs/php_codesniffer": "2.6.2"
            },
            "require-dev": {
                "phpunit/phpunit": "~4.5 || ^5.0 || ^6.0 || ^7.0"
            },
            "suggest": {
                "dealerdirect/phpcodesniffer-composer-installer": "^0.5 || This Composer plugin will sort out the PHPCS 'installed_paths' automatically.",
                "roave/security-advisories": "dev-master || Helps prevent installing dependencies with known security issues."
            },
            "type": "phpcodesniffer-standard",
            "notification-url": "https://packagist.org/downloads/",
            "license": [
                "LGPL-3.0-or-later"
            ],
            "authors": [
                {
                    "name": "Wim Godden",
                    "homepage": "https://github.com/wimg",
                    "role": "lead"
                },
                {
                    "name": "Juliette Reinders Folmer",
                    "homepage": "https://github.com/jrfnl",
                    "role": "lead"
                },
                {
                    "name": "Contributors",
                    "homepage": "https://github.com/PHPCompatibility/PHPCompatibility/graphs/contributors"
                }
            ],
            "description": "A set of sniffs for PHP_CodeSniffer that checks for PHP cross-version compatibility.",
            "homepage": "http://techblog.wimgodden.be/tag/codesniffer/",
            "keywords": [
                "compatibility",
                "phpcs",
                "standards"
            ],
            "time": "2019-12-27T09:44:58+00:00"
        },
        {
            "name": "phpcompatibility/phpcompatibility-paragonie",
            "version": "1.3.0",
            "source": {
                "type": "git",
                "url": "https://github.com/PHPCompatibility/PHPCompatibilityParagonie.git",
                "reference": "b862bc32f7e860d0b164b199bd995e690b4b191c"
            },
            "dist": {
                "type": "zip",
                "url": "https://api.github.com/repos/PHPCompatibility/PHPCompatibilityParagonie/zipball/b862bc32f7e860d0b164b199bd995e690b4b191c",
                "reference": "b862bc32f7e860d0b164b199bd995e690b4b191c",
                "shasum": ""
            },
            "require": {
                "phpcompatibility/php-compatibility": "^9.0"
            },
            "require-dev": {
                "dealerdirect/phpcodesniffer-composer-installer": "^0.5",
                "paragonie/random_compat": "dev-master",
                "paragonie/sodium_compat": "dev-master"
            },
            "suggest": {
                "dealerdirect/phpcodesniffer-composer-installer": "^0.5 || This Composer plugin will sort out the PHP_CodeSniffer 'installed_paths' automatically.",
                "roave/security-advisories": "dev-master || Helps prevent installing dependencies with known security issues."
            },
            "type": "phpcodesniffer-standard",
            "notification-url": "https://packagist.org/downloads/",
            "license": [
                "LGPL-3.0-or-later"
            ],
            "authors": [
                {
                    "name": "Wim Godden",
                    "role": "lead"
                },
                {
                    "name": "Juliette Reinders Folmer",
                    "role": "lead"
                }
            ],
            "description": "A set of rulesets for PHP_CodeSniffer to check for PHP cross-version compatibility issues in projects, while accounting for polyfills provided by the Paragonie polyfill libraries.",
            "homepage": "http://phpcompatibility.com/",
            "keywords": [
                "compatibility",
                "paragonie",
                "phpcs",
                "polyfill",
                "standards"
            ],
            "time": "2019-11-04T15:17:54+00:00"
        },
        {
            "name": "phpcompatibility/phpcompatibility-wp",
            "version": "2.1.0",
            "source": {
                "type": "git",
                "url": "https://github.com/PHPCompatibility/PHPCompatibilityWP.git",
                "reference": "41bef18ba688af638b7310666db28e1ea9158b2f"
            },
            "dist": {
                "type": "zip",
                "url": "https://api.github.com/repos/PHPCompatibility/PHPCompatibilityWP/zipball/41bef18ba688af638b7310666db28e1ea9158b2f",
                "reference": "41bef18ba688af638b7310666db28e1ea9158b2f",
                "shasum": ""
            },
            "require": {
                "phpcompatibility/php-compatibility": "^9.0",
                "phpcompatibility/phpcompatibility-paragonie": "^1.0"
            },
            "require-dev": {
                "dealerdirect/phpcodesniffer-composer-installer": "^0.5"
            },
            "suggest": {
                "dealerdirect/phpcodesniffer-composer-installer": "^0.5 || This Composer plugin will sort out the PHP_CodeSniffer 'installed_paths' automatically.",
                "roave/security-advisories": "dev-master || Helps prevent installing dependencies with known security issues."
            },
            "type": "phpcodesniffer-standard",
            "notification-url": "https://packagist.org/downloads/",
            "license": [
                "LGPL-3.0-or-later"
            ],
            "authors": [
                {
                    "name": "Wim Godden",
                    "role": "lead"
                },
                {
                    "name": "Juliette Reinders Folmer",
                    "role": "lead"
                }
            ],
            "description": "A ruleset for PHP_CodeSniffer to check for PHP cross-version compatibility issues in projects, while accounting for polyfills provided by WordPress.",
            "homepage": "http://phpcompatibility.com/",
            "keywords": [
                "compatibility",
                "phpcs",
                "standards",
                "wordpress"
            ],
            "time": "2019-08-28T14:22:28+00:00"
        },
        {
            "name": "phpdocumentor/reflection-common",
            "version": "2.0.0",
            "source": {
                "type": "git",
                "url": "https://github.com/phpDocumentor/ReflectionCommon.git",
                "reference": "63a995caa1ca9e5590304cd845c15ad6d482a62a"
            },
            "dist": {
                "type": "zip",
                "url": "https://api.github.com/repos/phpDocumentor/ReflectionCommon/zipball/63a995caa1ca9e5590304cd845c15ad6d482a62a",
                "reference": "63a995caa1ca9e5590304cd845c15ad6d482a62a",
                "shasum": ""
            },
            "require": {
                "php": ">=7.1"
            },
            "require-dev": {
                "phpunit/phpunit": "~6"
            },
            "type": "library",
            "extra": {
                "branch-alias": {
                    "dev-master": "2.x-dev"
                }
            },
            "autoload": {
                "psr-4": {
                    "phpDocumentor\\Reflection\\": "src/"
                }
            },
            "notification-url": "https://packagist.org/downloads/",
            "license": [
                "MIT"
            ],
            "authors": [
                {
                    "name": "Jaap van Otterdijk",
                    "email": "opensource@ijaap.nl"
                }
            ],
            "description": "Common reflection classes used by phpdocumentor to reflect the code structure",
            "homepage": "http://www.phpdoc.org",
            "keywords": [
                "FQSEN",
                "phpDocumentor",
                "phpdoc",
                "reflection",
                "static analysis"
            ],
            "time": "2018-08-07T13:53:10+00:00"
        },
        {
            "name": "phpdocumentor/reflection-docblock",
            "version": "4.3.4",
            "source": {
                "type": "git",
                "url": "https://github.com/phpDocumentor/ReflectionDocBlock.git",
                "reference": "da3fd972d6bafd628114f7e7e036f45944b62e9c"
            },
            "dist": {
                "type": "zip",
                "url": "https://api.github.com/repos/phpDocumentor/ReflectionDocBlock/zipball/da3fd972d6bafd628114f7e7e036f45944b62e9c",
                "reference": "da3fd972d6bafd628114f7e7e036f45944b62e9c",
                "shasum": ""
            },
            "require": {
                "php": "^7.0",
                "phpdocumentor/reflection-common": "^1.0.0 || ^2.0.0",
                "phpdocumentor/type-resolver": "~0.4 || ^1.0.0",
                "webmozart/assert": "^1.0"
            },
            "require-dev": {
                "doctrine/instantiator": "^1.0.5",
                "mockery/mockery": "^1.0",
                "phpdocumentor/type-resolver": "0.4.*",
                "phpunit/phpunit": "^6.4"
            },
            "type": "library",
            "extra": {
                "branch-alias": {
                    "dev-master": "4.x-dev"
                }
            },
            "autoload": {
                "psr-4": {
                    "phpDocumentor\\Reflection\\": [
                        "src/"
                    ]
                }
            },
            "notification-url": "https://packagist.org/downloads/",
            "license": [
                "MIT"
            ],
            "authors": [
                {
                    "name": "Mike van Riel",
                    "email": "me@mikevanriel.com"
                }
            ],
            "description": "With this component, a library can provide support for annotations via DocBlocks or otherwise retrieve information that is embedded in a DocBlock.",
            "time": "2019-12-28T18:55:12+00:00"
        },
        {
            "name": "phpdocumentor/type-resolver",
            "version": "1.0.1",
            "source": {
                "type": "git",
                "url": "https://github.com/phpDocumentor/TypeResolver.git",
                "reference": "2e32a6d48972b2c1976ed5d8967145b6cec4a4a9"
            },
            "dist": {
                "type": "zip",
                "url": "https://api.github.com/repos/phpDocumentor/TypeResolver/zipball/2e32a6d48972b2c1976ed5d8967145b6cec4a4a9",
                "reference": "2e32a6d48972b2c1976ed5d8967145b6cec4a4a9",
                "shasum": ""
            },
            "require": {
                "php": "^7.1",
                "phpdocumentor/reflection-common": "^2.0"
            },
            "require-dev": {
                "ext-tokenizer": "^7.1",
                "mockery/mockery": "~1",
                "phpunit/phpunit": "^7.0"
            },
            "type": "library",
            "extra": {
                "branch-alias": {
                    "dev-master": "1.x-dev"
                }
            },
            "autoload": {
                "psr-4": {
                    "phpDocumentor\\Reflection\\": "src"
                }
            },
            "notification-url": "https://packagist.org/downloads/",
            "license": [
                "MIT"
            ],
            "authors": [
                {
                    "name": "Mike van Riel",
                    "email": "me@mikevanriel.com"
                }
            ],
            "description": "A PSR-5 based resolver of Class names, Types and Structural Element Names",
            "time": "2019-08-22T18:11:29+00:00"
        },
        {
            "name": "phpspec/prophecy",
            "version": "v1.10.2",
            "source": {
                "type": "git",
                "url": "https://github.com/phpspec/prophecy.git",
                "reference": "b4400efc9d206e83138e2bb97ed7f5b14b831cd9"
            },
            "dist": {
                "type": "zip",
                "url": "https://api.github.com/repos/phpspec/prophecy/zipball/b4400efc9d206e83138e2bb97ed7f5b14b831cd9",
                "reference": "b4400efc9d206e83138e2bb97ed7f5b14b831cd9",
                "shasum": ""
            },
            "require": {
                "doctrine/instantiator": "^1.0.2",
                "php": "^5.3|^7.0",
                "phpdocumentor/reflection-docblock": "^2.0|^3.0.2|^4.0|^5.0",
                "sebastian/comparator": "^1.2.3|^2.0|^3.0|^4.0",
                "sebastian/recursion-context": "^1.0|^2.0|^3.0|^4.0"
            },
            "require-dev": {
                "phpspec/phpspec": "^2.5 || ^3.2",
                "phpunit/phpunit": "^4.8.35 || ^5.7 || ^6.5 || ^7.1"
            },
            "type": "library",
            "extra": {
                "branch-alias": {
                    "dev-master": "1.10.x-dev"
                }
            },
            "autoload": {
                "psr-4": {
                    "Prophecy\\": "src/Prophecy"
                }
            },
            "notification-url": "https://packagist.org/downloads/",
            "license": [
                "MIT"
            ],
            "authors": [
                {
                    "name": "Konstantin Kudryashov",
                    "email": "ever.zet@gmail.com",
                    "homepage": "http://everzet.com"
                },
                {
                    "name": "Marcello Duarte",
                    "email": "marcello.duarte@gmail.com"
                }
            ],
            "description": "Highly opinionated mocking framework for PHP 5.3+",
            "homepage": "https://github.com/phpspec/prophecy",
            "keywords": [
                "Double",
                "Dummy",
                "fake",
                "mock",
                "spy",
                "stub"
            ],
            "time": "2020-01-20T15:57:02+00:00"
        },
        {
            "name": "phpunit/php-code-coverage",
            "version": "6.1.4",
            "source": {
                "type": "git",
                "url": "https://github.com/sebastianbergmann/php-code-coverage.git",
                "reference": "807e6013b00af69b6c5d9ceb4282d0393dbb9d8d"
            },
            "dist": {
                "type": "zip",
                "url": "https://api.github.com/repos/sebastianbergmann/php-code-coverage/zipball/807e6013b00af69b6c5d9ceb4282d0393dbb9d8d",
                "reference": "807e6013b00af69b6c5d9ceb4282d0393dbb9d8d",
                "shasum": ""
            },
            "require": {
                "ext-dom": "*",
                "ext-xmlwriter": "*",
                "php": "^7.1",
                "phpunit/php-file-iterator": "^2.0",
                "phpunit/php-text-template": "^1.2.1",
                "phpunit/php-token-stream": "^3.0",
                "sebastian/code-unit-reverse-lookup": "^1.0.1",
                "sebastian/environment": "^3.1 || ^4.0",
                "sebastian/version": "^2.0.1",
                "theseer/tokenizer": "^1.1"
            },
            "require-dev": {
                "phpunit/phpunit": "^7.0"
            },
            "suggest": {
                "ext-xdebug": "^2.6.0"
            },
            "type": "library",
            "extra": {
                "branch-alias": {
                    "dev-master": "6.1-dev"
                }
            },
            "autoload": {
                "classmap": [
                    "src/"
                ]
            },
            "notification-url": "https://packagist.org/downloads/",
            "license": [
                "BSD-3-Clause"
            ],
            "authors": [
                {
                    "name": "Sebastian Bergmann",
                    "email": "sebastian@phpunit.de",
                    "role": "lead"
                }
            ],
            "description": "Library that provides collection, processing, and rendering functionality for PHP code coverage information.",
            "homepage": "https://github.com/sebastianbergmann/php-code-coverage",
            "keywords": [
                "coverage",
                "testing",
                "xunit"
            ],
            "time": "2018-10-31T16:06:48+00:00"
        },
        {
            "name": "phpunit/php-file-iterator",
            "version": "2.0.2",
            "source": {
                "type": "git",
                "url": "https://github.com/sebastianbergmann/php-file-iterator.git",
                "reference": "050bedf145a257b1ff02746c31894800e5122946"
            },
            "dist": {
                "type": "zip",
                "url": "https://api.github.com/repos/sebastianbergmann/php-file-iterator/zipball/050bedf145a257b1ff02746c31894800e5122946",
                "reference": "050bedf145a257b1ff02746c31894800e5122946",
                "shasum": ""
            },
            "require": {
                "php": "^7.1"
            },
            "require-dev": {
                "phpunit/phpunit": "^7.1"
            },
            "type": "library",
            "extra": {
                "branch-alias": {
                    "dev-master": "2.0.x-dev"
                }
            },
            "autoload": {
                "classmap": [
                    "src/"
                ]
            },
            "notification-url": "https://packagist.org/downloads/",
            "license": [
                "BSD-3-Clause"
            ],
            "authors": [
                {
                    "name": "Sebastian Bergmann",
                    "email": "sebastian@phpunit.de",
                    "role": "lead"
                }
            ],
            "description": "FilterIterator implementation that filters files based on a list of suffixes.",
            "homepage": "https://github.com/sebastianbergmann/php-file-iterator/",
            "keywords": [
                "filesystem",
                "iterator"
            ],
            "time": "2018-09-13T20:33:42+00:00"
        },
        {
            "name": "phpunit/php-text-template",
            "version": "1.2.1",
            "source": {
                "type": "git",
                "url": "https://github.com/sebastianbergmann/php-text-template.git",
                "reference": "31f8b717e51d9a2afca6c9f046f5d69fc27c8686"
            },
            "dist": {
                "type": "zip",
                "url": "https://api.github.com/repos/sebastianbergmann/php-text-template/zipball/31f8b717e51d9a2afca6c9f046f5d69fc27c8686",
                "reference": "31f8b717e51d9a2afca6c9f046f5d69fc27c8686",
                "shasum": ""
            },
            "require": {
                "php": ">=5.3.3"
            },
            "type": "library",
            "autoload": {
                "classmap": [
                    "src/"
                ]
            },
            "notification-url": "https://packagist.org/downloads/",
            "license": [
                "BSD-3-Clause"
            ],
            "authors": [
                {
                    "name": "Sebastian Bergmann",
                    "email": "sebastian@phpunit.de",
                    "role": "lead"
                }
            ],
            "description": "Simple template engine.",
            "homepage": "https://github.com/sebastianbergmann/php-text-template/",
            "keywords": [
                "template"
            ],
            "time": "2015-06-21T13:50:34+00:00"
        },
        {
            "name": "phpunit/php-timer",
            "version": "2.1.2",
            "source": {
                "type": "git",
                "url": "https://github.com/sebastianbergmann/php-timer.git",
                "reference": "1038454804406b0b5f5f520358e78c1c2f71501e"
            },
            "dist": {
                "type": "zip",
                "url": "https://api.github.com/repos/sebastianbergmann/php-timer/zipball/1038454804406b0b5f5f520358e78c1c2f71501e",
                "reference": "1038454804406b0b5f5f520358e78c1c2f71501e",
                "shasum": ""
            },
            "require": {
                "php": "^7.1"
            },
            "require-dev": {
                "phpunit/phpunit": "^7.0"
            },
            "type": "library",
            "extra": {
                "branch-alias": {
                    "dev-master": "2.1-dev"
                }
            },
            "autoload": {
                "classmap": [
                    "src/"
                ]
            },
            "notification-url": "https://packagist.org/downloads/",
            "license": [
                "BSD-3-Clause"
            ],
            "authors": [
                {
                    "name": "Sebastian Bergmann",
                    "email": "sebastian@phpunit.de",
                    "role": "lead"
                }
            ],
            "description": "Utility class for timing",
            "homepage": "https://github.com/sebastianbergmann/php-timer/",
            "keywords": [
                "timer"
            ],
            "time": "2019-06-07T04:22:29+00:00"
        },
        {
            "name": "phpunit/php-token-stream",
            "version": "3.1.1",
            "source": {
                "type": "git",
                "url": "https://github.com/sebastianbergmann/php-token-stream.git",
                "reference": "995192df77f63a59e47f025390d2d1fdf8f425ff"
            },
            "dist": {
                "type": "zip",
                "url": "https://api.github.com/repos/sebastianbergmann/php-token-stream/zipball/995192df77f63a59e47f025390d2d1fdf8f425ff",
                "reference": "995192df77f63a59e47f025390d2d1fdf8f425ff",
                "shasum": ""
            },
            "require": {
                "ext-tokenizer": "*",
                "php": "^7.1"
            },
            "require-dev": {
                "phpunit/phpunit": "^7.0"
            },
            "type": "library",
            "extra": {
                "branch-alias": {
                    "dev-master": "3.1-dev"
                }
            },
            "autoload": {
                "classmap": [
                    "src/"
                ]
            },
            "notification-url": "https://packagist.org/downloads/",
            "license": [
                "BSD-3-Clause"
            ],
            "authors": [
                {
                    "name": "Sebastian Bergmann",
                    "email": "sebastian@phpunit.de"
                }
            ],
            "description": "Wrapper around PHP's tokenizer extension.",
            "homepage": "https://github.com/sebastianbergmann/php-token-stream/",
            "keywords": [
                "tokenizer"
            ],
            "time": "2019-09-17T06:23:10+00:00"
        },
        {
            "name": "phpunit/phpunit",
            "version": "7.5.20",
            "source": {
                "type": "git",
                "url": "https://github.com/sebastianbergmann/phpunit.git",
                "reference": "9467db479d1b0487c99733bb1e7944d32deded2c"
            },
            "dist": {
                "type": "zip",
                "url": "https://api.github.com/repos/sebastianbergmann/phpunit/zipball/9467db479d1b0487c99733bb1e7944d32deded2c",
                "reference": "9467db479d1b0487c99733bb1e7944d32deded2c",
                "shasum": ""
            },
            "require": {
                "doctrine/instantiator": "^1.1",
                "ext-dom": "*",
                "ext-json": "*",
                "ext-libxml": "*",
                "ext-mbstring": "*",
                "ext-xml": "*",
                "myclabs/deep-copy": "^1.7",
                "phar-io/manifest": "^1.0.2",
                "phar-io/version": "^2.0",
                "php": "^7.1",
                "phpspec/prophecy": "^1.7",
                "phpunit/php-code-coverage": "^6.0.7",
                "phpunit/php-file-iterator": "^2.0.1",
                "phpunit/php-text-template": "^1.2.1",
                "phpunit/php-timer": "^2.1",
                "sebastian/comparator": "^3.0",
                "sebastian/diff": "^3.0",
                "sebastian/environment": "^4.0",
                "sebastian/exporter": "^3.1",
                "sebastian/global-state": "^2.0",
                "sebastian/object-enumerator": "^3.0.3",
                "sebastian/resource-operations": "^2.0",
                "sebastian/version": "^2.0.1"
            },
            "conflict": {
                "phpunit/phpunit-mock-objects": "*"
            },
            "require-dev": {
                "ext-pdo": "*"
            },
            "suggest": {
                "ext-soap": "*",
                "ext-xdebug": "*",
                "phpunit/php-invoker": "^2.0"
            },
            "bin": [
                "phpunit"
            ],
            "type": "library",
            "extra": {
                "branch-alias": {
                    "dev-master": "7.5-dev"
                }
            },
            "autoload": {
                "classmap": [
                    "src/"
                ]
            },
            "notification-url": "https://packagist.org/downloads/",
            "license": [
                "BSD-3-Clause"
            ],
            "authors": [
                {
                    "name": "Sebastian Bergmann",
                    "email": "sebastian@phpunit.de",
                    "role": "lead"
                }
            ],
            "description": "The PHP Unit Testing framework.",
            "homepage": "https://phpunit.de/",
            "keywords": [
                "phpunit",
                "testing",
                "xunit"
            ],
            "time": "2020-01-08T08:45:45+00:00"
        },
        {
            "name": "sebastian/code-unit-reverse-lookup",
            "version": "1.0.1",
            "source": {
                "type": "git",
                "url": "https://github.com/sebastianbergmann/code-unit-reverse-lookup.git",
                "reference": "4419fcdb5eabb9caa61a27c7a1db532a6b55dd18"
            },
            "dist": {
                "type": "zip",
                "url": "https://api.github.com/repos/sebastianbergmann/code-unit-reverse-lookup/zipball/4419fcdb5eabb9caa61a27c7a1db532a6b55dd18",
                "reference": "4419fcdb5eabb9caa61a27c7a1db532a6b55dd18",
                "shasum": ""
            },
            "require": {
                "php": "^5.6 || ^7.0"
            },
            "require-dev": {
                "phpunit/phpunit": "^5.7 || ^6.0"
            },
            "type": "library",
            "extra": {
                "branch-alias": {
                    "dev-master": "1.0.x-dev"
                }
            },
            "autoload": {
                "classmap": [
                    "src/"
                ]
            },
            "notification-url": "https://packagist.org/downloads/",
            "license": [
                "BSD-3-Clause"
            ],
            "authors": [
                {
                    "name": "Sebastian Bergmann",
                    "email": "sebastian@phpunit.de"
                }
            ],
            "description": "Looks up which function or method a line of code belongs to",
            "homepage": "https://github.com/sebastianbergmann/code-unit-reverse-lookup/",
            "time": "2017-03-04T06:30:41+00:00"
        },
        {
            "name": "sebastian/comparator",
            "version": "3.0.2",
            "source": {
                "type": "git",
                "url": "https://github.com/sebastianbergmann/comparator.git",
                "reference": "5de4fc177adf9bce8df98d8d141a7559d7ccf6da"
            },
            "dist": {
                "type": "zip",
                "url": "https://api.github.com/repos/sebastianbergmann/comparator/zipball/5de4fc177adf9bce8df98d8d141a7559d7ccf6da",
                "reference": "5de4fc177adf9bce8df98d8d141a7559d7ccf6da",
                "shasum": ""
            },
            "require": {
                "php": "^7.1",
                "sebastian/diff": "^3.0",
                "sebastian/exporter": "^3.1"
            },
            "require-dev": {
                "phpunit/phpunit": "^7.1"
            },
            "type": "library",
            "extra": {
                "branch-alias": {
                    "dev-master": "3.0-dev"
                }
            },
            "autoload": {
                "classmap": [
                    "src/"
                ]
            },
            "notification-url": "https://packagist.org/downloads/",
            "license": [
                "BSD-3-Clause"
            ],
            "authors": [
                {
                    "name": "Jeff Welch",
                    "email": "whatthejeff@gmail.com"
                },
                {
                    "name": "Volker Dusch",
                    "email": "github@wallbash.com"
                },
                {
                    "name": "Bernhard Schussek",
                    "email": "bschussek@2bepublished.at"
                },
                {
                    "name": "Sebastian Bergmann",
                    "email": "sebastian@phpunit.de"
                }
            ],
            "description": "Provides the functionality to compare PHP values for equality",
            "homepage": "https://github.com/sebastianbergmann/comparator",
            "keywords": [
                "comparator",
                "compare",
                "equality"
            ],
            "time": "2018-07-12T15:12:46+00:00"
        },
        {
            "name": "sebastian/diff",
            "version": "3.0.2",
            "source": {
                "type": "git",
                "url": "https://github.com/sebastianbergmann/diff.git",
                "reference": "720fcc7e9b5cf384ea68d9d930d480907a0c1a29"
            },
            "dist": {
                "type": "zip",
                "url": "https://api.github.com/repos/sebastianbergmann/diff/zipball/720fcc7e9b5cf384ea68d9d930d480907a0c1a29",
                "reference": "720fcc7e9b5cf384ea68d9d930d480907a0c1a29",
                "shasum": ""
            },
            "require": {
                "php": "^7.1"
            },
            "require-dev": {
                "phpunit/phpunit": "^7.5 || ^8.0",
                "symfony/process": "^2 || ^3.3 || ^4"
            },
            "type": "library",
            "extra": {
                "branch-alias": {
                    "dev-master": "3.0-dev"
                }
            },
            "autoload": {
                "classmap": [
                    "src/"
                ]
            },
            "notification-url": "https://packagist.org/downloads/",
            "license": [
                "BSD-3-Clause"
            ],
            "authors": [
                {
                    "name": "Kore Nordmann",
                    "email": "mail@kore-nordmann.de"
                },
                {
                    "name": "Sebastian Bergmann",
                    "email": "sebastian@phpunit.de"
                }
            ],
            "description": "Diff implementation",
            "homepage": "https://github.com/sebastianbergmann/diff",
            "keywords": [
                "diff",
                "udiff",
                "unidiff",
                "unified diff"
            ],
            "time": "2019-02-04T06:01:07+00:00"
        },
        {
            "name": "sebastian/environment",
            "version": "4.2.3",
            "source": {
                "type": "git",
                "url": "https://github.com/sebastianbergmann/environment.git",
                "reference": "464c90d7bdf5ad4e8a6aea15c091fec0603d4368"
            },
            "dist": {
                "type": "zip",
                "url": "https://api.github.com/repos/sebastianbergmann/environment/zipball/464c90d7bdf5ad4e8a6aea15c091fec0603d4368",
                "reference": "464c90d7bdf5ad4e8a6aea15c091fec0603d4368",
                "shasum": ""
            },
            "require": {
                "php": "^7.1"
            },
            "require-dev": {
                "phpunit/phpunit": "^7.5"
            },
            "suggest": {
                "ext-posix": "*"
            },
            "type": "library",
            "extra": {
                "branch-alias": {
                    "dev-master": "4.2-dev"
                }
            },
            "autoload": {
                "classmap": [
                    "src/"
                ]
            },
            "notification-url": "https://packagist.org/downloads/",
            "license": [
                "BSD-3-Clause"
            ],
            "authors": [
                {
                    "name": "Sebastian Bergmann",
                    "email": "sebastian@phpunit.de"
                }
            ],
            "description": "Provides functionality to handle HHVM/PHP environments",
            "homepage": "http://www.github.com/sebastianbergmann/environment",
            "keywords": [
                "Xdebug",
                "environment",
                "hhvm"
            ],
            "time": "2019-11-20T08:46:58+00:00"
        },
        {
            "name": "sebastian/exporter",
            "version": "3.1.2",
            "source": {
                "type": "git",
                "url": "https://github.com/sebastianbergmann/exporter.git",
                "reference": "68609e1261d215ea5b21b7987539cbfbe156ec3e"
            },
            "dist": {
                "type": "zip",
                "url": "https://api.github.com/repos/sebastianbergmann/exporter/zipball/68609e1261d215ea5b21b7987539cbfbe156ec3e",
                "reference": "68609e1261d215ea5b21b7987539cbfbe156ec3e",
                "shasum": ""
            },
            "require": {
                "php": "^7.0",
                "sebastian/recursion-context": "^3.0"
            },
            "require-dev": {
                "ext-mbstring": "*",
                "phpunit/phpunit": "^6.0"
            },
            "type": "library",
            "extra": {
                "branch-alias": {
                    "dev-master": "3.1.x-dev"
                }
            },
            "autoload": {
                "classmap": [
                    "src/"
                ]
            },
            "notification-url": "https://packagist.org/downloads/",
            "license": [
                "BSD-3-Clause"
            ],
            "authors": [
                {
                    "name": "Sebastian Bergmann",
                    "email": "sebastian@phpunit.de"
                },
                {
                    "name": "Jeff Welch",
                    "email": "whatthejeff@gmail.com"
                },
                {
                    "name": "Volker Dusch",
                    "email": "github@wallbash.com"
                },
                {
                    "name": "Adam Harvey",
                    "email": "aharvey@php.net"
                },
                {
                    "name": "Bernhard Schussek",
                    "email": "bschussek@gmail.com"
                }
            ],
            "description": "Provides the functionality to export PHP variables for visualization",
            "homepage": "http://www.github.com/sebastianbergmann/exporter",
            "keywords": [
                "export",
                "exporter"
            ],
            "time": "2019-09-14T09:02:43+00:00"
        },
        {
            "name": "sebastian/global-state",
            "version": "2.0.0",
            "source": {
                "type": "git",
                "url": "https://github.com/sebastianbergmann/global-state.git",
                "reference": "e8ba02eed7bbbb9e59e43dedd3dddeff4a56b0c4"
            },
            "dist": {
                "type": "zip",
                "url": "https://api.github.com/repos/sebastianbergmann/global-state/zipball/e8ba02eed7bbbb9e59e43dedd3dddeff4a56b0c4",
                "reference": "e8ba02eed7bbbb9e59e43dedd3dddeff4a56b0c4",
                "shasum": ""
            },
            "require": {
                "php": "^7.0"
            },
            "require-dev": {
                "phpunit/phpunit": "^6.0"
            },
            "suggest": {
                "ext-uopz": "*"
            },
            "type": "library",
            "extra": {
                "branch-alias": {
                    "dev-master": "2.0-dev"
                }
            },
            "autoload": {
                "classmap": [
                    "src/"
                ]
            },
            "notification-url": "https://packagist.org/downloads/",
            "license": [
                "BSD-3-Clause"
            ],
            "authors": [
                {
                    "name": "Sebastian Bergmann",
                    "email": "sebastian@phpunit.de"
                }
            ],
            "description": "Snapshotting of global state",
            "homepage": "http://www.github.com/sebastianbergmann/global-state",
            "keywords": [
                "global state"
            ],
            "time": "2017-04-27T15:39:26+00:00"
        },
        {
            "name": "sebastian/object-enumerator",
            "version": "3.0.3",
            "source": {
                "type": "git",
                "url": "https://github.com/sebastianbergmann/object-enumerator.git",
                "reference": "7cfd9e65d11ffb5af41198476395774d4c8a84c5"
            },
            "dist": {
                "type": "zip",
                "url": "https://api.github.com/repos/sebastianbergmann/object-enumerator/zipball/7cfd9e65d11ffb5af41198476395774d4c8a84c5",
                "reference": "7cfd9e65d11ffb5af41198476395774d4c8a84c5",
                "shasum": ""
            },
            "require": {
                "php": "^7.0",
                "sebastian/object-reflector": "^1.1.1",
                "sebastian/recursion-context": "^3.0"
            },
            "require-dev": {
                "phpunit/phpunit": "^6.0"
            },
            "type": "library",
            "extra": {
                "branch-alias": {
                    "dev-master": "3.0.x-dev"
                }
            },
            "autoload": {
                "classmap": [
                    "src/"
                ]
            },
            "notification-url": "https://packagist.org/downloads/",
            "license": [
                "BSD-3-Clause"
            ],
            "authors": [
                {
                    "name": "Sebastian Bergmann",
                    "email": "sebastian@phpunit.de"
                }
            ],
            "description": "Traverses array structures and object graphs to enumerate all referenced objects",
            "homepage": "https://github.com/sebastianbergmann/object-enumerator/",
            "time": "2017-08-03T12:35:26+00:00"
        },
        {
            "name": "sebastian/object-reflector",
            "version": "1.1.1",
            "source": {
                "type": "git",
                "url": "https://github.com/sebastianbergmann/object-reflector.git",
                "reference": "773f97c67f28de00d397be301821b06708fca0be"
            },
            "dist": {
                "type": "zip",
                "url": "https://api.github.com/repos/sebastianbergmann/object-reflector/zipball/773f97c67f28de00d397be301821b06708fca0be",
                "reference": "773f97c67f28de00d397be301821b06708fca0be",
                "shasum": ""
            },
            "require": {
                "php": "^7.0"
            },
            "require-dev": {
                "phpunit/phpunit": "^6.0"
            },
            "type": "library",
            "extra": {
                "branch-alias": {
                    "dev-master": "1.1-dev"
                }
            },
            "autoload": {
                "classmap": [
                    "src/"
                ]
            },
            "notification-url": "https://packagist.org/downloads/",
            "license": [
                "BSD-3-Clause"
            ],
            "authors": [
                {
                    "name": "Sebastian Bergmann",
                    "email": "sebastian@phpunit.de"
                }
            ],
            "description": "Allows reflection of object attributes, including inherited and non-public ones",
            "homepage": "https://github.com/sebastianbergmann/object-reflector/",
            "time": "2017-03-29T09:07:27+00:00"
        },
        {
            "name": "sebastian/recursion-context",
            "version": "3.0.0",
            "source": {
                "type": "git",
                "url": "https://github.com/sebastianbergmann/recursion-context.git",
                "reference": "5b0cd723502bac3b006cbf3dbf7a1e3fcefe4fa8"
            },
            "dist": {
                "type": "zip",
                "url": "https://api.github.com/repos/sebastianbergmann/recursion-context/zipball/5b0cd723502bac3b006cbf3dbf7a1e3fcefe4fa8",
                "reference": "5b0cd723502bac3b006cbf3dbf7a1e3fcefe4fa8",
                "shasum": ""
            },
            "require": {
                "php": "^7.0"
            },
            "require-dev": {
                "phpunit/phpunit": "^6.0"
            },
            "type": "library",
            "extra": {
                "branch-alias": {
                    "dev-master": "3.0.x-dev"
                }
            },
            "autoload": {
                "classmap": [
                    "src/"
                ]
            },
            "notification-url": "https://packagist.org/downloads/",
            "license": [
                "BSD-3-Clause"
            ],
            "authors": [
                {
                    "name": "Jeff Welch",
                    "email": "whatthejeff@gmail.com"
                },
                {
                    "name": "Sebastian Bergmann",
                    "email": "sebastian@phpunit.de"
                },
                {
                    "name": "Adam Harvey",
                    "email": "aharvey@php.net"
                }
            ],
            "description": "Provides functionality to recursively process PHP variables",
            "homepage": "http://www.github.com/sebastianbergmann/recursion-context",
            "time": "2017-03-03T06:23:57+00:00"
        },
        {
            "name": "sebastian/resource-operations",
            "version": "2.0.1",
            "source": {
                "type": "git",
                "url": "https://github.com/sebastianbergmann/resource-operations.git",
                "reference": "4d7a795d35b889bf80a0cc04e08d77cedfa917a9"
            },
            "dist": {
                "type": "zip",
                "url": "https://api.github.com/repos/sebastianbergmann/resource-operations/zipball/4d7a795d35b889bf80a0cc04e08d77cedfa917a9",
                "reference": "4d7a795d35b889bf80a0cc04e08d77cedfa917a9",
                "shasum": ""
            },
            "require": {
                "php": "^7.1"
            },
            "type": "library",
            "extra": {
                "branch-alias": {
                    "dev-master": "2.0-dev"
                }
            },
            "autoload": {
                "classmap": [
                    "src/"
                ]
            },
            "notification-url": "https://packagist.org/downloads/",
            "license": [
                "BSD-3-Clause"
            ],
            "authors": [
                {
                    "name": "Sebastian Bergmann",
                    "email": "sebastian@phpunit.de"
                }
            ],
            "description": "Provides a list of PHP built-in functions that operate on resources",
            "homepage": "https://www.github.com/sebastianbergmann/resource-operations",
            "time": "2018-10-04T04:07:39+00:00"
        },
        {
            "name": "sebastian/version",
            "version": "2.0.1",
            "source": {
                "type": "git",
                "url": "https://github.com/sebastianbergmann/version.git",
                "reference": "99732be0ddb3361e16ad77b68ba41efc8e979019"
            },
            "dist": {
                "type": "zip",
                "url": "https://api.github.com/repos/sebastianbergmann/version/zipball/99732be0ddb3361e16ad77b68ba41efc8e979019",
                "reference": "99732be0ddb3361e16ad77b68ba41efc8e979019",
                "shasum": ""
            },
            "require": {
                "php": ">=5.6"
            },
            "type": "library",
            "extra": {
                "branch-alias": {
                    "dev-master": "2.0.x-dev"
                }
            },
            "autoload": {
                "classmap": [
                    "src/"
                ]
            },
            "notification-url": "https://packagist.org/downloads/",
            "license": [
                "BSD-3-Clause"
            ],
            "authors": [
                {
                    "name": "Sebastian Bergmann",
                    "email": "sebastian@phpunit.de",
                    "role": "lead"
                }
            ],
            "description": "Library that helps with managing the version number of Git-hosted PHP projects",
            "homepage": "https://github.com/sebastianbergmann/version",
            "time": "2016-10-03T07:35:21+00:00"
        },
        {
            "name": "squizlabs/php_codesniffer",
            "version": "3.5.4",
            "source": {
                "type": "git",
                "url": "https://github.com/squizlabs/PHP_CodeSniffer.git",
                "reference": "dceec07328401de6211037abbb18bda423677e26"
            },
            "dist": {
                "type": "zip",
                "url": "https://api.github.com/repos/squizlabs/PHP_CodeSniffer/zipball/dceec07328401de6211037abbb18bda423677e26",
                "reference": "dceec07328401de6211037abbb18bda423677e26",
                "shasum": ""
            },
            "require": {
                "ext-simplexml": "*",
                "ext-tokenizer": "*",
                "ext-xmlwriter": "*",
                "php": ">=5.4.0"
            },
            "require-dev": {
                "phpunit/phpunit": "^4.0 || ^5.0 || ^6.0 || ^7.0"
            },
            "bin": [
                "bin/phpcs",
                "bin/phpcbf"
            ],
            "type": "library",
            "extra": {
                "branch-alias": {
                    "dev-master": "3.x-dev"
                }
            },
            "notification-url": "https://packagist.org/downloads/",
            "license": [
                "BSD-3-Clause"
            ],
            "authors": [
                {
                    "name": "Greg Sherwood",
                    "role": "lead"
                }
            ],
            "description": "PHP_CodeSniffer tokenizes PHP, JavaScript and CSS files and detects violations of a defined set of coding standards.",
            "homepage": "https://github.com/squizlabs/PHP_CodeSniffer",
            "keywords": [
                "phpcs",
                "standards"
            ],
            "time": "2020-01-30T22:20:29+00:00"
        },
        {
            "name": "symfony/polyfill-ctype",
            "version": "v1.13.1",
            "source": {
                "type": "git",
                "url": "https://github.com/symfony/polyfill-ctype.git",
                "reference": "f8f0b461be3385e56d6de3dbb5a0df24c0c275e3"
            },
            "dist": {
                "type": "zip",
                "url": "https://api.github.com/repos/symfony/polyfill-ctype/zipball/f8f0b461be3385e56d6de3dbb5a0df24c0c275e3",
                "reference": "f8f0b461be3385e56d6de3dbb5a0df24c0c275e3",
                "shasum": ""
            },
            "require": {
                "php": ">=5.3.3"
            },
            "suggest": {
                "ext-ctype": "For best performance"
            },
            "type": "library",
            "extra": {
                "branch-alias": {
                    "dev-master": "1.13-dev"
                }
            },
            "autoload": {
                "psr-4": {
                    "Symfony\\Polyfill\\Ctype\\": ""
                },
                "files": [
                    "bootstrap.php"
                ]
            },
            "notification-url": "https://packagist.org/downloads/",
            "license": [
                "MIT"
            ],
            "authors": [
                {
                    "name": "Gert de Pagter",
                    "email": "BackEndTea@gmail.com"
                },
                {
                    "name": "Symfony Community",
                    "homepage": "https://symfony.com/contributors"
                }
            ],
            "description": "Symfony polyfill for ctype functions",
            "homepage": "https://symfony.com",
            "keywords": [
                "compatibility",
                "ctype",
                "polyfill",
                "portable"
            ],
            "time": "2019-11-27T13:56:44+00:00"
        },
        {
            "name": "theseer/tokenizer",
            "version": "1.1.3",
            "source": {
                "type": "git",
                "url": "https://github.com/theseer/tokenizer.git",
                "reference": "11336f6f84e16a720dae9d8e6ed5019efa85a0f9"
            },
            "dist": {
                "type": "zip",
                "url": "https://api.github.com/repos/theseer/tokenizer/zipball/11336f6f84e16a720dae9d8e6ed5019efa85a0f9",
                "reference": "11336f6f84e16a720dae9d8e6ed5019efa85a0f9",
                "shasum": ""
            },
            "require": {
                "ext-dom": "*",
                "ext-tokenizer": "*",
                "ext-xmlwriter": "*",
                "php": "^7.0"
            },
            "type": "library",
            "autoload": {
                "classmap": [
                    "src/"
                ]
            },
            "notification-url": "https://packagist.org/downloads/",
            "license": [
                "BSD-3-Clause"
            ],
            "authors": [
                {
                    "name": "Arne Blankerts",
                    "email": "arne@blankerts.de",
                    "role": "Developer"
                }
            ],
            "description": "A small library for converting tokenized PHP source code into XML and potentially other formats",
            "time": "2019-06-13T22:48:21+00:00"
        },
        {
            "name": "webmozart/assert",
            "version": "1.6.0",
            "source": {
                "type": "git",
                "url": "https://github.com/webmozart/assert.git",
                "reference": "573381c0a64f155a0d9a23f4b0c797194805b925"
            },
            "dist": {
                "type": "zip",
                "url": "https://api.github.com/repos/webmozart/assert/zipball/573381c0a64f155a0d9a23f4b0c797194805b925",
                "reference": "573381c0a64f155a0d9a23f4b0c797194805b925",
                "shasum": ""
            },
            "require": {
                "php": "^5.3.3 || ^7.0",
                "symfony/polyfill-ctype": "^1.8"
            },
            "conflict": {
                "vimeo/psalm": "<3.6.0"
            },
            "require-dev": {
                "phpunit/phpunit": "^4.8.36 || ^7.5.13"
            },
            "type": "library",
            "autoload": {
                "psr-4": {
                    "Webmozart\\Assert\\": "src/"
                }
            },
            "notification-url": "https://packagist.org/downloads/",
            "license": [
                "MIT"
            ],
            "authors": [
                {
                    "name": "Bernhard Schussek",
                    "email": "bschussek@gmail.com"
                }
            ],
            "description": "Assertions to validate method input/output with nice error messages.",
            "keywords": [
                "assert",
                "check",
                "validate"
            ],
            "time": "2019-11-24T13:36:37+00:00"
        },
        {
            "name": "woocommerce/woocommerce-sniffs",
            "version": "0.0.9",
            "source": {
                "type": "git",
                "url": "https://github.com/woocommerce/woocommerce-sniffs.git",
                "reference": "7677a84e9a355fe1e088f704090be891e7a6d427"
            },
            "dist": {
                "type": "zip",
                "url": "https://api.github.com/repos/woocommerce/woocommerce-sniffs/zipball/7677a84e9a355fe1e088f704090be891e7a6d427",
                "reference": "7677a84e9a355fe1e088f704090be891e7a6d427",
                "shasum": ""
            },
            "require": {
                "dealerdirect/phpcodesniffer-composer-installer": "0.5.0",
                "php": ">=7.0",
                "phpcompatibility/phpcompatibility-wp": "2.1.0",
                "wp-coding-standards/wpcs": "2.2.0"
            },
            "type": "phpcodesniffer-standard",
            "notification-url": "https://packagist.org/downloads/",
            "license": [
                "MIT"
            ],
            "authors": [
                {
                    "name": "Claudio Sanches",
                    "email": "claudio@automattic.com"
                }
            ],
            "description": "WooCommerce sniffs",
            "keywords": [
                "phpcs",
                "standards",
                "woocommerce",
                "wordpress"
            ],
            "time": "2019-11-11T15:48:34+00:00"
        },
        {
            "name": "wp-coding-standards/wpcs",
            "version": "2.2.0",
            "source": {
                "type": "git",
                "url": "https://github.com/WordPress/WordPress-Coding-Standards.git",
                "reference": "f90e8692ce97b693633db7ab20bfa78d930f536a"
            },
            "dist": {
                "type": "zip",
                "url": "https://api.github.com/repos/WordPress/WordPress-Coding-Standards/zipball/f90e8692ce97b693633db7ab20bfa78d930f536a",
                "reference": "f90e8692ce97b693633db7ab20bfa78d930f536a",
                "shasum": ""
            },
            "require": {
                "php": ">=5.4",
                "squizlabs/php_codesniffer": "^3.3.1"
            },
            "require-dev": {
                "dealerdirect/phpcodesniffer-composer-installer": "^0.5.0",
                "phpcompatibility/php-compatibility": "^9.0",
                "phpunit/phpunit": "^4.0 || ^5.0 || ^6.0 || ^7.0"
            },
            "suggest": {
                "dealerdirect/phpcodesniffer-composer-installer": "^0.5.0 || This Composer plugin will sort out the PHPCS 'installed_paths' automatically."
            },
            "type": "phpcodesniffer-standard",
            "notification-url": "https://packagist.org/downloads/",
            "license": [
                "MIT"
            ],
            "authors": [
                {
                    "name": "Contributors",
                    "homepage": "https://github.com/WordPress/WordPress-Coding-Standards/graphs/contributors"
                }
            ],
            "description": "PHP_CodeSniffer rules (sniffs) to enforce WordPress coding conventions",
            "keywords": [
                "phpcs",
                "standards",
                "wordpress"
            ],
            "time": "2019-11-11T12:34:03+00:00"
        }
    ],
    "aliases": [],
    "minimum-stability": "dev",
    "stability-flags": [],
    "prefer-stable": true,
    "prefer-lowest": false,
    "platform": {
        "php": ">=5.6|>=7.0"
    },
    "platform-dev": [],
    "platform-overrides": {
        "php": "7.1"
    }
}<|MERGE_RESOLUTION|>--- conflicted
+++ resolved
@@ -4,11 +4,7 @@
         "Read more about it at https://getcomposer.org/doc/01-basic-usage.md#composer-lock-the-lock-file",
         "This file is @generated automatically"
     ],
-<<<<<<< HEAD
     "content-hash": "db5596d8455abc6213cd72c4d988cbf4",
-=======
-    "content-hash": "885227f1f2ba9f77f94c516b300d159d",
->>>>>>> b0f6efeb
     "packages": [
         {
             "name": "automattic/jetpack-autoloader",
