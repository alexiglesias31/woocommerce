--- conflicted
+++ resolved
@@ -4,11 +4,7 @@
         "Read more about it at https://getcomposer.org/doc/01-basic-usage.md#installing-dependencies",
         "This file is @generated automatically"
     ],
-<<<<<<< HEAD
     "content-hash": "a1cc4a00c54e48a593ff0eeb19c322b9",
-=======
-    "content-hash": "5d2b70237d05b68b49504fae6b3b5b4f",
->>>>>>> 4138aecd
     "packages": [
         {
             "name": "automattic/jetpack-autoloader",
