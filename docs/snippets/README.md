--- conflicted
+++ resolved
@@ -2,19 +2,12 @@
 
 Various code snippets you can add to your site to enable custom functionality:
 
-<<<<<<< HEAD
+- [Add a country](./add-a-country.md)
 - [Add a currency and symbol](./add-a-currency-symbol.md)
 - [Add a message above the login / register form](./before-login--register-form.md)
 - [Add or modify states](./add-or-modify-states.md)
-- [Change a currency symbol](./change-a-currency-symbol.md)
-- [Change number of related products output](./number-of-products-per-row.md)
-=======
 - [Adjust the quantity input values](./adjust-quantity-input-values.md)
-- [Add a country](./add-a-country.md)
-- [Add a currency and symbol](./add-a-currency-symbol.md)
-- [Add a message above the login / register form](./before-login--register-form.md)
 - [Change a currency symbol](./change-a-currency-symbol.md)
 - [Change number of related products output](./number-of-products-per-row.md)
 - [Rename a country](./rename-a-country.md)
->>>>>>> a22f6370
 - [Unhook and remove WooCommerce emails](./unhook--remove-woocommerce-emails.md)