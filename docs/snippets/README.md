--- conflicted
+++ resolved
@@ -2,20 +2,11 @@
 
 Various code snippets you can add to your site to enable custom functionality:
 
-<<<<<<< HEAD
-- [Add a message above the login / register form](./before-login--register-form.md)
+- [Adjust the quantity input values](./adjust-quantity-input-values.md)
 - [Add a country](./add-a-country.md)
 - [Add a currency and symbol](./add-a-currency-symbol.md)
+- [Add a message above the login / register form](./before-login--register-form.md)
+- [Change a currency symbol](./change-a-currency-symbol.md)
 - [Change number of related products output](./number-of-products-per-row.md)
-- [Change a currency symbol](./change-a-currency-symbol.md)
-- [Unhook and remove WooCommerce emails](./unhook--remove-woocommerce-emails.md)
-=======
--   [Add a message above the login / register form](./before-login--register-form.md)
--   [Add a currency and symbol](./add-a-currency-symbol.md)
--   [Change number of related products output](./number-of-products-per-row.md)
--   [Rename a country](./rename-a-country.md)
--   [Change a currency symbol](./change-a-currency-symbol.md)
--   [Unhook and remove WooCommerce emails](./unhook--remove-woocommerce-emails.md)
--   [Unhook and remove WooCommerce emails](./unhook--remove-woocommerce-emails.md);
--   [Adjust the quantity input values](./adjust-quantity-input-values.md)
->>>>>>> 0e460af4
+- [Rename a country](./rename-a-country.md)
+- [Unhook and remove WooCommerce emails](./unhook--remove-woocommerce-emails.md)