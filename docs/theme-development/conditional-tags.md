<<<<<<< HEAD
# Conditional tags
=======
---
post_title: Conditional tags
---
>>>>>>> 9ba25623

## What are “conditional tags”?

The conditional tags of WooCommerce and WordPress can be used in your template files to change what content is displayed based on what *conditions* the page matches. For example, you may want to display a snippet of text above the shop page. With the `is_shop()` conditional tag, you can.

Because WooCommerce uses custom post types, you can also use many of WordPress' conditional tags. See [codex.wordpress.org/Conditional_Tags](https://codex.wordpress.org/Conditional_Tags) for a list of the tags included with WordPress.

**Note**: You can only use conditional query tags after the `posts_selection` [action hook](https://codex.wordpress.org/Plugin_API/Action_Reference#Actions_Run_During_a_Typical_Request) in WordPress (the `wp` action hook is the first one through which you can use these conditionals). For themes, this means the conditional tag will never work properly if you are using it in the body of functions.php.

## Available conditional tags

All conditional tags test whether a condition is met, and then return either `TRUE` or `FALSE`. **Conditions under which tags output `TRUE` are listed below the conditional tags**.

The list below holds the main conditional tags. To see all conditional tags, visit the [WooCommerce API Docs](https://woo.com/wc-apidocs/).

### WooCommerce page

- `is_woocommerce()`  
  Returns true if on a page which uses WooCommerce templates (cart and checkout are standard pages with shortcodes and thus are not included).

### Main shop page

- `is_shop()`  
  Returns true when on the product archive page (shop).

### Product category page

- `is_product_category()`  
  Returns true when viewing a product category archive.
- `is_product_category( 'shirts' )`  
  When the product category page for the 'shirts' category is being displayed.
- `is_product_category( array( 'shirts', 'games' ) )`  
  When the product category page for the 'shirts' or 'games' category is being displayed.

### Product tag page

- `is_product_tag()`  
  Returns true when viewing a product tag archive
- `is_product_tag( 'shirts' )`  
  When the product tag page for the 'shirts' tag is being displayed.
- `is_product_tag( array( 'shirts', 'games' ) )`  
  When the product tag page for the 'shirts' or 'games' tags is being displayed.

### Single product page

- `is_product()`  
  Returns true on a single product page. Wrapper for is_singular.

### Cart page

- `is_cart()`  
  Returns true on the cart page.

### Checkout page

- `is_checkout()`  
  Returns true on the checkout page.

### Customer account pages

- `is_account_page()`  
  Returns true on the customer's account pages.

### Endpoint

- `is_wc_endpoint_url()`  
  Returns true when viewing a WooCommerce endpoint
- `is_wc_endpoint_url( 'order-pay' )`  
  When the endpoint page for order pay is being displayed.
- And so on for other endpoints...

### Ajax request

- `is_ajax()`  
  Returns true when the page is loaded via ajax.

## Working example

The example illustrates how you would display different content for different categories.

```php
if ( is_product_category() ) {

  if ( is_product_category( 'shirts' ) ) {
    echo 'Hi! Take a look at our sweet t-shirts below.';
  } elseif ( is_product_category( 'games' ) ) {
    echo 'Hi! Hungry for some gaming?';
  } else {
    echo 'Hi! Check out our products below.';
  }

}
```<|MERGE_RESOLUTION|>--- conflicted
+++ resolved
@@ -1,10 +1,6 @@
-<<<<<<< HEAD
-# Conditional tags
-=======
 ---
 post_title: Conditional tags
 ---
->>>>>>> 9ba25623
 
 ## What are “conditional tags”?
 
