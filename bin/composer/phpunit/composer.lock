--- conflicted
+++ resolved
@@ -817,23 +817,8 @@
             ],
             "support": {
                 "issues": "https://github.com/sebastianbergmann/phpunit/issues",
-<<<<<<< HEAD
-                "source": "https://github.com/woocommerce/phpunit/tree/6.5.14"
-            },
-            "funding": [
-                {
-                    "type": "github",
-                    "url": "https://github.com/sebastianbergmann"
-                },
-                {
-                    "type": "custom",
-                    "url": "https://phpunit.de/donate.html"
-                }
-            ],
-=======
                 "source": "https://github.com/sebastianbergmann/phpunit/tree/6.5.14"
             },
->>>>>>> 3aee9f2d
             "time": "2019-02-01T05:22:47+00:00"
         },
         {
