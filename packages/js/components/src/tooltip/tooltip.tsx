/**
 * External dependencies
 */
import { __ } from '@wordpress/i18n';
import classnames from 'classnames';
import { Button, Popover } from '@wordpress/components';
import { createElement, Fragment, useState } from '@wordpress/element';
import { FocusEvent, KeyboardEvent } from 'react';
import { Icon, help } from '@wordpress/icons';
import { useInstanceId } from '@wordpress/compose';

type Position =
	| 'top left'
	| 'top right'
	| 'top center'
	| 'middle left'
	| 'middle right'
	| 'middle center'
	| 'bottom left'
	| 'bottom right'
	| 'bottom center';

type TooltipProps = {
	children?: JSX.Element | string;
	helperText?: string;
	position?: Position;
	text: JSX.Element | string;
	className?: string;
};

export const Tooltip: React.FC< TooltipProps > = ( {
	children = <Icon icon={ help } />,
	className = '',
	helperText = __( 'Help', 'woocommerce' ),
	position = 'top center',
	text,
} ) => {
	const [ isPopoverVisible, setIsPopoverVisible ] = useState( false );

	const uniqueIdentifier = useInstanceId(
		Tooltip,
		'product_tooltip'
	) as string;

	return (
		<>
			<div
				className={ classnames(
					'woocommerce-tooltip',
					uniqueIdentifier
				) }
			>
				<Button
					className={ classnames(
						'woocommerce-tooltip__button',
						className
					) }
					onKeyDown={ (
						event: KeyboardEvent< HTMLButtonElement >
					) => {
						if ( event.key !== 'Enter' ) {
							return;
						}
						setIsPopoverVisible( true );
					} }
					onClick={ () => setIsPopoverVisible( ! isPopoverVisible ) }
					label={ helperText }
				>
					{ children }
				</Button>

				{ isPopoverVisible && (
					<Popover
						// @ts-expect-error - TODO: Fix this, this argument should be "firstElement" | boolean.
						focusOnMount="container"
						position={ position }
						className="woocommerce-tooltip__text"
						onFocusOutside={ ( event ) => {
							if (
<<<<<<< HEAD
								(
									event as FocusEvent
								 ).relatedTarget?.classList.contains(
									className
=======
								event.relatedTarget?.classList.contains(
									uniqueIdentifier
>>>>>>> 5d87130b
								)
							) {
								return;
							}
							setIsPopoverVisible( false );
						} }
						onKeyDown={ (
							event: KeyboardEvent< HTMLDivElement >
						) => {
							if ( event.key !== 'Escape' ) {
								return;
							}
							setIsPopoverVisible( false );
						} }
					>
						{ text }
					</Popover>
				) }
			</div>
		</>
	);
};<|MERGE_RESOLUTION|>--- conflicted
+++ resolved
@@ -77,15 +77,8 @@
 						className="woocommerce-tooltip__text"
 						onFocusOutside={ ( event ) => {
 							if (
-<<<<<<< HEAD
-								(
-									event as FocusEvent
-								 ).relatedTarget?.classList.contains(
-									className
-=======
 								event.relatedTarget?.classList.contains(
 									uniqueIdentifier
->>>>>>> 5d87130b
 								)
 							) {
 								return;
