/**
 * External dependencies
 */
const { pressKeyWithModifier } = require( '@wordpress/e2e-test-utils' );
const config = require( 'config' );

/**
 * Internal dependencies
 */
const {
	getQtyInputExpression,
	getCartItemExpression,
	getRemoveExpression,
} = require( './expressions' );
const {
	MY_ACCOUNT_ADDRESSES,
	MY_ACCOUNT_ACCOUNT_DETAILS,
	MY_ACCOUNT_DOWNLOADS,
	MY_ACCOUNT_ORDERS,
	SHOP_MY_ACCOUNT_PAGE,
	SHOP_CART_PAGE,
	SHOP_CHECKOUT_PAGE,
	SHOP_PAGE,
	SHOP_PRODUCT_PAGE,
} = require( './constants' );

const { uiUnblocked, clickAndWaitForSelector } = require( '../page-utils' );

const gotoMyAccount = async () => {
	await page.goto( SHOP_MY_ACCOUNT_PAGE, {
		waitUntil: 'networkidle0',
	} );
};

const shopper = {
	addToCart: async () => {
		await Promise.all( [
			page.waitForNavigation( { waitUntil: 'networkidle0' } ),
			page.click( '.single_add_to_cart_button' ),
		] );
	},

	addToCartFromShopPage: async ( productIdOrTitle ) => {
		if ( Number.isInteger( productIdOrTitle ) ) {
			const addToCart = `a[data-product_id="${ productIdOrTitle }"]`;
			await page.click( addToCart );
			await expect( page ).toMatchElement( addToCart + '.added' );
		} else {
			const addToCartXPath =
				`//li[contains(@class, "type-product") and a/h2[contains(text(), "${ productIdOrTitle }")]]` +
				'//a[contains(@class, "add_to_cart_button") and contains(@class, "ajax_add_to_cart")';

			const [ addToCartButton ] = await page.$x( addToCartXPath + ']' );
			await addToCartButton.click();

			// @todo: Update to waitForXPath when available in Puppeteer api.
			await page.waitFor(
				addToCartXPath + ' and contains(@class, "added")]'
			);
		}
	},

	goToCheckout: async () => {
		await page.goto( SHOP_CHECKOUT_PAGE, {
			waitUntil: 'networkidle0',
		} );
	},

	goToProduct: async ( postID ) => {
		await page.goto( SHOP_PRODUCT_PAGE + postID, {
			waitUntil: 'networkidle0',
		} );
	},

	goToShop: async () => {
		await page.goto( SHOP_PAGE, {
			waitUntil: 'networkidle0',
		} );
	},

	placeOrder: async () => {
		await Promise.all( [
			expect( page ).toClick( '#place_order' ),
			page.waitForNavigation( { waitUntil: 'networkidle0' } ),
		] );
	},

	productIsInCheckout: async (
		productTitle,
		quantity,
		total,
		cartSubtotal
	) => {
		await expect( page ).toMatchElement( '.product-name', {
			text: productTitle,
		} );
		await expect( page ).toMatchElement( '.product-quantity', {
			text: quantity,
		} );
		await expect( page ).toMatchElement( '.product-total .amount', {
			text: total,
		} );
		await expect( page ).toMatchElement( '.cart-subtotal .amount', {
			text: cartSubtotal,
		} );
	},

	goToCart: async () => {
		await page.goto( SHOP_CART_PAGE, {
			waitUntil: 'networkidle0',
		} );
	},

	productIsInCart: async ( productTitle, quantity = null ) => {
		const cartItemArgs = quantity ? { qty: quantity } : {};
		const cartItemXPath = getCartItemExpression(
			productTitle,
			cartItemArgs
		);

		await expect( page.$x( cartItemXPath ) ).resolves.toHaveLength( 1 );
	},

	fillBillingDetails: async ( customerBillingDetails ) => {
		await expect( page ).toFill(
			'#billing_first_name',
			customerBillingDetails.firstname
		);
		await expect( page ).toFill(
			'#billing_last_name',
			customerBillingDetails.lastname
		);
		await expect( page ).toFill(
			'#billing_company',
			customerBillingDetails.company
		);
		await expect( page ).toSelect(
			'#billing_country',
			customerBillingDetails.country
		);
		await expect( page ).toFill(
			'#billing_address_1',
			customerBillingDetails.addressfirstline
		);
		await expect( page ).toFill(
			'#billing_address_2',
			customerBillingDetails.addresssecondline
		);
		await expect( page ).toFill(
			'#billing_city',
			customerBillingDetails.city
		);
		await expect( page ).toSelect(
			'#billing_state',
			customerBillingDetails.state
		);
		await expect( page ).toFill(
			'#billing_postcode',
			customerBillingDetails.postcode
		);
		await expect( page ).toFill(
			'#billing_phone',
			customerBillingDetails.phone
		);
		await expect( page ).toFill(
			'#billing_email',
			customerBillingDetails.email
		);
	},

	fillShippingDetails: async ( customerShippingDetails ) => {
		await expect( page ).toFill(
			'#shipping_first_name',
			customerShippingDetails.firstname
		);
		await expect( page ).toFill(
			'#shipping_last_name',
			customerShippingDetails.lastname
		);
		await expect( page ).toFill(
			'#shipping_company',
			customerShippingDetails.company
		);
		await expect( page ).toSelect(
			'#shipping_country',
			customerShippingDetails.country
		);
		await expect( page ).toFill(
			'#shipping_address_1',
			customerShippingDetails.addressfirstline
		);
		await expect( page ).toFill(
			'#shipping_address_2',
			customerShippingDetails.addresssecondline
		);
		await expect( page ).toFill(
			'#shipping_city',
			customerShippingDetails.city
		);
		await expect( page ).toSelect(
			'#shipping_state',
			customerShippingDetails.state
		);
		await expect( page ).toFill(
			'#shipping_postcode',
			customerShippingDetails.postcode
		);
	},

	removeFromCart: async ( productIdOrTitle ) => {
		if ( Number.isInteger( productIdOrTitle ) ) {
			await page.click( `a[data-product_id="${ productIdOrTitle }"]` );
		} else {
			const cartItemXPath = getCartItemExpression( productIdOrTitle );
			const removeItemXPath =
				cartItemXPath + '//' + getRemoveExpression();

			const [ removeButton ] = await page.$x( removeItemXPath );
			await removeButton.click();
		}
	},

	emptyCart: async () => {
		await page.goto( SHOP_CART_PAGE, {
			waitUntil: 'networkidle0',
		} );

		// Remove products if they exist
		if ( ( await page.$( '.remove' ) ) !== null ) {
			let products = await page.$$( '.remove' );
			while ( products && products.length > 0 ) {
				await page.click( '.remove' );
				await uiUnblocked();
				products = await page.$$( '.remove' );
			}
		}

		// Remove coupons if they exist
		if ( ( await page.$( '.woocommerce-remove-coupon' ) ) !== null ) {
			await page.click( '.woocommerce-remove-coupon' );
			await uiUnblocked();
		}

		await page.waitForSelector( '.woocommerce-info' );
		// eslint-disable-next-line jest/no-standalone-expect
		await expect( page ).toMatchElement( '.woocommerce-info', {
			text: 'Your cart is currently empty.',
		} );
	},

	setCartQuantity: async ( productTitle, quantityValue ) => {
		const cartItemXPath = getCartItemExpression( productTitle );
		const quantityInputXPath =
			cartItemXPath + '//' + getQtyInputExpression();

		const [ quantityInput ] = await page.$x( quantityInputXPath );
		await quantityInput.focus();
		await pressKeyWithModifier( 'primary', 'a' );
		await quantityInput.type( quantityValue.toString() );
	},

	searchForProduct: async ( prouductName ) => {
		const searchFieldSelector = 'input.wp-block-search__input';
		await page.waitForSelector( searchFieldSelector, { timeout: 100000 } );
		await expect( page ).toFill( searchFieldSelector, prouductName );
		await expect( page ).toClick( '.wp-block-search__button' );
		// Single search results may go directly to product page
<<<<<<< HEAD
		if ( await page.waitForSelector('h2.entry-title') ) {
			await expect(page).toMatchElement('h2.entry-title', {text: prouductName});
			await expect(page).toClick('h2.entry-title > a', {text: prouductName});
=======
		if ( await page.waitForSelector( 'h2.entry-title' ) ) {
			await expect( page ).toMatchElement( 'h2.entry-title', {
				text: prouductName,
			} );
			await expect( page ).toClick( 'h2.entry-title', {
				text: prouductName,
			} );
>>>>>>> 58203cf7
		}
		await page.waitForSelector( 'h1.entry-title' );
		await expect( page.title() ).resolves.toMatch( prouductName );
		await expect( page ).toMatchElement( 'h1.entry-title', prouductName );
	},

	/*
	 * My Accounts flows.
	 */
	goToOrders: async () => {
		await page.goto( MY_ACCOUNT_ORDERS, {
			waitUntil: 'networkidle0',
		} );
	},

	goToDownloads: async () => {
		await page.goto( MY_ACCOUNT_DOWNLOADS, {
			waitUntil: 'networkidle0',
		} );
	},

	goToAddresses: async () => {
		await page.goto( MY_ACCOUNT_ADDRESSES, {
			waitUntil: 'networkidle0',
		} );
	},

	goToAccountDetails: async () => {
		await page.goto( MY_ACCOUNT_ACCOUNT_DETAILS, {
			waitUntil: 'networkidle0',
		} );
	},

	gotoMyAccount,

	login: async () => {
		await gotoMyAccount();

		await expect( page.title() ).resolves.toMatch( 'My account' );

		await page.type( '#username', config.get( 'users.customer.username' ) );
		await page.type( '#password', config.get( 'users.customer.password' ) );

		await Promise.all( [
			page.waitForNavigation( { waitUntil: 'networkidle0' } ),
			page.click( 'button[name="login"]' ),
		] );
	},
	logout: async () => {
		await gotoMyAccount();

		await expect( page.title() ).resolves.toMatch( 'My account' );
		await page.click(
			'.woocommerce-MyAccount-navigation-link--customer-logout a'
		);
	},
};

module.exports = shopper;<|MERGE_RESOLUTION|>--- conflicted
+++ resolved
@@ -265,19 +265,13 @@
 		await expect( page ).toFill( searchFieldSelector, prouductName );
 		await expect( page ).toClick( '.wp-block-search__button' );
 		// Single search results may go directly to product page
-<<<<<<< HEAD
-		if ( await page.waitForSelector('h2.entry-title') ) {
-			await expect(page).toMatchElement('h2.entry-title', {text: prouductName});
-			await expect(page).toClick('h2.entry-title > a', {text: prouductName});
-=======
 		if ( await page.waitForSelector( 'h2.entry-title' ) ) {
 			await expect( page ).toMatchElement( 'h2.entry-title', {
-				text: prouductName,
-			} );
-			await expect( page ).toClick( 'h2.entry-title', {
-				text: prouductName,
-			} );
->>>>>>> 58203cf7
+        text: prouductName
+      } );
+			await expect( page ).toClick( 'h2.entry-title > a' , {
+        text: prouductName
+      } );
 		}
 		await page.waitForSelector( 'h1.entry-title' );
 		await expect( page.title() ).resolves.toMatch( prouductName );
