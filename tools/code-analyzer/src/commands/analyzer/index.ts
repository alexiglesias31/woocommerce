/**
 * External dependencies
 */
import { CliUx, Command, Flags } from '@oclif/core';
import { join } from 'path';
import { readFileSync, rmSync } from 'fs';

/**
 * Internal dependencies
 */
import {
	printTemplateResults,
	printHookResults,
	printSchemaChange,
	printDatabaseUpdates,
} from '../../print';
import {
	getVersionRegex,
	getFilename,
	getPatches,
	getHookName,
	areSchemasEqual,
	getHookDescription,
	getHookChangeType,
	generateJSONFile,
} from '../../utils';
import { cloneRepo, generateDiff, generateSchemaDiff } from '../../git';
import { execSync } from 'child_process';
import { OutputFlags } from '@oclif/core/lib/interfaces';

/**
 * Analyzer class
 */
export default class Analyzer extends Command {
	/**
	 * CLI description
	 */
	static description = 'Analyze code changes in WooCommerce Monorepo.';

	/**
	 * CLI arguments
	 */
	static args = [
		{
			name: 'compare',
			description:
				'GitHub branch or commit hash to compare against the base branch/commit.',
			required: true,
		},
		{
			name: 'sinceVersion',
			description:
				'Specify the version used to determine which changes are included (version listed in @since code doc).',
			required: true,
		},
	];

	/**
	 * CLI flags.
	 */
	static flags = {
		base: Flags.string( {
			char: 'b',
			description: 'GitHub base branch or commit hash.',
			default: 'trunk',
		} ),
		output: Flags.string( {
			char: 'o',
			description: 'Output styling.',
			options: [ 'console', 'github' ],
			default: 'console',
		} ),
		source: Flags.string( {
			char: 's',
			description: 'Git repo url or local path to a git repo.',
			default: process.cwd(),
		} ),
		file: Flags.string( {
			char: 'f',
			description: 'Filename for change description JSON.',
			default: 'changes.json',
		} ),
		plugin: Flags.string( {
			char: 'p',
			description: 'Plugin to check for',
			options: [ 'core', 'admin', 'beta' ],
			default: 'core',
		} ),
		'is-woocommerce': Flags.boolean( {
			char: 'w',
			description:
				'Analyzing WooCommerce? (Will scan for DB schema changes).',
			default: true,
		} ),
	};

	/**
	 * This method is called to execute the command
	 */
	async run(): Promise< void > {
		const { args, flags } = await this.parse( Analyzer );

		const { compare, sinceVersion } = args;
		const { base } = flags;

		CliUx.ux.action.start(
			`Making a temporary clone of '${ flags.source }'`
		);
		const tmpRepoPath = await cloneRepo( flags.source );
		CliUx.ux.action.stop();

		CliUx.ux.action.start(
			`Comparing '${ flags.base }' with '${ args.compare }'`
		);
		const diff = await generateDiff(
			tmpRepoPath,
			flags.base,
			compare,
			this.error
		);
		CliUx.ux.action.stop();

		// Run schema diffs only in the monorepo.
		if ( flags[ 'is-woocommerce' ] ) {
			CliUx.ux.action.start( 'Building WooCommerce' );

			const pluginPath = join( tmpRepoPath, 'plugins/woocommerce' );

<<<<<<< HEAD
			// Note doing the minimal work to get a DB scan to work, avoiding full build for speed.
			execSync( 'composer install', { cwd: pluginPath, stdio: [] } );
			execSync( 'pnpm run build', {
				cwd: pluginPath,
			} );
=======
			const build = () => {
				// Note doing the minimal work to get a DB scan to work, avoiding full build for speed.
				execSync( 'composer install', { cwd: pluginPath, stdio: [] } );
				execSync(
					'pnpm run build:feature-config --filter=woocommerce',
					{
						cwd: pluginPath,
					}
				);
			};
>>>>>>> d994edf7

			CliUx.ux.action.stop();
			CliUx.ux.action.start(
				`Comparing WooCommerce DB schemas of '${ base }' and '${ compare }'`
			);

			const schemaDiff = await generateSchemaDiff(
				tmpRepoPath,
				compare,
				base,
				build,
				( e: string ): void => this.error( e )
			);

			CliUx.ux.action.stop();

			await this.scanChanges( diff, sinceVersion, flags, schemaDiff );
		} else {
			await this.scanChanges( diff, sinceVersion, flags );
		}

		// Clean up the temporary repo.
		CliUx.ux.action.start( 'Cleaning up temporary files' );
		rmSync( tmpRepoPath, { force: true, recursive: true } );
		CliUx.ux.action.stop();
	}

	/**
	 * Scan patches for changes in templates, hooks and database schema
	 *
	 * @param {string}  content         Patch content.
	 * @param {string}  version         Current product version.
	 * @param {string}  output          Output style.
	 * @param {string}  changesFileName Name of a file to output change information to.
	 * @param {boolean} schemaEquality  if schemas are equal between branches.
	 */
	private async scanChanges(
		content: string,
		version: string,
		flags: OutputFlags< typeof Analyzer[ 'flags' ] >,
		schemaDiff: {
			[ key: string ]: {
				description: string;
				base: string;
				compare: string;
				method: string;
				areEqual: boolean;
			};
		} | void
	) {
		const { output, file } = flags;
		CliUx.ux.action.start( 'Generating changes' );

		const templates = this.scanTemplates( content, version );
		const hooks = this.scanHooks( content, version, output );
		const databaseUpdates = this.scanDatabases( content );
		let schemaDiffResult = {};

		if ( templates.size ) {
			printTemplateResults(
				templates,
				output,
				'TEMPLATE CHANGES',
				( s: string ): void => this.log( s )
			);
		} else {
			this.log( 'No template changes found' );
		}

		if ( hooks.size ) {
			printHookResults( hooks, output, 'HOOKS', ( s: string ): void =>
				this.log( s )
			);
		} else {
			this.log( 'No new hooks found' );
		}

		if ( ! areSchemasEqual( schemaDiff ) ) {
			schemaDiffResult = printSchemaChange(
				schemaDiff,
				version,
				output,
				( s: string ): void => this.log( s )
			);
		} else {
			this.log( 'No new schema changes found' );
		}

		if ( databaseUpdates ) {
			printDatabaseUpdates(
				databaseUpdates,
				output,
				( s: string ): void => this.log( s )
			);
		} else {
			this.log( 'No database updates found' );
		}

		await generateJSONFile( join( process.cwd(), file ), {
			templates: Object.fromEntries( templates.entries() ),
			hooks: Object.fromEntries( hooks.entries() ),
			db: databaseUpdates || {},
			schema: schemaDiffResult || {},
		} );

		CliUx.ux.action.stop();
	}
	/**
	 * Scan patches for changes in the database
	 *
	 * @param {string} content Patch content.
	 * @param {string} version Current product version.
	 * @param {string} output  Output style.
	 * @return {object|null}
	 */
	private scanDatabases(
		content: string
	): { updateFunctionName: string; updateFunctionVersion: string } | null {
		CliUx.ux.action.start( 'Scanning database changes' );
		const matchPatches = /^a\/(.+).php/g;
		const patches = getPatches( content, matchPatches );
		const databaseUpdatePatch = patches.find( ( patch ) => {
			const lines = patch.split( '\n' );
			const filepath = getFilename( lines[ 0 ] );
			return filepath.includes( 'class-wc-install.php' );
		} );

		if ( ! databaseUpdatePatch ) {
			return null;
		}

		const updateFunctionRegex =
			/\+{1,2}\s*'(\d.\d.\d)' => array\(\n\+{1,2}\s*'(.*)',\n\+{1,2}\s*\),/m;
		const match = databaseUpdatePatch.match( updateFunctionRegex );

		if ( ! match ) {
			return null;
		}
		const updateFunctionVersion = match[ 1 ];
		const updateFunctionName = match[ 2 ];
		CliUx.ux.action.stop();
		return { updateFunctionName, updateFunctionVersion };
	}

	/**
	 * Scan patches for changes in templates
	 *
	 * @param {string} content Patch content.
	 * @param {string} version Current product version.
	 * @return {Promise<Map<string, string[]>>} Promise.
	 */
	private scanTemplates(
		content: string,
		version: string
	): Map< string, string[] > {
		CliUx.ux.action.start( 'Scanning template changes' );

		const report: Map< string, string[] > = new Map< string, string[] >();

		if ( ! content.match( /diff --git a\/(.+)\/templates\/(.+)/g ) ) {
			CliUx.ux.action.stop();
			return report;
		}

		const matchPatches = /^a\/(.+)\/templates\/(.+)/g;
		const title = 'Template change detected';
		const patches = getPatches( content, matchPatches );
		const matchVersion = `^(\\+.+\\*.+)(@version)\\s+(${ version.replace(
			/\./g,
			'\\.'
		) }).*`;
		const versionRegex = new RegExp( matchVersion, 'g' );

		for ( const p in patches ) {
			const patch = patches[ p ];
			const lines = patch.split( '\n' );
			const filepath = getFilename( lines[ 0 ] );
			let code = 'warning';
			let message = 'This template may require a version bump!';

			for ( const l in lines ) {
				const line = lines[ l ];

				if ( line.match( versionRegex ) ) {
					code = 'notice';
					message = 'Version bump found';
				}
			}

			if ( code === 'notice' && report.get( filepath ) ) {
				report.set( filepath, [ code, title, message ] );
			} else if ( ! report.get( filepath ) ) {
				report.set( filepath, [ code, title, message ] );
			}
		}

		CliUx.ux.action.stop();
		return report;
	}

	/**
	 * Scan patches for hooks
	 *
	 * @param {string} content Patch content.
	 * @param {string} version Current product version.
	 * @param {string} output  Output style.
	 * @return {Promise<Map<string, Map<string, string[]>>>} Promise.
	 */
	private scanHooks(
		content: string,
		version: string,
		output: string
	): Map< string, Map< string, string[] > > {
		CliUx.ux.action.start( 'Scanning for new hooks' );

		const report: Map< string, Map< string, string[] > > = new Map<
			string,
			Map< string, string[] >
		>();

		if ( ! content.match( /diff --git a\/(.+).php/g ) ) {
			CliUx.ux.action.stop();
			return report;
		}

		const matchPatches = /^a\/(.+).php/g;
		const patches = getPatches( content, matchPatches );
		const verRegEx = getVersionRegex( version );
		const matchHooks = `\(.*?)@since\\s+(${ verRegEx })(.*?)(apply_filters|do_action)\\((\\s+)?(\\'|\\")(.*?)(\\'|\\")`;
		const newRegEx = new RegExp( matchHooks, 'gs' );

		for ( const p in patches ) {
			const patch = patches[ p ];
			// Separate patches into bits beginning with a comment. If a bit does not have an action, disregard.
			const patchWithHook = patch.split( '/**' ).find( ( s ) => {
				return (
					s.includes( 'apply_filters' ) || s.includes( 'do_action' )
				);
			} );
			if ( ! patchWithHook ) {
				continue;
			}
			const results = patchWithHook.match( newRegEx );
			const hooksList: Map< string, string[] > = new Map<
				string,
				string[]
			>();

			if ( ! results ) {
				continue;
			}

			const lines = patch.split( '\n' );
			const filepath = getFilename( lines[ 0 ] );

			for ( const raw of results ) {
				// Extract hook name and type.
				const hookName = raw.match(
					/(.*)(do_action|apply_filters)\(\s+'(.*)'/
				);

				if ( ! hookName ) {
					continue;
				}

				const name = getHookName( hookName[ 3 ] );

				const description = getHookDescription( raw, name ) || '';

				if ( ! description ) {
					this.error(
						`Hook ${ name } has no description. Please add a description.`,
						{ exit: false }
					);
				}

				const kind =
					hookName[ 2 ] === 'do_action' ? 'action' : 'filter';
				const CLIMessage = `**${ name }** introduced in ${ version }`;
				const GithubMessage = `\\'${ name }\\' introduced in ${ version }`;
				const message =
					output === 'github' ? GithubMessage : CLIMessage;
				const hookChangeType = getHookChangeType( raw );
				const title = `${ hookChangeType } ${ kind } found`;

				if ( ! hookName[ 2 ].startsWith( '-' ) ) {
					hooksList.set( name, [
						'NOTICE',
						title,
						message,
						description,
					] );
				}
			}

			report.set( filepath, hooksList );
		}

		CliUx.ux.action.stop();
		return report;
	}
}<|MERGE_RESOLUTION|>--- conflicted
+++ resolved
@@ -126,13 +126,6 @@
 
 			const pluginPath = join( tmpRepoPath, 'plugins/woocommerce' );
 
-<<<<<<< HEAD
-			// Note doing the minimal work to get a DB scan to work, avoiding full build for speed.
-			execSync( 'composer install', { cwd: pluginPath, stdio: [] } );
-			execSync( 'pnpm run build', {
-				cwd: pluginPath,
-			} );
-=======
 			const build = () => {
 				// Note doing the minimal work to get a DB scan to work, avoiding full build for speed.
 				execSync( 'composer install', { cwd: pluginPath, stdio: [] } );
@@ -143,7 +136,6 @@
 					}
 				);
 			};
->>>>>>> d994edf7
 
 			CliUx.ux.action.stop();
 			CliUx.ux.action.start(
