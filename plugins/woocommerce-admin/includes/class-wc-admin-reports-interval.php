--- conflicted
+++ resolved
@@ -30,11 +30,7 @@
 	 * Returns date format to be used as grouping clause in SQL.
 	 *
 	 * @param string $time_interval Time interval.
-<<<<<<< HEAD
-	 * @param string $table_name    Name of db table.
-=======
 	 * @param string $table_name Name of the db table relevant for the date constraint.
->>>>>>> 33a7cfa1
 	 * @return mixed
 	 */
 	public static function db_datetime_format( $time_interval, $table_name ) {
@@ -42,37 +38,21 @@
 
 		if ( 1 === $first_day_of_week ) {
 			// Week begins on Monday, ISO 8601.
-<<<<<<< HEAD
-			$week_format = "DATE_FORMAT($table_name.date_created, '%x-%v')";
-		} else {
-			// Week begins on day other than specified by ISO 8601, needs to be in sync with function simple_week_number.
-			$week_format = "CONCAT(YEAR($table_name.date_created), '-', LPAD( FLOOR( ( DAYOFYEAR($table_name.date_created) + ( ( DATE_FORMAT(MAKEDATE(YEAR($table_name.date_created),1), '%w') - $first_day_of_week + 7 ) % 7 ) - 1 ) / 7  ) + 1 , 2, '0'))";
-=======
 			$week_format = "DATE_FORMAT({$table_name}.date_created, '%x-%v')";
 		} else {
 			// Week begins on day other than specified by ISO 8601, needs to be in sync with function simple_week_number.
 			$week_format = "CONCAT(YEAR({$table_name}.date_created), '-', LPAD( FLOOR( ( DAYOFYEAR({$table_name}.date_created) + ( ( DATE_FORMAT(MAKEDATE(YEAR({$table_name}.date_created),1), '%w') - $first_day_of_week + 7 ) % 7 ) - 1 ) / 7  ) + 1 , 2, '0'))";
->>>>>>> 33a7cfa1
 
 		}
 
 		// Whenever this is changed, double check method time_interval_id to make sure they are in sync.
 		$mysql_date_format_mapping = array(
-<<<<<<< HEAD
-			'hour'    => "DATE_FORMAT($table_name.date_created, '%Y-%m-%d %H')",
-			'day'     => "DATE_FORMAT($table_name.date_created, '%Y-%m-%d')",
-			'week'    => $week_format,
-			'month'   => "DATE_FORMAT($table_name.date_created, '%Y-%m')",
-			'quarter' => "CONCAT(YEAR($table_name.date_created), '-', QUARTER($table_name.date_created))",
-			'year'    => "YEAR($table_name.date_created)",
-=======
 			'hour'    => "DATE_FORMAT({$table_name}.date_created, '%Y-%m-%d %H')",
 			'day'     => "DATE_FORMAT({$table_name}.date_created, '%Y-%m-%d')",
 			'week'    => $week_format,
 			'month'   => "DATE_FORMAT({$table_name}.date_created, '%Y-%m')",
 			'quarter' => "CONCAT(YEAR({$table_name}.date_created), '-', QUARTER({$table_name}.date_created))",
 			'year'    => "YEAR({$table_name}.date_created)",
->>>>>>> 33a7cfa1
 
 		);
 
