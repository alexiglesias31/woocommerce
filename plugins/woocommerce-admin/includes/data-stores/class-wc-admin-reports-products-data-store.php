--- conflicted
+++ resolved
@@ -83,19 +83,6 @@
 	}
 
 	/**
-<<<<<<< HEAD
-	 * Set up all the hooks for maintaining and populating table data.
-	 */
-	public static function init() {
-		add_action( 'save_post', array( __CLASS__, 'sync_order_products' ) );
-		add_action( 'clean_post_cache', array( __CLASS__, 'sync_order_products' ) );
-		add_action( 'woocommerce_order_refunded', array( __CLASS__, 'sync_order_products' ) );
-		add_action( 'woocommerce_reports_delete_order_stats', array( __CLASS__, 'sync_on_order_delete' ), 5 );
-	}
-
-	/**
-=======
->>>>>>> 20ae502d
 	 * Fills ORDER BY clause of SQL request based on user supplied parameters.
 	 *
 	 * @param array $query_args Parameters supplied by the user.
@@ -220,7 +207,7 @@
 		$week_back  = $now - WEEK_IN_SECONDS;
 
 		// These defaults are only partially applied when used via REST API, as that has its own defaults.
-		$defaults = array(
+		$defaults   = array(
 			'per_page'         => get_option( 'posts_per_page' ),
 			'page'             => 1,
 			'order'            => 'DESC',
@@ -425,7 +412,9 @@
 			$num_updated += intval( $result );
 		}
 
-<<<<<<< HEAD
+		return ( count( $order_items ) === $num_updated );
+	}
+
 	/**
 	 * Clean products data when an order is deleted.
 	 *
@@ -450,8 +439,5 @@
 		 * @param int $order_id   Order ID.
 		 */
 		do_action( 'woocommerce_reports_delete_product', 0, $order_id );
-=======
-		return ( count( $order_items ) === $num_updated );
->>>>>>> 20ae502d
 	}
 }