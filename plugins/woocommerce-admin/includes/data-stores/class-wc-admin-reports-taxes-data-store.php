<?php
/**
 * WC_Admin_Reports_Taxes_Data_Store class file.
 *
 * @package WooCommerce Admin/Classes
 */

defined( 'ABSPATH' ) || exit;

/**
 * WC_Admin_Reports_Taxes_Data_Store.
 */
class WC_Admin_Reports_Taxes_Data_Store extends WC_Admin_Reports_Data_Store implements WC_Admin_Reports_Data_Store_Interface {

	/**
	 * Table used to get the data.
	 *
	 * @var string
	 */
	const TABLE_NAME = 'wc_order_tax_lookup';

	/**
	 * Mapping columns to data type to return correct response types.
	 *
	 * @var array
	 */
	protected $column_types = array(
		'tax_rate_id'  => 'intval',
		'name'         => 'strval',
		'tax_rate'     => 'floatval',
		'country'      => 'strval',
		'state'        => 'strval',
		'priority'     => 'intval',
		'total_tax'    => 'floatval',
		'order_tax'    => 'floatval',
		'shipping_tax' => 'floatval',
		'orders_count' => 'intval',
	);

	/**
	 * SQL columns to select in the db query and their mapping to SQL code.
	 *
	 * @var array
	 */
	protected $report_columns = array(
		'tax_rate_id'  => 'tax_rate_id',
		'name'         => 'tax_rate_name as name',
		'tax_rate'     => 'tax_rate',
		'country'      => 'tax_rate_country as country',
		'state'        => 'tax_rate_state as state',
		'priority'     => 'tax_rate_priority as priority',
		'total_tax'    => 'SUM(total_tax) as total_tax',
		'order_tax'    => 'SUM(order_tax) as order_tax',
		'shipping_tax' => 'SUM(shipping_tax) as shipping_tax',
		'orders_count' => 'COUNT(DISTINCT order_id) as orders_count',
	);

	/**
	 * Constructor
	 */
	public function __construct() {
		global $wpdb;
		$table_name = $wpdb->prefix . self::TABLE_NAME;
		// Avoid ambigious columns in SQL query.
		$this->report_columns['tax_rate_id']  = $table_name . '.' . $this->report_columns['tax_rate_id'];
		$this->report_columns['orders_count'] = str_replace( 'order_id', $table_name . '.order_id', $this->report_columns['orders_count'] );
	}

	/**
<<<<<<< HEAD
	 * Set up all the hooks for maintaining and populating table data.
	 */
	public static function init() {
		add_action( 'save_post', array( __CLASS__, 'sync_order_taxes' ) );
		add_action( 'clean_post_cache', array( __CLASS__, 'sync_order_taxes' ) );
		add_action( 'woocommerce_order_refunded', array( __CLASS__, 'sync_order_taxes' ) );
		add_action( 'woocommerce_reports_delete_order_stats', array( __CLASS__, 'sync_on_order_delete' ), 15 );
	}

	/**
=======
>>>>>>> 20ae502d
	 * Updates the database query with parameters used for Taxes report: categories and order status.
	 *
	 * @param array $query_args Query arguments supplied by the user.
	 * @return array            Array of parameters used for SQL query.
	 */
	protected function get_sql_query_params( $query_args ) {
		global $wpdb;

		$order_tax_lookup_table = $wpdb->prefix . self::TABLE_NAME;

		$sql_query_params = $this->get_time_period_sql_params( $query_args, $order_tax_lookup_table );
		$sql_query_params = array_merge( $sql_query_params, $this->get_limit_sql_params( $query_args ) );
		$sql_query_params = array_merge( $sql_query_params, $this->get_order_by_sql_params( $query_args ) );

		if ( isset( $query_args['taxes'] ) && ! empty( $query_args['taxes'] ) ) {
			$allowed_taxes                     = implode( ',', $query_args['taxes'] );
			$sql_query_params['where_clause'] .= " AND {$order_tax_lookup_table}.tax_rate_id IN ({$allowed_taxes})";
		}

		$order_status_filter = $this->get_status_subquery( $query_args );
		if ( $order_status_filter ) {
			$sql_query_params['from_clause']  .= " JOIN {$wpdb->prefix}wc_order_stats ON {$order_tax_lookup_table}.order_id = {$wpdb->prefix}wc_order_stats.order_id";
			$sql_query_params['where_clause'] .= " AND ( {$order_status_filter} )";
		}

		$sql_query_params['from_clause'] .= " JOIN {$wpdb->prefix}woocommerce_tax_rates ON {$order_tax_lookup_table}.tax_rate_id = {$wpdb->prefix}woocommerce_tax_rates.tax_rate_id";

		return $sql_query_params;
	}

	/**
	 * Fills ORDER BY clause of SQL request based on user supplied parameters.
	 *
	 * @param array $query_args Parameters supplied by the user.
	 * @return array
	 */
	protected function get_order_by_sql_params( $query_args ) {
		$sql_query['order_by_clause'] = '';
		if ( isset( $query_args['orderby'] ) ) {
			$sql_query['order_by_clause'] = $this->normalize_order_by( $query_args['orderby'] );
		}

		if ( isset( $query_args['order'] ) ) {
			$sql_query['order_by_clause'] .= ' ' . $query_args['order'];
		} else {
			$sql_query['order_by_clause'] .= ' DESC';
		}

		return $sql_query;
	}

	/**
	 * Returns the report data based on parameters supplied by the user.
	 *
	 * @param array $query_args  Query parameters.
	 * @return stdClass|WP_Error Data.
	 */
	public function get_data( $query_args ) {
		global $wpdb;

		$table_name = $wpdb->prefix . self::TABLE_NAME;
		$now        = time();
		$week_back  = $now - WEEK_IN_SECONDS;

		// These defaults are only partially applied when used via REST API, as that has its own defaults.
		$defaults   = array(
			'per_page' => get_option( 'posts_per_page' ),
			'page'     => 1,
			'order'    => 'DESC',
			'orderby'  => 'tax_rate_id',
			'before'   => date( WC_Admin_Reports_Interval::$iso_datetime_format, $now ),
			'after'    => date( WC_Admin_Reports_Interval::$iso_datetime_format, $week_back ),
			'fields'   => '*',
			'taxes'    => array(),
		);
		$query_args = wp_parse_args( $query_args, $defaults );

		$cache_key = $this->get_cache_key( $query_args );
		$data      = wp_cache_get( $cache_key, $this->cache_group );

		if ( false === $data ) {
			$data = (object) array(
				'data'    => array(),
				'total'   => 0,
				'pages'   => 0,
				'page_no' => 0,
			);

			$selections       = $this->selected_columns( $query_args );
			$sql_query_params = $this->get_sql_query_params( $query_args );

			$db_records_count = (int) $wpdb->get_var(
				"SELECT COUNT(*) FROM (
							SELECT
								{$table_name}.tax_rate_id
							FROM
								{$table_name}
								{$sql_query_params['from_clause']}
							WHERE
								1=1
								{$sql_query_params['where_time_clause']}
								{$sql_query_params['where_clause']}
							GROUP BY
								{$table_name}.tax_rate_id
					  		) AS tt"
			); // WPCS: cache ok, DB call ok, unprepared SQL ok.

			$total_pages = (int) ceil( $db_records_count / $sql_query_params['per_page'] );
			if ( $query_args['page'] < 1 || $query_args['page'] > $total_pages ) {
				return $data;
			}

			$tax_data = $wpdb->get_results(
				"SELECT
						{$selections}
					FROM
						{$table_name}
						{$sql_query_params['from_clause']}
					WHERE
						1=1
						{$sql_query_params['where_time_clause']}
						{$sql_query_params['where_clause']}
					GROUP BY
						{$table_name}.tax_rate_id
					ORDER BY
						{$sql_query_params['order_by_clause']}
					{$sql_query_params['limit']}
					",
				ARRAY_A
			); // WPCS: cache ok, DB call ok, unprepared SQL ok.

			if ( null === $tax_data ) {
				return $data;
			}

			$tax_data = array_map( array( $this, 'cast_numbers' ), $tax_data );
			$data     = (object) array(
				'data'    => $tax_data,
				'total'   => $db_records_count,
				'pages'   => $total_pages,
				'page_no' => (int) $query_args['page'],
			);

			wp_cache_set( $cache_key, $data, $this->cache_group );
		}

		return $data;
	}

	/**
	 * Returns string to be used as cache key for the data.
	 *
	 * @param array $params Query parameters.
	 * @return string
	 */
	protected function get_cache_key( $params ) {
		return 'woocommerce_' . self::TABLE_NAME . '_' . md5( wp_json_encode( $params ) );
	}

	/**
	 * Maps ordering specified by the user to columns in the database/fields in the data.
	 *
	 * @param string $order_by Sorting criterion.
	 * @return string
	 */
	protected function normalize_order_by( $order_by ) {
		global $wpdb;

		if ( 'rate' === $order_by ) {
			return $wpdb->prefix . 'woocommerce_tax_rates.tax_rate';
		}

		return $order_by;
	}

	/**
	 * Create or update an entry in the wc_order_tax_lookup table for an order.
	 *
	 * @param int $order_id Order ID.
	 * @return int|bool Returns -1 if order won't be processed, or a boolean indicating processing success.
	 */
	public static function sync_order_taxes( $order_id ) {
		global $wpdb;
		$order = wc_get_order( $order_id );
		if ( ! $order ) {
			return -1;
		}

		$tax_items   = $order->get_items( 'tax' );
		$num_updated = 0;

		foreach ( $tax_items as $tax_item ) {
			$result = $wpdb->replace(
				$wpdb->prefix . self::TABLE_NAME,
				array(
					'order_id'     => $order->get_id(),
					'date_created' => date( 'Y-m-d H:i:s', $order->get_date_created( 'edit' )->getTimestamp() ),
					'tax_rate_id'  => $tax_item->get_rate_id(),
					'shipping_tax' => $tax_item->get_shipping_tax_total(),
					'order_tax'    => $tax_item->get_tax_total(),
					'total_tax'    => $tax_item->get_tax_total() + $tax_item->get_shipping_tax_total(),
				),
				array(
					'%d',
					'%s',
					'%d',
					'%f',
					'%f',
					'%f',
				)
			);

			/**
			 * Fires when tax's reports are updated.
			 *
			 * @param int $tax_rate_id Tax Rate ID.
			 * @param int $order_id    Order ID.
			 */
			do_action( 'woocommerce_reports_update_tax', $tax_item->get_rate_id(), $order->get_id() );

			$num_updated += intval( $result );
		}

		return ( count( $tax_items ) === $num_updated );
	}

	/**
	 * Clean taxes data when an order is deleted.
	 *
	 * @param int $order_id Order ID.
	 */
	public static function sync_on_order_delete( $order_id ) {
		global $wpdb;

		$table_name = $wpdb->prefix . self::TABLE_NAME;

		$wpdb->query(
			$wpdb->prepare(
				"DELETE FROM ${table_name} WHERE order_id = %d",
				$order_id
			)
		);

		/**
		 * Fires when tax's reports are removed from database.
		 *
		 * @param int $tax_rate_id Tax Rate ID.
		 * @param int $order_id    Order ID.
		 */
		do_action( 'woocommerce_reports_delete_tax', 0, $order_id );
	}
}<|MERGE_RESOLUTION|>--- conflicted
+++ resolved
@@ -67,19 +67,6 @@
 	}
 
 	/**
-<<<<<<< HEAD
-	 * Set up all the hooks for maintaining and populating table data.
-	 */
-	public static function init() {
-		add_action( 'save_post', array( __CLASS__, 'sync_order_taxes' ) );
-		add_action( 'clean_post_cache', array( __CLASS__, 'sync_order_taxes' ) );
-		add_action( 'woocommerce_order_refunded', array( __CLASS__, 'sync_order_taxes' ) );
-		add_action( 'woocommerce_reports_delete_order_stats', array( __CLASS__, 'sync_on_order_delete' ), 15 );
-	}
-
-	/**
-=======
->>>>>>> 20ae502d
 	 * Updates the database query with parameters used for Taxes report: categories and order status.
 	 *
 	 * @param array $query_args Query arguments supplied by the user.
