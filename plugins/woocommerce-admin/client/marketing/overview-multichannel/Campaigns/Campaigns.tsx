/**
 * External dependencies
 */
import { __ } from '@wordpress/i18n';
import { useState } from '@wordpress/element';
import {
	Button,
	Card,
	CardHeader,
	CardBody,
	CardFooter,
	Flex,
	FlexItem,
	FlexBlock,
} from '@wordpress/components';
import { Icon, megaphone, cancelCircleFilled } from '@wordpress/icons';
import {
	Pagination,
	Table,
	TablePlaceholder,
	Link,
} from '@woocommerce/components';

/**
 * Internal dependencies
 */
<<<<<<< HEAD
import {
	CardHeaderTitle,
	CreateNewCampaignModal,
} from '~/marketing/components';
import { useNewCampaignTypes } from '~/marketing/hooks';
=======
import { CardHeaderTitle } from '~/marketing/components';
>>>>>>> c6e6f877
import { useCampaigns } from './useCampaigns';
import './Campaigns.scss';

const tableCaption = __( 'Campaigns', 'woocommerce' );
const tableHeaders = [
	{
		key: 'campaign',
		label: __( 'Campaign', 'woocommerce' ),
	},
	{
		key: 'cost',
		label: __( 'Cost', 'woocommerce' ),
		isNumeric: true,
	},
];

const perPage = 5;

/**
 * Card displaying campaigns in a table.
 *
 * Pagination will be rendered in the card footer if the total number of campaigns is more than one page.
 *
 * If there are no campaigns, there will be no table but an info message instead.
 *
 * If there is an error, there will be no table but an error message instead.
 */
export const Campaigns = () => {
	const [ page, setPage ] = useState( 1 );
	const [ isModalOpen, setModalOpen ] = useState( false );
	const { loading, data, meta } = useCampaigns( page, perPage );
	const total = meta?.total;

	const getContent = () => {
		if ( loading ) {
			return (
				<TablePlaceholder
					caption={ tableCaption }
					headers={ tableHeaders }
					numberOfRows={ perPage }
				/>
			);
		}

		if ( ! data ) {
			return (
				<CardBody className="woocommerce-marketing-campaigns-card__content">
					<Icon
						className="woocommerce-marketing-campaigns-card__content-icon woocommerce-marketing-campaigns-card__content-icon--error"
						icon={ cancelCircleFilled }
						size={ 32 }
					/>
					<div className="woocommerce-marketing-campaigns-card__content-title">
						{ __( 'An unexpected error occurred.', 'woocommerce' ) }
					</div>
					<div className="woocommerce-marketing-campaigns-card-body__content-description">
						{ __(
							'Please try again later. Check the logs if the problem persists. ',
							'woocommerce'
						) }
					</div>
				</CardBody>
			);
		}

		if ( data.length === 0 ) {
			return (
				<CardBody className="woocommerce-marketing-campaigns-card__content">
					<Icon
						className="woocommerce-marketing-campaigns-card__content-icon woocommerce-marketing-campaigns-card__content-icon--empty"
						icon={ megaphone }
						size={ 32 }
					/>
					<div className="woocommerce-marketing-campaigns-card__content-title">
						{ __(
							'Advertise with marketing campaigns',
							'woocommerce'
						) }
					</div>
					<div className="woocommerce-marketing-campaigns-card__content-description">
						{ __(
							'Easily create and manage marketing campaigns without leaving WooCommerce.',
							'woocommerce'
						) }
					</div>
				</CardBody>
			);
		}

		return (
			<Table
				caption={ tableCaption }
				headers={ tableHeaders }
				rows={ data.map( ( el ) => {
					return [
						{
							display: (
								<Flex gap={ 4 }>
									<FlexItem className="woocommerce-marketing-campaigns-card__campaign-logo">
										<img
											src={ el.icon }
											alt={ el.channelName }
											width="16"
											height="16"
										/>
									</FlexItem>
									<FlexBlock>
										<Flex direction="column" gap={ 1 }>
											<FlexItem className="woocommerce-marketing-campaigns-card__campaign-title">
												<Link href={ el.manageUrl }>
													{ el.title }
												</Link>
											</FlexItem>
											{ el.description && (
												<FlexItem className="woocommerce-marketing-campaigns-card__campaign-description">
													{ el.description }
												</FlexItem>
											) }
										</Flex>
									</FlexBlock>
								</Flex>
							),
						},
						{ display: el.cost },
					];
				} ) }
			/>
		);
	};

	return (
		<Card className="woocommerce-marketing-campaigns-card">
			<CardHeader>
				<CardHeaderTitle>
					{ __( 'Campaigns', 'woocommerce' ) }
				</CardHeaderTitle>
				<Button
					variant="secondary"
					onClick={ () => setModalOpen( true ) }
				>
					{ __( 'Create new campaign', 'woocommerce' ) }
				</Button>
				{ isModalOpen && (
					<CreateNewCampaignModal
						onRequestClose={ () => setModalOpen( false ) }
					/>
				) }
			</CardHeader>
			{ getContent() }
			{ total && total > perPage && (
				<CardFooter className="woocommerce-marketing-campaigns-card__footer">
					<Pagination
						showPerPagePicker={ false }
						perPage={ perPage }
						page={ page }
						total={ total }
						onPageChange={ ( newPage: number ) => {
							setPage( newPage );
						} }
					/>
				</CardFooter>
			) }
		</Card>
	);
};<|MERGE_RESOLUTION|>--- conflicted
+++ resolved
@@ -24,15 +24,10 @@
 /**
  * Internal dependencies
  */
-<<<<<<< HEAD
 import {
 	CardHeaderTitle,
 	CreateNewCampaignModal,
 } from '~/marketing/components';
-import { useNewCampaignTypes } from '~/marketing/hooks';
-=======
-import { CardHeaderTitle } from '~/marketing/components';
->>>>>>> c6e6f877
 import { useCampaigns } from './useCampaigns';
 import './Campaigns.scss';
 
