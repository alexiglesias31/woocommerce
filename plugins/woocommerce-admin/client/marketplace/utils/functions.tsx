--- conflicted
+++ resolved
@@ -6,15 +6,12 @@
 /**
  * Internal dependencies
  */
-<<<<<<< HEAD
 import {
 	Product,
+	ProductType,
 	SearchAPIProductType,
 	SearchAPIJSONType,
 } from '../components/product-list/types';
-=======
-import { Product, ProductType } from '../components/product-list/types';
->>>>>>> 532bb305
 import {
 	MARKETPLACE_HOST,
 	MARKETPLACE_CATEGORY_API_PATH,
