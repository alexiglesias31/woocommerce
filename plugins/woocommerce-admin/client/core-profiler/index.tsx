/* eslint-disable xstate/no-inline-implementation */
/**
 * External dependencies
 */
import { createMachine, assign, DoneInvokeEvent, actions, spawn } from 'xstate';
import { useMachine } from '@xstate/react';
import { useEffect, useMemo } from '@wordpress/element';
import { resolveSelect, dispatch } from '@wordpress/data';
import {
	ExtensionList,
	OPTIONS_STORE_NAME,
	COUNTRIES_STORE_NAME,
	Country,
	ONBOARDING_STORE_NAME,
	Extension,
	GeolocationResponse,
} from '@woocommerce/data';
import { recordEvent } from '@woocommerce/tracks';
import { getSetting } from '@woocommerce/settings';
import { initializeExPlat } from '@woocommerce/explat';
import { CountryStateOption } from '@woocommerce/onboarding';

/**
 * Internal dependencies
 */
import { IntroOptIn } from './pages/IntroOptIn';
import {
	UserProfile,
	BusinessChoice,
	SellingOnlineAnswer,
	SellingPlatform,
} from './pages/UserProfile';
import {
	BusinessInfo,
	IndustryChoice,
	POSSIBLY_DEFAULT_STORE_NAMES,
} from './pages/BusinessInfo';
import { BusinessLocation } from './pages/BusinessLocation';
import { getCountryStateOptions } from './services/country';
import { Loader } from './pages/Loader';
import { Extensions } from './pages/Extensions';
import { ProfileSpinner } from './components/profile-spinner/profile-spinner';
import { Plugins } from './pages/Plugins';
<<<<<<< HEAD
import { getPluginTrackKey, getTimeFrame } from '~/utils';import { ProfileSpinner } from './components/profile-spinner/profile-spinner';
=======
import { getPluginTrackKey, getTimeFrame } from '~/utils';
>>>>>>> c3e2f382

import './style.scss';
import {
	InstallationCompletedResult,
	InstallAndActivatePlugins,
	InstalledPlugin,
	PluginInstallError,
} from './services/installAndActivatePlugins';

export type InitializationCompleteEvent = {
	type: 'INITIALIZATION_COMPLETE';
	payload: { optInDataSharing: boolean };
};

export type IntroOptInEvent =
	| { type: 'INTRO_COMPLETED'; payload: { optInDataSharing: boolean } } // can be true or false depending on whether the user opted in or not
	| { type: 'INTRO_SKIPPED'; payload: { optInDataSharing: false } }; // always false for now

export type UserProfileEvent =
	| {
			type: 'USER_PROFILE_COMPLETED';
			payload: {
				userProfile: CoreProfilerStateMachineContext[ 'userProfile' ];
			}; // TODO: fill in the types for this when developing this page
	  }
	| {
			type: 'USER_PROFILE_SKIPPED';
			payload: { userProfile: { skipped: true } };
	  };

export type BusinessInfoEvent = {
	type: 'BUSINESS_INFO_COMPLETED';
	payload: {
		storeName?: string;
		industry?: IndustryChoice;
		storeLocation: CountryStateOption[ 'key' ];
		geolocationOverruled: boolean;
	};
};

export type BusinessLocationEvent = {
	type: 'BUSINESS_LOCATION_COMPLETED';
	payload: {
		storeLocation: CountryStateOption[ 'key' ];
	};
};

export type PluginsInstallationRequestedEvent = {
	type: 'PLUGINS_INSTALLATION_REQUESTED';
	payload: {
		plugins: CoreProfilerStateMachineContext[ 'pluginsSelected' ];
	};
};

// TODO: add types as we develop the pages
export type OnboardingProfile = {
	business_choice: BusinessChoice;
	industry: Array< IndustryChoice >;
	selling_online_answer: SellingOnlineAnswer | null;
	selling_platforms: SellingPlatform[] | null;
	skip?: boolean;
	is_store_country_set: boolean | null;
};

export type PluginsPageSkippedEvent = {
	type: 'PLUGINS_PAGE_SKIPPED';
};

export type PluginInstalledAndActivatedEvent = {
	type: 'PLUGIN_INSTALLED_AND_ACTIVATED';
	payload: {
		pluginsCount: number;
		installedPluginIndex: number;
	};
};
export type PluginsInstallationCompletedEvent = {
	type: 'PLUGINS_INSTALLATION_COMPLETED';
	payload: {
		installationCompletedResult: InstallationCompletedResult;
	};
};

export type PluginsInstallationCompletedWithErrorsEvent = {
	type: 'PLUGINS_INSTALLATION_COMPLETED_WITH_ERRORS';
	payload: {
		errors: PluginInstallError[];
	};
};

export type CoreProfilerStateMachineContext = {
	optInDataSharing: boolean;
	userProfile: {
		businessChoice?: BusinessChoice;
		sellingOnlineAnswer?: SellingOnlineAnswer | null;
		sellingPlatforms?: SellingPlatform[] | null;
		skipped?: boolean;
	};
	pluginsAvailable: ExtensionList[ 'plugins' ] | [];
	pluginsSelected: string[]; // extension slugs
	pluginsInstallationErrors: PluginInstallError[];
	geolocatedLocation: GeolocationResponse | undefined;
	businessInfo: {
		storeName?: string | undefined;
		industry?: string | undefined;
		location?: string;
	};
	countries: CountryStateOption[];
	loader: {
		progress?: number;
		className?: string;
		useStages?: string;
		stageIndex?: number;
	};
	onboardingProfile: OnboardingProfile;
};

const getAllowTrackingOption = async () =>
	resolveSelect( OPTIONS_STORE_NAME ).getOption(
		'woocommerce_allow_tracking'
	);

const handleTrackingOption = assign( {
	optInDataSharing: (
		_context,
		event: DoneInvokeEvent< 'no' | 'yes' | undefined >
	) => event.data !== 'no',
} );

const getStoreNameOption = async () =>
	resolveSelect( OPTIONS_STORE_NAME ).getOption( 'blogname' );

const handleStoreNameOption = assign( {
	businessInfo: (
		context: CoreProfilerStateMachineContext,
		event: DoneInvokeEvent< string | undefined >
	) => {
		return {
			...context.businessInfo,
			storeName: POSSIBLY_DEFAULT_STORE_NAMES.includes( event.data ) // if its empty or the default, show empty to the user
				? undefined
				: event.data,
		};
	},
} );

const getStoreCountryOption = async () =>
	resolveSelect( OPTIONS_STORE_NAME ).getOption(
		'woocommerce_default_country'
	);

const handleStoreCountryOption = assign( {
	businessInfo: (
		context: CoreProfilerStateMachineContext,
		event: DoneInvokeEvent< string | undefined >
	) => {
		return {
			...context.businessInfo,
			location: event.data,
		};
	},
} );

/**
 * Prefetch it so that @wp/data caches it and there won't be a loading delay when its used
 */
const preFetchGetCountries = assign( {
	spawnGetCountriesRef: () =>
		spawn(
			resolveSelect( COUNTRIES_STORE_NAME ).getCountries(),
			'core-profiler-prefetch-countries'
		),
} );

const preFetchOptions = assign( {
	spawnPrefetchOptionsRef: ( _ctx, _evt, { action } ) => {
		spawn(
			Promise.all( [
				// @ts-expect-error -- not sure its possible to type this yet, maybe in xstate v5
				action.options.map( ( optionName: string ) =>
					resolveSelect( OPTIONS_STORE_NAME ).getOption( optionName )
				),
			] ),
			'core-profiler-prefetch-options'
		);
	},
} );

const getCountries = async () =>
	resolveSelect( COUNTRIES_STORE_NAME ).getCountries();

const handleCountries = assign( {
	countries: ( _context, event: DoneInvokeEvent< Country[] > ) => {
		return getCountryStateOptions( event.data );
	},
} );

const getOnboardingProfileOption = async () =>
	resolveSelect( OPTIONS_STORE_NAME ).getOption(
		'woocommerce_onboarding_profile'
	);

const handleOnboardingProfileOption = assign( {
	userProfile: (
		_context,
		event: DoneInvokeEvent< OnboardingProfile | undefined >
	) => {
		if ( ! event.data ) {
			return {};
		}

		const {
			business_choice: businessChoice,
			selling_online_answer: sellingOnlineAnswer,
			selling_platforms: sellingPlatforms,
			...rest
		} = event.data;
		return {
			...rest,
			businessChoice,
			sellingOnlineAnswer,
			sellingPlatforms,
		};
	},
} );

const assignOnboardingProfile = assign( {
	onboardingProfile: (
		_context,
		event: DoneInvokeEvent< OnboardingProfile | undefined >
	) => event.data,
} );

const getGeolocation = async ( context: CoreProfilerStateMachineContext ) => {
	if ( context.optInDataSharing ) {
		return resolveSelect( COUNTRIES_STORE_NAME ).geolocate();
	}
	return undefined;
};

const preFetchGeolocation = assign( {
	spawnGeolocationRef: ( context: CoreProfilerStateMachineContext ) =>
		spawn(
			getGeolocation( context ),
			'core-profiler-prefetch-geolocation'
		),
} );

const handleGeolocation = assign( {
	geolocatedLocation: (
		_context,
		event: DoneInvokeEvent< GeolocationResponse >
	) => {
		return event.data;
	},
} );

const redirectToWooHome = () => {
	/**
	 * @todo replace with navigateTo
	 */
	window.location.href = '/wp-admin/admin.php?page=wc-admin';
};

const recordTracksIntroCompleted = () => {
	recordEvent( 'storeprofiler_step_complete', {
		step: 'store_details',
		wc_version: getSetting( 'wcVersion' ),
	} );
};

const recordTracksIntroSkipped = () => {
	recordEvent( 'storeprofiler_store_details_skip' );
};

const recordTracksIntroViewed = () => {
	recordEvent( 'storeprofiler_step_view', {
		step: 'store_details',
		wc_version: getSetting( 'wcVersion' ),
	} );
};

const recordTracksUserProfileViewed = () => {
	recordEvent( 'storeprofiler_step_view', {
		step: 'user_profile',
		wc_version: getSetting( 'wcVersion' ),
	} );
};

const recordTracksPluginsViewed = () => {
	recordEvent( 'storeprofiler_step_view', {
		step: 'plugins',
		wc_version: getSetting( 'wcVersion' ),
	} );
};

const recordTracksUserProfileCompleted = (
	_context: CoreProfilerStateMachineContext,
	event: Extract< UserProfileEvent, { type: 'USER_PROFILE_COMPLETED' } >
) => {
	recordEvent( 'storeprofiler_step_complete', {
		step: 'user_profile',
		wc_version: getSetting( 'wcVersion' ),
	} );

	recordEvent( 'storeprofiler_user_profile', {
		business_choice: event.payload.userProfile.businessChoice,
		selling_online_answer: event.payload.userProfile.sellingOnlineAnswer,
		selling_platforms: event.payload.userProfile.sellingPlatforms
			? event.payload.userProfile.sellingPlatforms.join()
			: null,
	} );
};

const recordTracksUserProfileSkipped = () => {
	recordEvent( 'storeprofiler_user_profile_skip' );
};

const recordTracksPluginsSkipped = () => {
	recordEvent( 'storeprofiler_plugins_skip' );
};

const recordTracksBusinessInfoViewed = () => {
	recordEvent( 'storeprofiler_step_view', {
		step: 'business_info',
		wc_version: getSetting( 'wcVersion' ),
	} );
};

const recordTracksBusinessInfoCompleted = (
	_context: CoreProfilerStateMachineContext,
	event: Extract< BusinessInfoEvent, { type: 'BUSINESS_INFO_COMPLETED' } >
) => {
	recordEvent( 'storeprofiler_step_complete', {
		step: 'business_info',
		wc_version: getSetting( 'wcVersion' ),
	} );

	recordEvent( 'storeprofiler_business_info', {
		business_name_filled:
			POSSIBLY_DEFAULT_STORE_NAMES.findIndex(
				( name ) => name === event.payload.storeName
			) === -1,
		industry: event.payload.industry,
		store_location_previously_set:
			_context.onboardingProfile.is_store_country_set || false,
		geolocation_success: _context.geolocatedLocation !== undefined,
		geolocation_overruled: event.payload.geolocationOverruled,
	} );
};

const recordTracksSkipBusinessLocationViewed = () => {
	recordEvent( 'storeprofiler_step_view', {
		step: 'skip_business_location',
		wc_version: getSetting( 'wcVersion' ),
	} );
};

const recordTracksSkipBusinessLocationCompleted = () => {
	recordEvent( 'storeprofiler_step_complete', {
		step: 'skip_business_location',
		wc_version: getSetting( 'wcVersion' ),
	} );
};

const updateTrackingOption = (
	_context: CoreProfilerStateMachineContext,
	event: IntroOptInEvent
) => {
	if (
		event.payload.optInDataSharing &&
		typeof window.wcTracks.enable === 'function'
	) {
		window.wcTracks.enable( () => {
			initializeExPlat();
		} );
	} else if ( ! event.payload.optInDataSharing ) {
		window.wcTracks.isEnabled = false;
	}

	const trackingValue = event.payload.optInDataSharing ? 'yes' : 'no';
	dispatch( OPTIONS_STORE_NAME ).updateOptions( {
		woocommerce_allow_tracking: trackingValue,
	} );
};

// TODO: move the data references over to the context.onboardingProfile object which stores the entire woocommerce_onboarding_profile contents
const updateOnboardingProfileOption = (
	context: CoreProfilerStateMachineContext
) => {
	const { businessChoice, sellingOnlineAnswer, sellingPlatforms } =
		context.userProfile;

	return dispatch( OPTIONS_STORE_NAME ).updateOptions( {
		woocommerce_onboarding_profile: {
			...context.onboardingProfile,
			business_choice: businessChoice,
			selling_online_answer: sellingOnlineAnswer,
			selling_platforms: sellingPlatforms,
		},
	} );
};

const updateBusinessLocation = ( countryAndState: string ) => {
	return dispatch( OPTIONS_STORE_NAME ).updateOptions( {
		woocommerce_default_country: countryAndState,
	} );
};

const updateBusinessInfo = async (
	_ctx: CoreProfilerStateMachineContext,
	event: BusinessInfoEvent
) => {
	const refreshedOnboardingProfile = ( await resolveSelect(
		OPTIONS_STORE_NAME
	).getOption( 'woocommerce_onboarding_profile' ) ) as OnboardingProfile;
	return dispatch( OPTIONS_STORE_NAME ).updateOptions( {
		blogname: event.payload.storeName,
		woocommerce_default_country: event.payload.storeLocation,
		woocommerce_onboarding_profile: {
			...refreshedOnboardingProfile,
			is_store_country_set: true,
			industry: [ event.payload.industry ],
		},
	} );
};

const persistBusinessInfo = assign( {
	persistBusinessInfoRef: (
		_ctx: CoreProfilerStateMachineContext,
		event: BusinessInfoEvent
	) =>
		spawn(
			updateBusinessInfo( _ctx, event ),
			'core-profiler-update-business-info'
		),
} );

const promiseDelay = ( milliseconds: number ) => {
	return new Promise( ( resolve ) => {
		setTimeout( resolve, milliseconds );
	} );
};

/**
 * Assigns the optInDataSharing value from the event payload to the context
 */
const assignOptInDataSharing = assign( {
	optInDataSharing: ( _context, event: IntroOptInEvent ) =>
		event.payload.optInDataSharing,
} );

/**
 * Prefetch it so that @wp/data caches it and there won't be a loading delay when its used
 */
const preFetchGetPlugins = assign( {
	extensionsRef: () =>
		spawn(
			resolveSelect( ONBOARDING_STORE_NAME ).getFreeExtensions(),
			'core-profiler-prefetch-extensions'
		),
} );

const getPlugins = async () => {
	dispatch( ONBOARDING_STORE_NAME ).invalidateResolution(
		'getFreeExtensions'
	);
	const extensionsBundles = await resolveSelect(
		ONBOARDING_STORE_NAME
	).getFreeExtensions();
	return (
		extensionsBundles.find(
			( bundle ) => bundle.key === 'obw/core-profiler'
		)?.plugins || []
	);
};

const handlePlugins = assign( {
	pluginsAvailable: ( _context, event: DoneInvokeEvent< Extension[] > ) =>
		event.data,
} );

export const preFetchActions = {
	preFetchGetPlugins,
	preFetchGetCountries,
	preFetchGeolocation,
	preFetchOptions,
};

export const recordTracksActions = {
	recordTracksIntroCompleted,
	recordTracksIntroSkipped,
	recordTracksIntroViewed,
	recordTracksUserProfileCompleted,
	recordTracksUserProfileSkipped,
	recordTracksUserProfileViewed,
	recordTracksPluginsViewed,
	recordTracksPluginsSkipped,
	recordTracksSkipBusinessLocationViewed,
	recordTracksSkipBusinessLocationCompleted,
	recordTracksBusinessInfoViewed,
	recordTracksBusinessInfoCompleted,
};

const coreProfilerMachineActions = {
	...preFetchActions,
	...recordTracksActions,
	handlePlugins,
	updateTrackingOption,
	handleTrackingOption,
	handleGeolocation,
	handleStoreNameOption,
	handleStoreCountryOption,
	assignOptInDataSharing,
	handleCountries,
	handleOnboardingProfileOption,
	assignOnboardingProfile,
	persistBusinessInfo,
	redirectToWooHome,
};

const coreProfilerMachineServices = {
	getAllowTrackingOption,
	getStoreNameOption,
	getStoreCountryOption,
	getCountries,
	getGeolocation,
	getOnboardingProfileOption,
	getPlugins,
};
export const coreProfilerStateMachineDefinition = createMachine( {
	id: 'coreProfiler',
	initial: 'initializing',
	predictableActionArguments: true, // recommended setting: https://xstate.js.org/docs/guides/actions.html
	context: {
		// these are safe default values if for some reason the steps fail to complete correctly
		// actual defaults displayed to the user should be handled in the steps themselves
		optInDataSharing: false,
		userProfile: { skipped: true },
		geolocatedLocation: undefined,
		businessInfo: {
			storeName: undefined,
			industry: undefined,
			storeCountryPreviouslySet: false,
			location: 'US:CA',
		},
		countries: [] as CountryStateOption[],
		pluginsAvailable: [],
		pluginsInstallationErrors: [],
		pluginsSelected: [],
		loader: {},
		onboardingProfile: {} as OnboardingProfile,
	} as CoreProfilerStateMachineContext,
	states: {
		initializing: {
			entry: [
				// these prefetch tasks are spawned actors in the background and do not block progression of the state machine
				'preFetchGetPlugins',
				'preFetchGetCountries',
				{
					type: 'preFetchOptions',
					options: [
						'blogname',
						'woocommerce_onboarding_profile',
						'woocommerce_default_country',
					],
				},
			],
			type: 'parallel',
			states: {
				// if we have any other init tasks to do in parallel, add them as a parallel state here.
				// this blocks the introOptIn UI from loading keep that in mind when adding new tasks here
				trackingOption: {
					initial: 'fetching',
					states: {
						fetching: {
							invoke: {
								src: 'getAllowTrackingOption',
								onDone: [
									{
										actions: [ 'handleTrackingOption' ],
										target: 'done',
									},
								],
								onError: {
									target: 'done', // leave it as initialised default on error
								},
							},
						},
						done: {
							type: 'final',
						},
					},
				},
			},
			onDone: {
				target: 'introOptIn',
				// TODO: at this point, we can handle the URL path param if any and jump to the correct page
			},
			meta: {
				progress: 0,
			},
		},
		introOptIn: {
			on: {
				INTRO_COMPLETED: {
					target: 'preUserProfile',
					actions: [
						'assignOptInDataSharing',
						'updateTrackingOption',
					],
				},
				INTRO_SKIPPED: {
					// if the user skips the intro, we set the optInDataSharing to false and go to the Business Location page
					target: 'preSkipFlowBusinessLocation',
					actions: [
						'assignOptInDataSharing',
						'updateTrackingOption',
					],
				},
			},
			entry: [ 'recordTracksIntroViewed' ],
			exit: actions.choose( [
				{
					cond: ( _context, event ) =>
						event.type === 'INTRO_COMPLETED',
					actions: 'recordTracksIntroCompleted',
				},
				{
					cond: ( _context, event ) => event.type === 'INTRO_SKIPPED',
					actions: 'recordTracksIntroSkipped',
				},
			] ),
			meta: {
				progress: 20,
				component: IntroOptIn,
			},
		},
		preUserProfile: {
			invoke: {
				src: 'getOnboardingProfileOption',
				onDone: [
					{
						actions: [
							'handleOnboardingProfileOption',
							'assignOnboardingProfile',
						],
						target: 'userProfile',
					},
				],
				onError: {
					target: 'userProfile',
				},
			},
		},
		userProfile: {
			entry: [ 'recordTracksUserProfileViewed', 'preFetchGeolocation' ],
			on: {
				USER_PROFILE_COMPLETED: {
					target: 'postUserProfile',
					actions: [
						assign( {
							userProfile: ( context, event: UserProfileEvent ) =>
								event.payload.userProfile, // sets context.userProfile to the payload of the event
						} ),
					],
				},
				USER_PROFILE_SKIPPED: {
					target: 'postUserProfile',
					actions: [
						assign( {
							userProfile: ( context, event: UserProfileEvent ) =>
								event.payload.userProfile, // assign context.userProfile to the payload of the event
						} ),
					],
				},
			},
			exit: actions.choose( [
				{
					cond: ( _context, event ) =>
						event.type === 'USER_PROFILE_COMPLETED',
					actions: 'recordTracksUserProfileCompleted',
				},
				{
					cond: ( _context, event ) =>
						event.type === 'USER_PROFILE_SKIPPED',
					actions: 'recordTracksUserProfileSkipped',
				},
			] ),
			meta: {
				progress: 40,
				component: UserProfile,
			},
		},
		postUserProfile: {
			invoke: {
				src: ( context ) => {
					return updateOnboardingProfileOption( context );
				},
				onDone: {
					target: 'preBusinessInfo',
				},
				onError: {
					target: 'preBusinessInfo',
				},
			},
		},
		preBusinessInfo: {
			type: 'parallel',
			states: {
				geolocation: {
					initial: 'checkDataOptIn',
					states: {
						checkDataOptIn: {
							// if the user has opted out of data sharing, we skip the geolocation step
							always: [
								{
									cond: ( context ) =>
										context.optInDataSharing,
									target: 'fetching',
								},
								{
									target: 'done',
								},
							],
						},
						fetching: {
							invoke: {
								src: 'getGeolocation',
								onDone: {
									target: 'done',
									actions: 'handleGeolocation',
								},
								// onError TODO: handle error
							},
						},
						done: {
							type: 'final',
						},
					},
				},
				storeCountryOption: {
					initial: 'fetching',
					states: {
						fetching: {
							invoke: {
								src: 'getStoreCountryOption',
								onDone: [
									{
										actions: [ 'handleStoreCountryOption' ],
										target: 'done',
									},
								],
								onError: {
									target: 'done',
								},
							},
						},
						done: {
							type: 'final',
						},
					},
				},
				storeNameOption: {
					initial: 'fetching',
					states: {
						fetching: {
							invoke: {
								src: 'getStoreNameOption',
								onDone: [
									{
										actions: [ 'handleStoreNameOption' ],
										target: 'done',
									},
								],
								onError: {
									target: 'done', // leave it as initialised default on error
								},
							},
						},
						done: {
							type: 'final',
						},
					},
				},
				countries: {
					initial: 'fetching',
					states: {
						fetching: {
							invoke: {
								src: 'getCountries',
								onDone: {
									target: 'done',
									actions: 'handleCountries',
								},
							},
						},
						done: {
							type: 'final',
						},
					},
				},
			},
			// onDone is reached when child parallel states are all at their final states
			onDone: {
				target: 'businessInfo',
			},
			meta: {
				progress: 50,
			},
		},
		businessInfo: {
			entry: [ 'recordTracksBusinessInfoViewed' ],
			on: {
				BUSINESS_INFO_COMPLETED: {
					target: 'prePlugins',
					actions: [
						'persistBusinessInfo',
						'recordTracksBusinessInfoCompleted',
					],
				},
			},
			meta: {
				progress: 60,
				component: BusinessInfo,
			},
		},
		preSkipFlowBusinessLocation: {
			invoke: {
				src: 'getCountries',
				onDone: [
					{
						actions: [ 'handleCountries' ],
						target: 'skipFlowBusinessLocation',
					},
				],
				onError: {
					target: 'skipFlowBusinessLocation',
				},
			},
		},
		skipFlowBusinessLocation: {
			on: {
				BUSINESS_LOCATION_COMPLETED: {
					target: 'postSkipFlowBusinessLocation',
					actions: [
						assign( {
							businessInfo: (
								_context,
								event: BusinessLocationEvent
							) => {
								return {
									..._context.businessInfo,
									location: event.payload.storeLocation,
								};
							},
						} ),
						'recordTracksSkipBusinessLocationCompleted',
					],
				},
			},
			entry: [ 'recordTracksSkipBusinessLocationViewed' ],
			meta: {
				progress: 80,
				component: BusinessLocation,
			},
		},
		postSkipFlowBusinessLocation: {
			initial: 'updateBusinessLocation',
			states: {
				updateBusinessLocation: {
					entry: assign( {
						loader: {
							progress: 10,
						},
					} ),
					invoke: {
						src: ( context ) => {
							return updateBusinessLocation(
								context.businessInfo.location as string
							);
						},
						onDone: {
							target: 'progress20',
						},
					},
				},
				// Although we don't need to wait 3 seconds for the following states
				// We will dispaly 20% and 80% progress for 1.5 seconds each
				// for the sake of user experience.
				progress20: {
					entry: assign( {
						loader: {
							progress: 20,
						},
					} ),
					invoke: {
						src: () => {
							return promiseDelay( 1500 );
						},
						onDone: {
							target: 'progress80',
						},
					},
				},
				progress80: {
					entry: assign( {
						loader: {
							progress: 80,
						},
					} ),
					invoke: {
						src: () => {
							return promiseDelay( 1500 );
						},
						onDone: {
							actions: [ 'redirectToWooHome' ],
						},
					},
				},
			},
			meta: {
				component: Loader,
			},
		},
		prePlugins: {
			invoke: {
				src: 'getPlugins',
				onDone: [
					{
						target: 'pluginsSkipped',
						cond: ( context, event ) => event.data.length === 0,
					},
					{ target: 'plugins', actions: 'handlePlugins' },
				],
			},
			// add exit action to filter the extensions using a custom function here and assign it to context.extensionsAvailable
			exit: assign( {
				pluginsAvailable: ( context ) => {
					return context.pluginsAvailable.filter( () => true );
				}, // TODO : define an extensible filter function here
			} ),
			meta: {
				progress: 70,
			},
		},
		pluginsSkipped: {
			entry: assign( {
				loader: {
					progress: 80,
				},
			} ),
			invoke: {
				src: () => {
					dispatch( ONBOARDING_STORE_NAME ).updateProfileItems( {
						plugins_page_skipped: true,
						completed: true,
					} );
					return promiseDelay( 3000 );
				},
				onDone: {
					actions: [ 'redirectToWooHome' ],
				},
			},
			meta: {
				component: Loader,
			},
		},
		plugins: {
			entry: [ 'recordTracksPluginsViewed' ],
			on: {
				PLUGINS_PAGE_SKIPPED: {
					actions: [ 'recordTracksPluginsSkipped' ],
					target: 'pluginsSkipped',
				},
				PLUGINS_INSTALLATION_REQUESTED: {
					target: 'installPlugins',
					actions: [
						assign( {
							pluginsSelected: (
								_context,
								event: PluginsInstallationRequestedEvent
							) => event.payload.plugins,
						} ),
					],
				},
			},
			meta: {
				progress: 80,
				component: Plugins,
			},
		},
		postPluginInstallation: {
			invoke: {
				src: async ( _context, event ) => {
					return await dispatch(
						ONBOARDING_STORE_NAME
					).updateProfileItems( {
						business_extensions:
							event.payload.installationCompletedResult.installedPlugins.map(
								( extension: InstalledPlugin ) =>
									extension.plugin
							),
						completed: true,
					} );
				},
				onDone: {
					actions: 'redirectToWooHome',
				},
			},
			meta: {
				component: Loader,
				progress: 100,
			},
		},
		installPlugins: {
			on: {
				PLUGIN_INSTALLED_AND_ACTIVATED: {
					actions: [
						assign( {
							loader: (
								_context,
								event: PluginInstalledAndActivatedEvent
							) => {
								const progress = Math.round(
									( event.payload.installedPluginIndex /
										event.payload.pluginsCount ) *
										100
								);

								let stageIndex = 0;

								if ( progress > 30 ) {
									stageIndex = 1;
								} else if ( progress > 60 ) {
									stageIndex = 2;
								}

								return {
									useStages: 'plugins',
									progress,
									stageIndex,
								};
							},
						} ),
					],
				},
				PLUGINS_INSTALLATION_COMPLETED_WITH_ERRORS: {
					target: 'prePlugins',
					actions: [
						assign( {
							pluginsInstallationErrors: ( _context, event ) =>
								event.payload.errors,
						} ),
						( _context, event ) => {
							recordEvent(
								'storeprofiler_store_extensions_installed_and_activated',
								{
									success: false,
									failed_extensions: event.payload.errors.map(
										( error: PluginInstallError ) =>
											getPluginTrackKey( error.plugin )
									),
								}
							);
						},
					],
				},
				PLUGINS_INSTALLATION_COMPLETED: {
					target: 'postPluginInstallation',
					actions: [
						( _context, event ) => {
							const installationCompletedResult =
								event.payload.installationCompletedResult;

							const trackData: {
								success: boolean;
								installed_extensions: string[];
								total_time: string;
								[ key: string ]:
									| number
									| boolean
									| string
									| string[];
							} = {
								success: true,
								installed_extensions:
									installationCompletedResult.installedPlugins.map(
										( installedPlugin: InstalledPlugin ) =>
											getPluginTrackKey(
												installedPlugin.plugin
											)
									),
								total_time: getTimeFrame(
									installationCompletedResult.totalTime
								),
							};

							for ( const installedPlugin of installationCompletedResult.installedPlugins ) {
								trackData[
									'install_time_' +
										getPluginTrackKey(
											installedPlugin.plugin
										)
								] = getTimeFrame( installedPlugin.installTime );
							}

							recordEvent(
								'storeprofiler_store_extensions_installed_and_activated',
								trackData
							);
						},
					],
				},
			},
			entry: [
				assign( {
					loader: {
						progress: 10,
						useStages: 'plugins',
					},
				} ),
			],
			invoke: {
				src: InstallAndActivatePlugins,
			},
			meta: {
				component: Loader,
			},
		},
		settingUpStore: {},
	},
} );

export const CoreProfilerController = ( {
	actionOverrides,
	servicesOverrides,
}: {
	actionOverrides: Partial< typeof coreProfilerMachineActions >;
	servicesOverrides: Partial< typeof coreProfilerMachineServices >;
} ) => {
	const augmentedStateMachine = useMemo( () => {
		// When adding extensibility, this is the place to manipulate the state machine definition.
		return coreProfilerStateMachineDefinition.withConfig( {
			actions: {
				...coreProfilerMachineActions,
				...actionOverrides,
			},
			services: {
				...coreProfilerMachineServices,
				...servicesOverrides,
			},
		} );
	}, [ actionOverrides, servicesOverrides ] );

	const [ state, send ] = useMachine( augmentedStateMachine, {
		devTools: process.env.NODE_ENV === 'development',
	} );
	const stateValue =
		typeof state.value === 'object'
			? Object.keys( state.value )[ 0 ]
			: state.value;
	const currentNodeMeta = state.meta[ `coreProfiler.${ stateValue }` ]
		? state.meta[ `coreProfiler.${ stateValue }` ]
		: undefined;
	const navigationProgress = currentNodeMeta?.progress; // This value is defined in each state node's meta tag, we can assume it is 0-100
	const CurrentComponent =
		currentNodeMeta?.component ?? ( () => ( <ProfileSpinner /> ) ); // If no component is defined for the state then its a loading state

	useEffect( () => {
		document.body.classList.remove( 'woocommerce-admin-is-loading' );
		document.body.classList.add( 'woocommerce-profile-wizard__body' );
		document.body.classList.add( 'woocommerce-admin-full-screen' );
		document.body.classList.add( 'is-wp-toolbar-disabled' );
		return () => {
			document.body.classList.remove(
				'woocommerce-profile-wizard__body'
			);
			document.body.classList.remove( 'woocommerce-admin-full-screen' );
			document.body.classList.remove( 'is-wp-toolbar-disabled' );
		};
	} );

	return (
		<>
			<div
				className={ `woocommerce-profile-wizard__container woocommerce-profile-wizard__step-${ state.value }` }
			>
				{
					<CurrentComponent
						navigationProgress={ navigationProgress }
						sendEvent={ send }
						context={ state.context }
					/>
				}
			</div>
		</>
	);
};
export default CoreProfilerController;<|MERGE_RESOLUTION|>--- conflicted
+++ resolved
@@ -41,11 +41,9 @@
 import { Extensions } from './pages/Extensions';
 import { ProfileSpinner } from './components/profile-spinner/profile-spinner';
 import { Plugins } from './pages/Plugins';
-<<<<<<< HEAD
-import { getPluginTrackKey, getTimeFrame } from '~/utils';import { ProfileSpinner } from './components/profile-spinner/profile-spinner';
-=======
 import { getPluginTrackKey, getTimeFrame } from '~/utils';
->>>>>>> c3e2f382
+import { ProfileSpinner } from './components/profile-spinner/profile-spinner';
+
 
 import './style.scss';
 import {
