/**
 * External dependencies
 */
import { useDispatch, select } from '@wordpress/data';
import { store as noticesStore } from '@wordpress/notices';
import { store as preferencesStore } from '@wordpress/preferences';
import { __, sprintf } from '@wordpress/i18n';
import { useState, useEffect, useRef } from '@wordpress/element';
import {
	__experimentalUseCompletion as useCompletion,
	UseCompletionError,
} from '@woocommerce/ai';

/**
 * Internal dependencies
 */
import {
	MAX_TITLE_LENGTH,
	MIN_TITLE_LENGTH_FOR_DESCRIPTION,
	DESCRIPTION_MAX_LENGTH,
	WOO_AI_PLUGIN_FEATURE_NAME,
} from '../constants';
import {
	StopCompletionBtn,
	WriteItForMeBtn,
	TourSpotlight,
} from '../components';
import { useFeedbackSnackbar, useStoreBranding, useTinyEditor } from '../hooks';
import {
	getProductName,
	getPostId,
	getCategories,
	getTags,
	getAttributes,
	recordTracksFactory,
} from '../utils';
import { Attribute } from '../utils/types';
import { translateApiErrors as getApiError } from '../utils/apiErrors';
import { buildShortDescriptionPrompt } from '../product-short-description/product-short-description-button-container';

const preferenceId = 'modalDismissed-shortDescriptionGenerated';

const recordDescriptionTracks = recordTracksFactory(
	'description_completion',
	() => ( {
		post_id: getPostId(),
	} )
);

export function WriteItForMeButtonContainer() {
	const { createWarningNotice } = useDispatch( 'core/notices' );

	const titleEl = useRef< HTMLInputElement >(
		document.querySelector( '#title' )
	);
	const [ fetching, setFetching ] = useState< boolean >( false );
	const [ shortDescriptionGenerated, setShortDescriptionGenerated ] =
		useState< boolean >( false );
	const [ productTitle, setProductTitle ] = useState< string >(
		titleEl.current?.value || ''
	);

	const hasBeenDismissedBefore = select( preferencesStore ).get(
		'woo-ai-plugin',
		preferenceId
	);
	const { set } = useDispatch( preferencesStore );

	const { createErrorNotice } = useDispatch( noticesStore );
	const [ errorNoticeDismissed, setErrorNoticeDismissed ] = useState( false );
	const { data: brandingData } = useStoreBranding( {
		onError: () => {
			if ( ! errorNoticeDismissed ) {
				createErrorNotice(
					__(
						'Error fetching branding data, content generation may be degraded.',
						'woocommerce'
					),
					{
						id: 'woo-ai-branding-error',
						type: 'snackbar',
						isDismissible: true,
						onDismiss: () => setErrorNoticeDismissed( true ),
					}
				);
			}
		},
	} );

	const tinyEditor = useTinyEditor();
	const shortTinyEditor = useTinyEditor( 'excerpt' );

	const { showSnackbar, removeSnackbar } = useFeedbackSnackbar();

	const handleUseCompletionError = ( err: UseCompletionError ) => {
		createWarningNotice( getApiError( err.code ?? '' ) );
		setFetching( false );
		// eslint-disable-next-line no-console
		console.error( err );
	};

	const { requestCompletion, completionActive, stopCompletion } =
		useCompletion( {
			feature: WOO_AI_PLUGIN_FEATURE_NAME,
			onStreamMessage: ( content ) => {
				// This prevents printing out incomplete HTML tags.
				const ignoreRegex = new RegExp( /<\/?\w*[^>]*$/g );
				if ( ! ignoreRegex.test( content ) ) {
					tinyEditor.setContent( content );
				}
			},
			onStreamError: handleUseCompletionError,
			onCompletionFinished: ( reason, content ) => {
				recordDescriptionTracks( 'stop', {
					reason,
					character_count: content.length,
					current_title: productTitle,
				} );

				setFetching( false );

				if ( reason === 'finished' ) {
					showSnackbar( {
						label: __(
							'Was the AI-generated description helpful?',
							'woocommerce'
						),
						onPositiveResponse: () => {
							recordDescriptionTracks( 'feedback', {
								response: 'positive',
							} );
						},
						onNegativeResponse: () => {
							recordDescriptionTracks( 'feedback', {
								response: 'negative',
							} );
						},
					} );
				}
			},
		} );

	const { requestCompletion: requestShortCompletion } = useCompletion( {
		feature: WOO_AI_PLUGIN_FEATURE_NAME,
		onStreamMessage: ( content ) => shortTinyEditor.setContent( content ),
		onStreamError: handleUseCompletionError,
		onCompletionFinished: ( reason, content ) => {
			if ( reason === 'finished' ) {
				shortTinyEditor.setContent( content );
			}
		},
	} );

	useEffect( () => {
		const title = titleEl.current;

		const updateTitleHandler = ( e: Event ) => {
			setProductTitle(
				( e.target as HTMLInputElement ).value.trim() || ''
			);
		};

		// We have to keep track of manually typing, pasting, undo/redo, and when description is generated.
		const eventsToTrack = [ 'keyup', 'change', 'undo', 'redo', 'paste' ];
		for ( const event of eventsToTrack ) {
			title?.addEventListener( event, updateTitleHandler );
		}

		return () => {
			for ( const event of eventsToTrack ) {
				title?.removeEventListener( event, updateTitleHandler );
			}
		};
	}, [ titleEl ] );

	useEffect( () => {
		recordDescriptionTracks( 'view_button' );
	}, [] );

	const writeItForMeEnabled =
		! fetching && productTitle.length >= MIN_TITLE_LENGTH_FOR_DESCRIPTION;

	const buildPrompt = (): string => {
		const productName: string = getProductName();
		const productCategories: string[] = getCategories();
		const productTags: string[] = getTags();
		const productAttributes: Attribute[] = getAttributes();

		const includedProps: string[] = [];
		const productPropsInstructions: string[] = [];
		if ( productCategories.length > 0 ) {
			productPropsInstructions.push(
				`Falling into the categories: ${ productCategories.join(
					', '
				) }.`
			);
			includedProps.push( 'categories' );
		}
		if ( productTags.length > 0 ) {
			productPropsInstructions.push(
				`Tagged with: ${ productTags.join( ', ' ) }.`
			);
			includedProps.push( 'tags' );
		}
		productAttributes.forEach( ( { name, values } ) => {
			productPropsInstructions.push(
				`${ name }: ${ values.join( ', ' ) }.`
			);
			includedProps.push( name );
		} );

<<<<<<< HEAD
		return [
			`You are a WooCommerce and SEO expert. Compose an engaging product description for a product named "${ productName.slice(
				0,
				MAX_TITLE_LENGTH
			) }".`,
=======
		// WooCommerce doesn't set a limit for the product title. Set a limit to control the token usage.
		const truncatedProductName = productName.slice( 0, MAX_TITLE_LENGTH );

		const instructions = [
			`Compose an engaging product description for a product named "${ truncatedProductName }."`,
>>>>>>> 2c557f6d
			...productPropsInstructions,
			`Use a 9th grade reading level.`,
			`Ensure the description is concise, containing no more than ${ DESCRIPTION_MAX_LENGTH } words.`,
			'Structure the content into paragraphs using <p> tags, and use HTML elements like <strong> and <em> for emphasis.',
<<<<<<< HEAD
			'Only if appropriate, use <ul> and <li> for listing product features.',
			`Avoid including the properties (${ includedProps.join(
				', '
			) }) directly in the description, but utilize them to create an engaging and enticing portrayal of the product.`,
			'Do not include a top-level heading at the beginning description.',
			`For SEO benefits, determine the main keyword (2 to 3 words) contained within "${ productName }".`,
			'For example, if the product name is "Premium Italian Espresso Machine with Milk Frother", the main keyword could be "Italian Espresso Machine".',
			'Utilize this keyword within the description content within the first 10% of the content.',
			'To avoid keyword stuffing, do not write the keyword more than 3 times in the description.',
			'Do not explicitly state what the keyword is in the description.',
		].join( ' ' );
=======
			'Identify the language used in the product name, and craft the description in the same language.',
			'Only if appropriate, use <ul> and <li> tags to list product features.',
			'Do not include a top-level heading at the beginning of the description.',
		];

		if ( includedProps.length > 0 ) {
			instructions.push(
				`Avoid including the properties (${ includedProps.join(
					', '
				) }) directly in the description, but utilize them to create an engaging and enticing portrayal of the product.`
			);
		}

		if (
			brandingData?.toneOfVoice &&
			brandingData?.toneOfVoice !== 'neutral'
		) {
			instructions.push(
				`Generate the description using a ${ brandingData.toneOfVoice } tone.`
			);
		}

		if ( brandingData?.businessDescription ) {
			instructions.push(
				`For more context on the business, refer to the following business description: "${ brandingData.businessDescription }"`
			);
		}

		return instructions.join( '\n' );
>>>>>>> 2c557f6d
	};

	const onWriteItForMeClick = async () => {
		setFetching( true );
		removeSnackbar();

		const prompt = buildPrompt();
		recordDescriptionTracks( 'start', {
			prompt,
		} );

		try {
			await requestCompletion( prompt );
			const longDescription = tinyEditor.getContent();
			if ( ! shortTinyEditor.getContent() || shortDescriptionGenerated ) {
				const shortDescriptionPrompt =
					buildShortDescriptionPrompt( longDescription );
				await requestShortCompletion( shortDescriptionPrompt );
				setShortDescriptionGenerated( true );
			}
		} catch ( err ) {
			handleUseCompletionError( err as UseCompletionError );
		}
	};

	return completionActive ? (
		<StopCompletionBtn onClick={ stopCompletion } />
	) : (
		<>
			<WriteItForMeBtn
				disabled={ ! writeItForMeEnabled }
				onClick={ onWriteItForMeClick }
				disabledMessage={ sprintf(
					/* translators: %d: Message shown when short description button is disabled because of a minimum description length */
					__(
						'Please create a product title before generating a description. It must be at least %d characters long.',
						'woocommerce'
					),
					MIN_TITLE_LENGTH_FOR_DESCRIPTION
				) }
			/>
			{ shortDescriptionGenerated && ! hasBeenDismissedBefore && (
				<TourSpotlight
					id="shortDescriptionGenerated"
					reference="#postexcerpt"
					// message should be translatable.
					description={ __(
						'The short description was automatically generated by AI using the long description. This normally appears at the top of your product pages.',
						'woocommerce'
					) }
					// title should also be translatable.
					title={ __( 'Short Description Generated', 'woocommerce' ) }
					placement="top"
					onDismissal={ () =>
						set( 'woo-ai-plugin', preferenceId, true )
					}
				/>
			) }
		</>
	);
}<|MERGE_RESOLUTION|>--- conflicted
+++ resolved
@@ -209,39 +209,23 @@
 			includedProps.push( name );
 		} );
 
-<<<<<<< HEAD
-		return [
-			`You are a WooCommerce and SEO expert. Compose an engaging product description for a product named "${ productName.slice(
-				0,
-				MAX_TITLE_LENGTH
-			) }".`,
-=======
 		// WooCommerce doesn't set a limit for the product title. Set a limit to control the token usage.
 		const truncatedProductName = productName.slice( 0, MAX_TITLE_LENGTH );
 
 		const instructions = [
-			`Compose an engaging product description for a product named "${ truncatedProductName }."`,
->>>>>>> 2c557f6d
+			`You are a WooCommerce and SEO expert. Compose an engaging product description for a product named "${ truncatedProductName }."`,
 			...productPropsInstructions,
 			`Use a 9th grade reading level.`,
 			`Ensure the description is concise, containing no more than ${ DESCRIPTION_MAX_LENGTH } words.`,
 			'Structure the content into paragraphs using <p> tags, and use HTML elements like <strong> and <em> for emphasis.',
-<<<<<<< HEAD
-			'Only if appropriate, use <ul> and <li> for listing product features.',
-			`Avoid including the properties (${ includedProps.join(
-				', '
-			) }) directly in the description, but utilize them to create an engaging and enticing portrayal of the product.`,
-			'Do not include a top-level heading at the beginning description.',
+			'Identify the language used in the product name, and craft the description in the same language.',
+			'Only if appropriate, use <ul> and <li> tags to list product features.',
+			'Do not include a top-level heading at the beginning of the description.',
 			`For SEO benefits, determine the main keyword (2 to 3 words) contained within "${ productName }".`,
 			'For example, if the product name is "Premium Italian Espresso Machine with Milk Frother", the main keyword could be "Italian Espresso Machine".',
 			'Utilize this keyword within the description content within the first 10% of the content.',
 			'To avoid keyword stuffing, do not write the keyword more than 3 times in the description.',
 			'Do not explicitly state what the keyword is in the description.',
-		].join( ' ' );
-=======
-			'Identify the language used in the product name, and craft the description in the same language.',
-			'Only if appropriate, use <ul> and <li> tags to list product features.',
-			'Do not include a top-level heading at the beginning of the description.',
 		];
 
 		if ( includedProps.length > 0 ) {
@@ -268,7 +252,6 @@
 		}
 
 		return instructions.join( '\n' );
->>>>>>> 2c557f6d
 	};
 
 	const onWriteItForMeClick = async () => {
