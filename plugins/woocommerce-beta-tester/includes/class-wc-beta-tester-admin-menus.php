<?php
/**
 * Beta Tester Admin Menus class
 *
 * @package WC_Beta_Tester
 */

defined( 'ABSPATH' ) || exit;

/**
 * WC_Beta_Tester_Admin_Menus Main Class.
 */
class WC_Beta_Tester_Admin_Menus {

	/**
	 * Constructor
	 */
	public function __construct() {
		if ( class_exists( 'WC_Admin_Status' ) ) {
			add_action( 'admin_bar_menu', array( $this, 'admin_bar_menus' ), 31 );
		}
	}

	/**
	 * Get issue template from GitHub.
	 *
	 * @return string
	 */
	protected function get_ticket_template() {
		$bug_tpl = wp_remote_retrieve_body( wp_remote_get( 'https://raw.githubusercontent.com/woocommerce/woocommerce/master/.github/ISSUE_TEMPLATE/Bug_report.md' ) );

		$begin = strpos( $bug_tpl, '**Describe the bug**' );
		if ( $begin ) {
			$bug_tpl = substr( $bug_tpl, $begin );
		}

		return $bug_tpl;
	}

	/**
	 * Constructs a WC System Status Report.
	 *
	 * @return string
	 */
	protected function construct_ssr() {
		$transient_name = 'wc-beta-tester-ssr';
		$ssr            = get_transient( $transient_name );

		if ( false === $ssr ) {
			ob_start();

			// Get SSR.
<<<<<<< HEAD
			$api      = new WC_REST_System_Status_Controller();
			$schema   = $api->get_item_schema();
			$mappings = $api->get_item_mappings();
			$response = array();

			foreach ( $mappings as $section => $values ) {
				foreach ( $values as $key => $value ) {
					if ( isset( $schema['properties'][ $section ]['properties'][ $key ]['type'] ) ) {
						settype( $values[ $key ], $schema['properties'][ $section ]['properties'][ $key ]['type'] );
					}
				}
				settype( $values, $schema['properties'][ $section ]['type'] );
				$response[ $section ] = $values;
			}
=======
			// @todo See what we can re-use from core `includes/admin/views/html-admin-page-status-report.php`.
			WC_Admin_Status::status_report();

			$ssr = ob_get_clean();
>>>>>>> 81192906

			$ssr = '';
			foreach ( $response['environment'] as $key => $value ) {
				$index = $key;
				// @todo remove this hack after fix schema in WooCommercem, and Claudio never let you folks to forget that need to write schema first, and review after every change, schema is the most important part of the REST API.
				if ( 'version' === $index ) {
					$index = 'wc_version';
				} elseif ( 'external_object_cache' === $index ) {
					$ssr .= sprintf( "%s: %s\n", 'External object cache', wc_bool_to_string( $value ) );
					continue;
				}

				if ( is_bool( $value ) ) {
					$value = wc_bool_to_string( $value );
				}

				$ssr .= sprintf( "%s: %s\n", $schema['properties']['environment']['properties'][ $index ]['description'], $value );
			}

			set_transient( $transient_name, $ssr, DAY_IN_SECONDS );
		}

		return $ssr;
	}

	/**
	 * Get URL for creating a GitHub ticket.
	 *
	 * @return string
	 */
	protected function get_github_ticket_url() {
		$bug_tpl = $this->get_ticket_template();
		$ssr     = $this->construct_ssr();
		$body    = str_replace( 'Copy and paste the system status report from **WooCommerce > System Status** in WordPress admin.', $ssr, $bug_tpl );
		$body    = str_replace( '```', '', $body ); // Remove since this break how is displayed.

		$wc_plugin_data = get_plugin_data( WC_PLUGIN_FILE );
		if ( isset( $wc_plugin_data['Version'] ) ) {
			$version = $wc_plugin_data['Version'];
		} else {
			$version = '-';
		}

		return add_query_arg(
			array(
				'body'  => rawurlencode( $body ),
				/* translators: %s: woocommerce version */
				'title' => rawurlencode( sprintf( __( '[WC Beta Tester] Bug report for version "%s"', 'woocommerce-beta-tester' ), $version ) ),
			),
			'https://github.com/woocommerce/woocommerce/issues/new'
		);
	}

	/**
	 * Add the "Visit Store" link in admin bar main menu.
	 *
	 * @param WP_Admin_Bar $wp_admin_bar Admin bar instance.
	 */
	public function admin_bar_menus( $wp_admin_bar ) {
		if ( ! is_admin() || ! is_user_logged_in() ) {
			return;
		}

		// Show only when the user is a member of this site, or they're a super admin.
		if ( ! is_user_member_of_blog() && ! is_super_admin() ) {
			return;
		}

		// Add the beta tester root node.
		$wp_admin_bar->add_node( array(
			'parent' => 0,
			'id'     => 'wc-beta-tester',
			'title'  => __( 'WC Beta Tester', 'woocommerce-beta-tester' ),
		) );

		$current_channel = __( 'Stable', 'woocommerce-beta-tester' );
		$options         = get_option( 'wc_beta_tester_options' );
		if ( isset( $options['wc-beta-tester-version'] ) ) {
			switch ( $options['wc-beta-tester-version'] ) {
				case 'beta':
					$current_channel = __( 'Beta', 'woocommerce-beta-tester' );
					break;
				case 'rc':
					$current_channel = __( 'Release Candidate', 'woocommerce-beta-tester' );
					break;
				default:
					$current_channel = __( 'Stable', 'woocommerce-beta-tester' );
					break;
			}
		}
<<<<<<< HEAD

=======
>>>>>>> 81192906

		// TODO: Implementation of each node.
		$nodes = array(
			array(
				'parent' => 'wc-beta-tester',
				'id'     => 'current-channel',
				/* translators: %s: current channel */
				'title'  => sprintf( __( '<center><i>Current channel: %s</i></center>', 'woocommerce-beta-tester' ), $current_channel ),
			),
			array(
				'parent' => 'wc-beta-tester',
				'id'     => 'submit-gh-ticket',
				'title'  => __( 'Submit a bug ticket to GitHub', 'woocommerce-beta-tester' ),
				'href'   => '#',
				'meta'   => array(
					// We can't simply use the href here since WP core calls esc_url on it which strips some parts.
					'onclick' => 'javascript:window.open( "' . esc_js( $this->get_github_ticket_url() ) . '" );',
				),
			),
			array(
				'parent' => 'wc-beta-tester',
				'id'     => 'show-version-info',
				'title'  => __( 'Show version information', 'woocommerce-beta-tester' ),
				'href'   => admin_url( 'plugins.php' ),
			),
			array(
				'parent' => 'wc-beta-tester',
				'id'     => 'switch-version',
				'title'  => __( 'Switch Version', 'woocommerce-beta-tester' ),
				'href'   => admin_url( 'plugins.php' ),
			),
			array(
				'parent' => 'wc-beta-tester',
				'id'     => 'update-channel',
				'title'  => __( 'Update channel settings', 'woocommerce-beta-tester' ),
				'href'   => admin_url( 'plugins.php?page=wc-beta-tester' ),
			),
		);

		foreach ( $nodes as $node ) {
			$wp_admin_bar->add_node( $node );
		}
	}
}

return new WC_Beta_Tester_Admin_Menus();<|MERGE_RESOLUTION|>--- conflicted
+++ resolved
@@ -50,7 +50,6 @@
 			ob_start();
 
 			// Get SSR.
-<<<<<<< HEAD
 			$api      = new WC_REST_System_Status_Controller();
 			$schema   = $api->get_item_schema();
 			$mappings = $api->get_item_mappings();
@@ -65,12 +64,6 @@
 				settype( $values, $schema['properties'][ $section ]['type'] );
 				$response[ $section ] = $values;
 			}
-=======
-			// @todo See what we can re-use from core `includes/admin/views/html-admin-page-status-report.php`.
-			WC_Admin_Status::status_report();
-
-			$ssr = ob_get_clean();
->>>>>>> 81192906
 
 			$ssr = '';
 			foreach ( $response['environment'] as $key => $value ) {
@@ -161,10 +154,6 @@
 					break;
 			}
 		}
-<<<<<<< HEAD
-
-=======
->>>>>>> 81192906
 
 		// TODO: Implementation of each node.
 		$nodes = array(
