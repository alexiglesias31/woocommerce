--- conflicted
+++ resolved
@@ -170,13 +170,8 @@
 			array(
 				'parent' => 'wc-beta-tester',
 				'id'     => 'switch-version',
-<<<<<<< HEAD
-				'title'  => __( 'Switch Version', 'woocommerce-beta-tester' ),
+				'title'  => __( 'Switch versions', 'woocommerce-beta-tester' ),
 				'href'   => admin_url( 'tools.php?page=wc-beta-tester-version-picker' ),
-=======
-				'title'  => __( 'Switch versions', 'woocommerce-beta-tester' ),
-				'href'   => admin_url( 'plugins.php' ),
->>>>>>> cd42593b
 			),
 			array(
 				'parent' => 'wc-beta-tester',
