<?php
/**
 * Plugin Name: WooCommerce Beta Tester
 * Plugin URI: https://github.com/woocommerce/woocommerce-beta-tester
 * Description: Run bleeding edge versions of WooCommerce. This will replace your installed version of WooCommerce with the latest tagged release - use with caution, and not on production sites. You have been warned.
 * Version: 1.0.3
 * Author: WooCommerce
 * Author URI: http://woocommerce.com/
 * Requires at least: 4.4
 * Tested up to: 4.9
 * Text Domain: woocommerce-beta-tester
 *
 * @package WC_Beta_Tester
 */

defined( 'ABSPATH' ) || exit;

// Define WC_BETA_TESTER_FILE.
if ( ! defined( 'WC_BETA_TESTER_FILE' ) ) {
	define( 'WC_BETA_TESTER_FILE', __FILE__ );
}

if ( ! defined( 'WC_BETA_TESTER_VERSION' ) ) {
	define( 'WC_BETA_TESTER_VERSION', '1.0.3' );
}

/**
 * Load text domain before all other code.
 *
 * @since 2.0.0
 */
function _wc_beta_tester_load_textdomain() {
	load_plugin_textdomain( 'woocommerce-beta-tester', false, basename( dirname( __FILE__ ) ) . '/languages' );
}

add_action( 'plugins_loaded', '_wc_beta_tester_load_textdomain' );

<<<<<<< HEAD
	add_action( 'admin_notices', 'wcbt_woocoommerce_not_installed' );
} elseif ( ! class_exists( 'WC_Beta_Tester' ) ) {
	include dirname( __FILE__ ) . '/includes/class-wc-beta-tester.php';
	// Settings.
	include dirname( __FILE__ ) . '/includes/class-wc-beta-tester-settings.php';
	include dirname( __FILE__ ) . '/includes/class-wc-beta-tester-version-picker.php';
=======
/**
 * Boostrap plugin.
 */
function _wc_beta_tester_bootstrap() {

	// Check if WooCommerce is enabled.
	if ( ! class_exists( 'WooCommerce' ) ) {
		include dirname( __FILE__ ) . '/includes/class-wc-beta-tester-admin-notices.php';
		$notices = new WC_Beta_Tester_Admin_Notices();
>>>>>>> 42033eef

		add_action( 'admin_notices', array( $notices, 'woocoommerce_not_installed' ) );
	} elseif ( ! class_exists( 'WC_Beta_Tester' ) ) {
		include dirname( __FILE__ ) . '/includes/class-wc-beta-tester.php';
		// Settings.
		include dirname( __FILE__ ) . '/includes/class-wc-beta-tester-settings.php';

		register_activation_hook( __FILE__, array( 'WC_Beta_Tester', 'activate' ) );

		add_action( 'admin_init', array( 'WC_Beta_Tester', 'instance' ) );
	}
}

add_action( 'plugins_loaded', '_wc_beta_tester_bootstrap' );<|MERGE_RESOLUTION|>--- conflicted
+++ resolved
@@ -35,14 +35,6 @@
 
 add_action( 'plugins_loaded', '_wc_beta_tester_load_textdomain' );
 
-<<<<<<< HEAD
-	add_action( 'admin_notices', 'wcbt_woocoommerce_not_installed' );
-} elseif ( ! class_exists( 'WC_Beta_Tester' ) ) {
-	include dirname( __FILE__ ) . '/includes/class-wc-beta-tester.php';
-	// Settings.
-	include dirname( __FILE__ ) . '/includes/class-wc-beta-tester-settings.php';
-	include dirname( __FILE__ ) . '/includes/class-wc-beta-tester-version-picker.php';
-=======
 /**
  * Boostrap plugin.
  */
@@ -52,13 +44,14 @@
 	if ( ! class_exists( 'WooCommerce' ) ) {
 		include dirname( __FILE__ ) . '/includes/class-wc-beta-tester-admin-notices.php';
 		$notices = new WC_Beta_Tester_Admin_Notices();
->>>>>>> 42033eef
 
 		add_action( 'admin_notices', array( $notices, 'woocoommerce_not_installed' ) );
 	} elseif ( ! class_exists( 'WC_Beta_Tester' ) ) {
 		include dirname( __FILE__ ) . '/includes/class-wc-beta-tester.php';
 		// Settings.
 		include dirname( __FILE__ ) . '/includes/class-wc-beta-tester-settings.php';
+		// Tools.
+		include dirname( __FILE__ ) . '/includes/class-wc-beta-tester-version-picker.php';
 
 		register_activation_hook( __FILE__, array( 'WC_Beta_Tester', 'activate' ) );
 
