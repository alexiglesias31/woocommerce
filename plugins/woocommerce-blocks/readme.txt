--- conflicted
+++ resolved
@@ -4,11 +4,7 @@
 Requires at least: 6.1
 Tested up to: 6.1
 Requires PHP: 7.0
-<<<<<<< HEAD
 Stable tag: 9.0.0-dev
-=======
-Stable tag: 8.9.1
->>>>>>> 82707302
 License: GPLv3
 License URI: https://www.gnu.org/licenses/gpl-3.0.html
 
@@ -83,15 +79,12 @@
 
 == Changelog ==
 
-<<<<<<< HEAD
-=======
 = 8.9.1 - 2022-11-14 =
 
 #### Bug fixes
 
 - Display correct block template when filtering by attribute. ([7640](https://github.com/woocommerce/woocommerce-blocks/pull/7640))
 
->>>>>>> 82707302
 = 8.9.0 - 2022-11-07 =
 
 #### Enhancements
