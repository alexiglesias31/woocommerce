--- conflicted
+++ resolved
@@ -4,11 +4,7 @@
 Requires at least: 6.2
 Tested up to: 6.2
 Requires PHP: 7.3
-<<<<<<< HEAD
-Stable tag: 10.4.2
-=======
 Stable tag: 10.4.3
->>>>>>> 28535000
 License: GPLv3
 License URI: https://www.gnu.org/licenses/gpl-3.0.html
 
@@ -85,15 +81,12 @@
 
 == Changelog ==
 
-<<<<<<< HEAD
-=======
 = 10.4.3 - 2023-06-20 =
 
 #### Bug Fixes
 
 - Products block: fix compatibility with Gutenberg 16. ([9878](https://github.com/woocommerce/woocommerce-blocks/pull/9878))
 
->>>>>>> 28535000
 = 10.4.2 - 2023-06-12 =
 
 #### Bug Fixes
@@ -106,16 +99,6 @@
 - Update the banner pattern to replace the Unsplash image with a CCO licensed image from Pxhere. ([9760](https://github.com/woocommerce/woocommerce-blocks/pull/9760))
 - Fix error on clearing customizations on Woo Templates that prevented WooCommerce Classic Template block from being displayed. ([9759](https://github.com/woocommerce/woocommerce-blocks/pull/9759))
 
-<<<<<<< HEAD
-= 10.2.3 - 2023-06-09 =
-
-#### Bug Fixes
-
-- Update the Featured Category patterns to replace the Unsplash image with a CCO licensed image from Pxhere. ([9765](https://github.com/woocommerce/woocommerce-blocks/pull/9765))
-- Update the Hero Product Split pattern to replace the Unsplash image with a CCO licensed image from Pxhere. ([9762](https://github.com/woocommerce/woocommerce-blocks/pull/9762))
-
-=======
->>>>>>> 28535000
 = 10.4.0 - 2023-06-05 =
 
 #### Enhancements
@@ -157,7 +140,14 @@
 - Fix alignment of the close button in the Mini-Cart drawer when it has borders. ([9507](https://github.com/woocommerce/woocommerce-blocks/pull/9507))
 - Add to Cart with Options Block: Remove global variable overwrite. ([9457](https://github.com/woocommerce/woocommerce-blocks/pull/9457))
 - Fix total shipping display info when no shipping method is available. ([8819](https://github.com/woocommerce/woocommerce-blocks/pull/8819))
-- Blockified Single Product Template: use h1 for the Product Title when transforming from Classic template. ([9748]((https://github.com/woocommerce/woocommerce-blocks/pull/9748))
+- Blockified Single Product Template: use h1 for the Product Title when transforming from Classic template. ([9748]((https://github.com/woocommerce/woocommerce-blocks/pull/9748)))
+
+= 10.2.3 - 2023-06-09 =
+
+#### Bug Fixes
+
+- Update the Featured Category patterns to replace the Unsplash image with a CCO licensed image from Pxhere. ([9765](https://github.com/woocommerce/woocommerce-blocks/pull/9765))
+- Update the Hero Product Split pattern to replace the Unsplash image with a CCO licensed image from Pxhere. ([9762](https://github.com/woocommerce/woocommerce-blocks/pull/9762))
 
 = 10.2.2 - 2023-05-31 =
 
