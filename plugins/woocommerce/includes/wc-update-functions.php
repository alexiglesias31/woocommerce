<?php
/**
 * WooCommerce Updates
 *
 * Functions for updating data, used by the background updater. These functions must be included
 * in the list returned by WC_Install::get_db_update_callbacks.
 *
 * Please note that these functions are invoked when WooCommerce is updated from a previous version,
 * but NOT when WooCommerce is newly installed.
 *
 * Database schema changes must be incorporated to the SQL returned by WC_Install::get_schema, which is applied
 * via dbDelta at both install and update time. If any other kind of database change is required
 * at install time (e.g. populating tables), use the 'woocommerce_installed' hook.
 *
 * @package WooCommerce\Functions
 * @version 3.3.0
 */

defined( 'ABSPATH' ) || exit;

use Automattic\WooCommerce\Database\Migrations\MigrationHelper;
use Automattic\WooCommerce\Internal\Admin\Marketing\MarketingSpecs;
use Automattic\WooCommerce\Internal\AssignDefaultCategory;
use Automattic\WooCommerce\Internal\DataStores\Orders\OrdersTableDataStore;
use Automattic\WooCommerce\Internal\ProductAttributesLookup\DataRegenerator;
use Automattic\WooCommerce\Internal\ProductAttributesLookup\LookupDataStore;
use Automattic\WooCommerce\Internal\ProductDownloads\ApprovedDirectories\Register as Download_Directories;
use Automattic\WooCommerce\Internal\ProductDownloads\ApprovedDirectories\Synchronize as Download_Directories_Sync;

/**
 * Update file paths for 2.0
 *
 * @return void
 */
function wc_update_200_file_paths() {
	global $wpdb;

	// Upgrade old style files paths to support multiple file paths.
	$existing_file_paths = $wpdb->get_results( "SELECT meta_value, meta_id, post_id FROM {$wpdb->postmeta} WHERE meta_key = '_file_path' AND meta_value != '';" );

	if ( $existing_file_paths ) {

		foreach ( $existing_file_paths as $existing_file_path ) {

			$old_file_path = trim( $existing_file_path->meta_value );

			if ( ! empty( $old_file_path ) ) {
				// phpcs:ignore WordPress.PHP.DiscouragedPHPFunctions.serialize_serialize
				$file_paths = serialize( array( md5( $old_file_path ) => $old_file_path ) );

				$wpdb->query( $wpdb->prepare( "UPDATE {$wpdb->postmeta} SET meta_key = '_file_paths', meta_value = %s WHERE meta_id = %d", $file_paths, $existing_file_path->meta_id ) );

				$wpdb->query( $wpdb->prepare( "UPDATE {$wpdb->prefix}woocommerce_downloadable_product_permissions SET download_id = %s WHERE product_id = %d", md5( $old_file_path ), $existing_file_path->post_id ) );

			}
		}
	}
}

/**
 * Update permalinks for 2.0
 *
 * @return void
 */
function wc_update_200_permalinks() {
	// Setup default permalinks if shop page is defined.
	$permalinks   = get_option( 'woocommerce_permalinks' );
	$shop_page_id = wc_get_page_id( 'shop' );

	if ( empty( $permalinks ) && $shop_page_id > 0 ) {

		$base_slug = $shop_page_id > 0 && get_post( $shop_page_id ) ? get_page_uri( $shop_page_id ) : 'shop';

		$category_base = 'yes' === get_option( 'woocommerce_prepend_shop_page_to_urls' ) ? trailingslashit( $base_slug ) : '';
		$category_slug = get_option( 'woocommerce_product_category_slug' ) ? get_option( 'woocommerce_product_category_slug' ) : _x( 'product-category', 'slug', 'woocommerce' );
		$tag_slug      = get_option( 'woocommerce_product_tag_slug' ) ? get_option( 'woocommerce_product_tag_slug' ) : _x( 'product-tag', 'slug', 'woocommerce' );

		if ( 'yes' === get_option( 'woocommerce_prepend_shop_page_to_products' ) ) {
			$product_base = trailingslashit( $base_slug );
		} else {
			$product_slug = get_option( 'woocommerce_product_slug' );
			if ( false !== $product_slug && ! empty( $product_slug ) ) {
				$product_base = trailingslashit( $product_slug );
			} else {
				$product_base = trailingslashit( _x( 'product', 'slug', 'woocommerce' ) );
			}
		}

		if ( 'yes' === get_option( 'woocommerce_prepend_category_to_products' ) ) {
			$product_base .= trailingslashit( '%product_cat%' );
		}

		$permalinks = array(
			'product_base'   => untrailingslashit( $product_base ),
			'category_base'  => untrailingslashit( $category_base . $category_slug ),
			'attribute_base' => untrailingslashit( $category_base ),
			'tag_base'       => untrailingslashit( $category_base . $tag_slug ),
		);

		update_option( 'woocommerce_permalinks', $permalinks );
	}
}

/**
 * Update sub-category display options for 2.0
 *
 * @return void
 */
function wc_update_200_subcat_display() {
	// Update subcat display settings.
	if ( 'yes' === get_option( 'woocommerce_shop_show_subcategories' ) ) {
		if ( 'yes' === get_option( 'woocommerce_hide_products_when_showing_subcategories' ) ) {
			update_option( 'woocommerce_shop_page_display', 'subcategories' );
		} else {
			update_option( 'woocommerce_shop_page_display', 'both' );
		}
	}

	if ( 'yes' === get_option( 'woocommerce_show_subcategories' ) ) {
		if ( 'yes' === get_option( 'woocommerce_hide_products_when_showing_subcategories' ) ) {
			update_option( 'woocommerce_category_archive_display', 'subcategories' );
		} else {
			update_option( 'woocommerce_category_archive_display', 'both' );
		}
	}
}

/**
 * Update tax rates for 2.0
 *
 * @return void
 */
function wc_update_200_taxrates() {
	global $wpdb;

	// Update tax rates.
	$loop      = 0;
	$tax_rates = get_option( 'woocommerce_tax_rates' );

	if ( $tax_rates ) {
		foreach ( $tax_rates as $tax_rate ) {

			foreach ( $tax_rate['countries'] as $country => $states ) {

				$states = array_reverse( $states );

				foreach ( $states as $state ) {

					if ( '*' === $state ) {
						$state = '';
					}

					$wpdb->insert(
						$wpdb->prefix . 'woocommerce_tax_rates',
						array(
							'tax_rate_country'  => $country,
							'tax_rate_state'    => $state,
							'tax_rate'          => $tax_rate['rate'],
							'tax_rate_name'     => $tax_rate['label'],
							'tax_rate_priority' => 1,
							'tax_rate_compound' => ( 'yes' === $tax_rate['compound'] ) ? 1 : 0,
							'tax_rate_shipping' => ( 'yes' === $tax_rate['shipping'] ) ? 1 : 0,
							'tax_rate_order'    => $loop,
							'tax_rate_class'    => $tax_rate['class'],
						)
					);

					$loop++;
				}
			}
		}
	}

	$local_tax_rates = get_option( 'woocommerce_local_tax_rates' );

	if ( $local_tax_rates ) {
		foreach ( $local_tax_rates as $tax_rate ) {

			$location_type = ( 'postcode' === $tax_rate['location_type'] ) ? 'postcode' : 'city';

			if ( '*' === $tax_rate['state'] ) {
				$tax_rate['state'] = '';
			}

			$wpdb->insert(
				$wpdb->prefix . 'woocommerce_tax_rates',
				array(
					'tax_rate_country'  => $tax_rate['country'],
					'tax_rate_state'    => $tax_rate['state'],
					'tax_rate'          => $tax_rate['rate'],
					'tax_rate_name'     => $tax_rate['label'],
					'tax_rate_priority' => 2,
					'tax_rate_compound' => ( 'yes' === $tax_rate['compound'] ) ? 1 : 0,
					'tax_rate_shipping' => ( 'yes' === $tax_rate['shipping'] ) ? 1 : 0,
					'tax_rate_order'    => $loop,
					'tax_rate_class'    => $tax_rate['class'],
				)
			);

			$tax_rate_id = $wpdb->insert_id;

			if ( $tax_rate['locations'] ) {
				foreach ( $tax_rate['locations'] as $location ) {

					$wpdb->insert(
						$wpdb->prefix . 'woocommerce_tax_rate_locations',
						array(
							'location_code' => $location,
							'tax_rate_id'   => $tax_rate_id,
							'location_type' => $location_type,
						)
					);

				}
			}

			$loop++;
		}
	}

	update_option( 'woocommerce_tax_rates_backup', $tax_rates );
	update_option( 'woocommerce_local_tax_rates_backup', $local_tax_rates );
	delete_option( 'woocommerce_tax_rates' );
	delete_option( 'woocommerce_local_tax_rates' );
}

/**
 * Update order item line items for 2.0
 *
 * @return void
 */
function wc_update_200_line_items() {
	global $wpdb;

	// Now its time for the massive update to line items - move them to the new DB tables.
	// Reverse with UPDATE `wpwc_postmeta` SET meta_key = '_order_items' WHERE meta_key = '_order_items_old'.
	$order_item_rows = $wpdb->get_results(
		"SELECT meta_value, post_id FROM {$wpdb->postmeta} WHERE meta_key = '_order_items'"
	);

	foreach ( $order_item_rows as $order_item_row ) {

		$order_items = (array) maybe_unserialize( $order_item_row->meta_value );

		foreach ( $order_items as $order_item ) {

			if ( ! isset( $order_item['line_total'] ) && isset( $order_item['taxrate'] ) && isset( $order_item['cost'] ) ) {
				$order_item['line_tax']          = number_format( ( $order_item['cost'] * $order_item['qty'] ) * ( $order_item['taxrate'] / 100 ), 2, '.', '' );
				$order_item['line_total']        = $order_item['cost'] * $order_item['qty'];
				$order_item['line_subtotal_tax'] = $order_item['line_tax'];
				$order_item['line_subtotal']     = $order_item['line_total'];
			}

			$order_item['line_tax']          = isset( $order_item['line_tax'] ) ? $order_item['line_tax'] : 0;
			$order_item['line_total']        = isset( $order_item['line_total'] ) ? $order_item['line_total'] : 0;
			$order_item['line_subtotal_tax'] = isset( $order_item['line_subtotal_tax'] ) ? $order_item['line_subtotal_tax'] : 0;
			$order_item['line_subtotal']     = isset( $order_item['line_subtotal'] ) ? $order_item['line_subtotal'] : 0;

			$item_id = wc_add_order_item(
				$order_item_row->post_id,
				array(
					'order_item_name' => $order_item['name'],
					'order_item_type' => 'line_item',
				)
			);

			// Add line item meta.
			if ( $item_id ) {
				wc_add_order_item_meta( $item_id, '_qty', absint( $order_item['qty'] ) );
				wc_add_order_item_meta( $item_id, '_tax_class', $order_item['tax_class'] );
				wc_add_order_item_meta( $item_id, '_product_id', $order_item['id'] );
				wc_add_order_item_meta( $item_id, '_variation_id', $order_item['variation_id'] );
				wc_add_order_item_meta( $item_id, '_line_subtotal', wc_format_decimal( $order_item['line_subtotal'] ) );
				wc_add_order_item_meta( $item_id, '_line_subtotal_tax', wc_format_decimal( $order_item['line_subtotal_tax'] ) );
				wc_add_order_item_meta( $item_id, '_line_total', wc_format_decimal( $order_item['line_total'] ) );
				wc_add_order_item_meta( $item_id, '_line_tax', wc_format_decimal( $order_item['line_tax'] ) );

				$meta_rows = array();

				// Insert meta.
				if ( ! empty( $order_item['item_meta'] ) ) {
					foreach ( $order_item['item_meta'] as $key => $meta ) {
						// Backwards compatibility.
						if ( is_array( $meta ) && isset( $meta['meta_name'] ) ) {
							$meta_rows[] = '(' . $item_id . ',"' . esc_sql( $meta['meta_name'] ) . '","' . esc_sql( $meta['meta_value'] ) . '")';
						} else {
							$meta_rows[] = '(' . $item_id . ',"' . esc_sql( $key ) . '","' . esc_sql( $meta ) . '")';
						}
					}
				}

				// Insert meta rows at once.
				if ( count( $meta_rows ) > 0 ) {
					$wpdb->query(
						$wpdb->prepare(
							"INSERT INTO {$wpdb->prefix}woocommerce_order_itemmeta ( order_item_id, meta_key, meta_value )
							VALUES " . implode( ',', $meta_rows ) . ';', // @codingStandardsIgnoreLine
							$order_item_row->post_id
						)
					);
				}

				// Delete from DB (rename).
				$wpdb->query(
					$wpdb->prepare(
						"UPDATE {$wpdb->postmeta}
						SET meta_key = '_order_items_old'
						WHERE meta_key = '_order_items'
						AND post_id = %d",
						$order_item_row->post_id
					)
				);
			}

			unset( $meta_rows, $item_id, $order_item );
		}
	}

	// Do the same kind of update for order_taxes - move to lines.
	// Reverse with UPDATE `wpwc_postmeta` SET meta_key = '_order_taxes' WHERE meta_key = '_order_taxes_old'.
	$order_tax_rows = $wpdb->get_results(
		"SELECT meta_value, post_id FROM {$wpdb->postmeta}
		WHERE meta_key = '_order_taxes'"
	);

	foreach ( $order_tax_rows as $order_tax_row ) {

		$order_taxes = (array) maybe_unserialize( $order_tax_row->meta_value );

		if ( ! empty( $order_taxes ) ) {
			foreach ( $order_taxes as $order_tax ) {

				if ( ! isset( $order_tax['label'] ) || ! isset( $order_tax['cart_tax'] ) || ! isset( $order_tax['shipping_tax'] ) ) {
					continue;
				}

				$item_id = wc_add_order_item(
					$order_tax_row->post_id,
					array(
						'order_item_name' => $order_tax['label'],
						'order_item_type' => 'tax',
					)
				);

				// Add line item meta.
				if ( $item_id ) {
					wc_add_order_item_meta( $item_id, 'compound', absint( isset( $order_tax['compound'] ) ? $order_tax['compound'] : 0 ) );
					wc_add_order_item_meta( $item_id, 'tax_amount', wc_clean( $order_tax['cart_tax'] ) );
					wc_add_order_item_meta( $item_id, 'shipping_tax_amount', wc_clean( $order_tax['shipping_tax'] ) );
				}

				// Delete from DB (rename).
				$wpdb->query(
					$wpdb->prepare(
						"UPDATE {$wpdb->postmeta}
						SET meta_key = '_order_taxes_old'
						WHERE meta_key = '_order_taxes'
						AND post_id = %d",
						$order_tax_row->post_id
					)
				);
			}
		}
	}
}

/**
 * Update image settings for 2.0
 *
 * @return void
 */
function wc_update_200_images() {
	// Grab the pre 2.0 Image options and use to populate the new image options settings,
	// cleaning up afterwards like nice people do.
	foreach ( array( 'catalog', 'single', 'thumbnail' ) as $value ) {

		$old_settings = array_filter(
			array(
				'width'  => get_option( 'woocommerce_' . $value . '_image_width' ),
				'height' => get_option( 'woocommerce_' . $value . '_image_height' ),
				'crop'   => get_option( 'woocommerce_' . $value . '_image_crop' ),
			)
		);

		if ( ! empty( $old_settings ) && update_option( 'shop_' . $value . '_image_size', $old_settings ) ) {

			delete_option( 'woocommerce_' . $value . '_image_width' );
			delete_option( 'woocommerce_' . $value . '_image_height' );
			delete_option( 'woocommerce_' . $value . '_image_crop' );

		}
	}
}

/**
 * Update DB version for 2.0
 *
 * @return void
 */
function wc_update_200_db_version() {
	WC_Install::update_db_version( '2.0.0' );
}

/**
 * Update Brazilian States for 2.0.9
 *
 * @return void
 */
function wc_update_209_brazillian_state() {
	global $wpdb;

	// phpcs:disable WordPress.DB.SlowDBQuery

	// Update brazillian state codes.
	$wpdb->update(
		$wpdb->postmeta,
		array(
			'meta_value' => 'BA',
		),
		array(
			'meta_key'   => '_billing_state',
			'meta_value' => 'BH',
		)
	);
	$wpdb->update(
		$wpdb->postmeta,
		array(
			'meta_value' => 'BA',
		),
		array(
			'meta_key'   => '_shipping_state',
			'meta_value' => 'BH',
		)
	);
	$wpdb->update(
		$wpdb->usermeta,
		array(
			'meta_value' => 'BA',
		),
		array(
			'meta_key'   => 'billing_state',
			'meta_value' => 'BH',
		)
	);
	$wpdb->update(
		$wpdb->usermeta,
		array(
			'meta_value' => 'BA',
		),
		array(
			'meta_key'   => 'shipping_state',
			'meta_value' => 'BH',
		)
	);

	// phpcs:enable WordPress.DB.SlowDBQuery
}

/**
 * Update DB version for 2.0.9
 *
 * @return void
 */
function wc_update_209_db_version() {
	WC_Install::update_db_version( '2.0.9' );
}

/**
 * Remove pages for 2.1
 *
 * @return void
 */
function wc_update_210_remove_pages() {
	// Pages no longer used.
	wp_trash_post( get_option( 'woocommerce_pay_page_id' ) );
	wp_trash_post( get_option( 'woocommerce_thanks_page_id' ) );
	wp_trash_post( get_option( 'woocommerce_view_order_page_id' ) );
	wp_trash_post( get_option( 'woocommerce_change_password_page_id' ) );
	wp_trash_post( get_option( 'woocommerce_edit_address_page_id' ) );
	wp_trash_post( get_option( 'woocommerce_lost_password_page_id' ) );
}

/**
 * Update file paths to support multiple files for 2.1
 *
 * @return void
 */
function wc_update_210_file_paths() {
	global $wpdb;

	// Upgrade file paths to support multiple file paths + names etc.
	$existing_file_paths = $wpdb->get_results( "SELECT meta_value, meta_id FROM {$wpdb->postmeta} WHERE meta_key = '_file_paths' AND meta_value != '';" );

	if ( $existing_file_paths ) {

		foreach ( $existing_file_paths as $existing_file_path ) {

			$needs_update = false;
			$new_value    = array();
			$value        = maybe_unserialize( trim( $existing_file_path->meta_value ) );

			if ( $value ) {
				foreach ( $value as $key => $file ) {
					if ( ! is_array( $file ) ) {
						$needs_update      = true;
						$new_value[ $key ] = array(
							'file' => $file,
							'name' => wc_get_filename_from_url( $file ),
						);
					} else {
						$new_value[ $key ] = $file;
					}
				}
				if ( $needs_update ) {
					// phpcs:ignore WordPress.PHP.DiscouragedPHPFunctions.serialize_serialize
					$new_value = serialize( $new_value );

					$wpdb->query( $wpdb->prepare( "UPDATE {$wpdb->postmeta} SET meta_key = %s, meta_value = %s WHERE meta_id = %d", '_downloadable_files', $new_value, $existing_file_path->meta_id ) );
				}
			}
		}
	}
}

/**
 * Update DB version for 2.1
 *
 * @return void
 */
function wc_update_210_db_version() {
	WC_Install::update_db_version( '2.1.0' );
}

/**
 * Update shipping options for 2.2
 *
 * @return void
 */
function wc_update_220_shipping() {
	$woocommerce_ship_to_destination = 'shipping';

	if ( get_option( 'woocommerce_ship_to_billing_address_only' ) === 'yes' ) {
		$woocommerce_ship_to_destination = 'billing_only';
	} elseif ( get_option( 'woocommerce_ship_to_billing' ) === 'yes' ) {
		$woocommerce_ship_to_destination = 'billing';
	}

	add_option( 'woocommerce_ship_to_destination', $woocommerce_ship_to_destination, '', 'no' );
}

/**
 * Update order statuses for 2.2
 *
 * @return void
 */
function wc_update_220_order_status() {
	global $wpdb;
	$wpdb->query(
		"UPDATE {$wpdb->posts} as posts
		LEFT JOIN {$wpdb->term_relationships} AS rel ON posts.ID = rel.object_id
		LEFT JOIN {$wpdb->term_taxonomy} AS tax USING( term_taxonomy_id )
		LEFT JOIN {$wpdb->terms} AS term USING( term_id )
		SET posts.post_status = 'wc-pending'
		WHERE posts.post_type = 'shop_order'
		AND posts.post_status = 'publish'
		AND tax.taxonomy = 'shop_order_status'
		AND	term.slug LIKE 'pending%';"
	);
	$wpdb->query(
		"UPDATE {$wpdb->posts} as posts
		LEFT JOIN {$wpdb->term_relationships} AS rel ON posts.ID = rel.object_id
		LEFT JOIN {$wpdb->term_taxonomy} AS tax USING( term_taxonomy_id )
		LEFT JOIN {$wpdb->terms} AS term USING( term_id )
		SET posts.post_status = 'wc-processing'
		WHERE posts.post_type = 'shop_order'
		AND posts.post_status = 'publish'
		AND tax.taxonomy = 'shop_order_status'
		AND	term.slug LIKE 'processing%';"
	);
	$wpdb->query(
		"UPDATE {$wpdb->posts} as posts
		LEFT JOIN {$wpdb->term_relationships} AS rel ON posts.ID = rel.object_id
		LEFT JOIN {$wpdb->term_taxonomy} AS tax USING( term_taxonomy_id )
		LEFT JOIN {$wpdb->terms} AS term USING( term_id )
		SET posts.post_status = 'wc-on-hold'
		WHERE posts.post_type = 'shop_order'
		AND posts.post_status = 'publish'
		AND tax.taxonomy = 'shop_order_status'
		AND	term.slug LIKE 'on-hold%';"
	);
	$wpdb->query(
		"UPDATE {$wpdb->posts} as posts
		LEFT JOIN {$wpdb->term_relationships} AS rel ON posts.ID = rel.object_id
		LEFT JOIN {$wpdb->term_taxonomy} AS tax USING( term_taxonomy_id )
		LEFT JOIN {$wpdb->terms} AS term USING( term_id )
		SET posts.post_status = 'wc-completed'
		WHERE posts.post_type = 'shop_order'
		AND posts.post_status = 'publish'
		AND tax.taxonomy = 'shop_order_status'
		AND	term.slug LIKE 'completed%';"
	);
	$wpdb->query(
		"UPDATE {$wpdb->posts} as posts
		LEFT JOIN {$wpdb->term_relationships} AS rel ON posts.ID = rel.object_id
		LEFT JOIN {$wpdb->term_taxonomy} AS tax USING( term_taxonomy_id )
		LEFT JOIN {$wpdb->terms} AS term USING( term_id )
		SET posts.post_status = 'wc-cancelled'
		WHERE posts.post_type = 'shop_order'
		AND posts.post_status = 'publish'
		AND tax.taxonomy = 'shop_order_status'
		AND	term.slug LIKE 'cancelled%';"
	);
	$wpdb->query(
		"UPDATE {$wpdb->posts} as posts
		LEFT JOIN {$wpdb->term_relationships} AS rel ON posts.ID = rel.object_id
		LEFT JOIN {$wpdb->term_taxonomy} AS tax USING( term_taxonomy_id )
		LEFT JOIN {$wpdb->terms} AS term USING( term_id )
		SET posts.post_status = 'wc-refunded'
		WHERE posts.post_type = 'shop_order'
		AND posts.post_status = 'publish'
		AND tax.taxonomy = 'shop_order_status'
		AND	term.slug LIKE 'refunded%';"
	);
	$wpdb->query(
		"UPDATE {$wpdb->posts} as posts
		LEFT JOIN {$wpdb->term_relationships} AS rel ON posts.ID = rel.object_id
		LEFT JOIN {$wpdb->term_taxonomy} AS tax USING( term_taxonomy_id )
		LEFT JOIN {$wpdb->terms} AS term USING( term_id )
		SET posts.post_status = 'wc-failed'
		WHERE posts.post_type = 'shop_order'
		AND posts.post_status = 'publish'
		AND tax.taxonomy = 'shop_order_status'
		AND	term.slug LIKE 'failed%';"
	);
}

/**
 * Update variations for 2.2
 *
 * @return void
 */
function wc_update_220_variations() {
	global $wpdb;
	// Update variations which manage stock.
	$update_variations = $wpdb->get_results(
		"SELECT DISTINCT posts.ID AS variation_id, posts.post_parent AS variation_parent FROM {$wpdb->posts} as posts
		LEFT OUTER JOIN {$wpdb->postmeta} AS postmeta ON posts.ID = postmeta.post_id AND postmeta.meta_key = '_stock'
		LEFT OUTER JOIN {$wpdb->postmeta} as postmeta2 ON posts.ID = postmeta2.post_id AND postmeta2.meta_key = '_manage_stock'
		WHERE posts.post_type = 'product_variation'
		AND postmeta.meta_value IS NOT NULL
		AND postmeta.meta_value != ''
		AND postmeta2.meta_value IS NULL"
	);

	foreach ( $update_variations as $variation ) {
		$parent_backorders = get_post_meta( $variation->variation_parent, '_backorders', true );
		add_post_meta( $variation->variation_id, '_manage_stock', 'yes', true );
		add_post_meta( $variation->variation_id, '_backorders', $parent_backorders ? $parent_backorders : 'no', true );
	}
}

/**
 * Update attributes for 2.2
 *
 * @return void
 */
function wc_update_220_attributes() {
	global $wpdb;
	// Update taxonomy names with correct sanitized names.
	$attribute_taxonomies = $wpdb->get_results( 'SELECT attribute_name, attribute_id FROM ' . $wpdb->prefix . 'woocommerce_attribute_taxonomies' );

	foreach ( $attribute_taxonomies as $attribute_taxonomy ) {
		$sanitized_attribute_name = wc_sanitize_taxonomy_name( $attribute_taxonomy->attribute_name );
		if ( $sanitized_attribute_name !== $attribute_taxonomy->attribute_name ) {
			if ( ! $wpdb->get_var( $wpdb->prepare( "SELECT 1=1 FROM {$wpdb->prefix}woocommerce_attribute_taxonomies WHERE attribute_name = %s;", $sanitized_attribute_name ) ) ) {
				// Update attribute.
				$wpdb->update(
					"{$wpdb->prefix}woocommerce_attribute_taxonomies",
					array(
						'attribute_name' => $sanitized_attribute_name,
					),
					array(
						'attribute_id' => $attribute_taxonomy->attribute_id,
					)
				);

				// Update terms.
				$wpdb->update(
					$wpdb->term_taxonomy,
					array( 'taxonomy' => wc_attribute_taxonomy_name( $sanitized_attribute_name ) ),
					array( 'taxonomy' => 'pa_' . $attribute_taxonomy->attribute_name )
				);
			}
		}
	}

	delete_transient( 'wc_attribute_taxonomies' );
	WC_Cache_Helper::invalidate_cache_group( 'woocommerce-attributes' );
}

/**
 * Update DB version for 2.2
 *
 * @return void
 */
function wc_update_220_db_version() {
	WC_Install::update_db_version( '2.2.0' );
}

/**
 * Update options for 2.3
 *
 * @return void
 */
function wc_update_230_options() {
	// _money_spent and _order_count may be out of sync - clear them
	delete_metadata( 'user', 0, '_money_spent', '', true );
	delete_metadata( 'user', 0, '_order_count', '', true );
	delete_metadata( 'user', 0, '_last_order', '', true );

	// To prevent taxes being hidden when using a default 'no address' in a store with tax inc prices, set the woocommerce_default_customer_address to use the store base address by default.
	if ( '' === get_option( 'woocommerce_default_customer_address', false ) && wc_prices_include_tax() ) {
		update_option( 'woocommerce_default_customer_address', 'base' );
	}
}

/**
 * Update DB version for 2.3
 *
 * @return void
 */
function wc_update_230_db_version() {
	WC_Install::update_db_version( '2.3.0' );
}

/**
 * Update calc discount options for 2.4
 *
 * @return void
 */
function wc_update_240_options() {
	/**
	 * Coupon discount calculations.
	 * Maintain the old coupon logic for upgrades.
	 */
	update_option( 'woocommerce_calc_discounts_sequentially', 'yes' );
}

/**
 * Update shipping methods for 2.4
 *
 * @return void
 */
function wc_update_240_shipping_methods() {
	/**
	 * Flat Rate Shipping.
	 * Update legacy options to new math based options.
	 */
	$shipping_methods = array(
		'woocommerce_flat_rates'                        => new WC_Shipping_Legacy_Flat_Rate(),
		'woocommerce_international_delivery_flat_rates' => new WC_Shipping_Legacy_International_Delivery(),
	);
	foreach ( $shipping_methods as $flat_rate_option_key => $shipping_method ) {
		// Stop this running more than once if routine is repeated.
		if ( version_compare( $shipping_method->get_option( 'version', 0 ), '2.4.0', '<' ) ) {
			$shipping_classes  = WC()->shipping()->get_shipping_classes();
			$has_classes       = count( $shipping_classes ) > 0;
			$cost_key          = $has_classes ? 'no_class_cost' : 'cost';
			$min_fee           = $shipping_method->get_option( 'minimum_fee' );
			$math_cost_strings = array(
				'cost'          => array(),
				'no_class_cost' => array(),
			);

			$math_cost_strings[ $cost_key ][] = $shipping_method->get_option( 'cost' );
			$fee                              = $shipping_method->get_option( 'fee' );

			if ( $fee ) {
				$math_cost_strings[ $cost_key ][] = strstr( $fee, '%' ) ? '[fee percent="' . str_replace( '%', '', $fee ) . '" min="' . esc_attr( $min_fee ) . '"]' : $fee;
			}

			foreach ( $shipping_classes as $shipping_class ) {
				$rate_key                       = 'class_cost_' . $shipping_class->slug;
				$math_cost_strings[ $rate_key ] = $math_cost_strings['no_class_cost'];
			}

			$flat_rates = array_filter( (array) get_option( $flat_rate_option_key, array() ) );

			if ( $flat_rates ) {
				foreach ( $flat_rates as $shipping_class => $rate ) {
					$rate_key = 'class_cost_' . $shipping_class;
					if ( $rate['cost'] || $rate['fee'] ) {
						$math_cost_strings[ $rate_key ][] = $rate['cost'];
						$math_cost_strings[ $rate_key ][] = strstr( $rate['fee'], '%' ) ? '[fee percent="' . str_replace( '%', '', $rate['fee'] ) . '" min="' . esc_attr( $min_fee ) . '"]' : $rate['fee'];
					}
				}
			}

			if ( 'item' === $shipping_method->type ) {
				foreach ( $math_cost_strings as $key => $math_cost_string ) {
					$math_cost_strings[ $key ] = array_filter( array_map( 'trim', $math_cost_strings[ $key ] ) );
					if ( ! empty( $math_cost_strings[ $key ] ) ) {
						$last_key                                = max( 0, count( $math_cost_strings[ $key ] ) - 1 );
						$math_cost_strings[ $key ][0]            = '( ' . $math_cost_strings[ $key ][0];
						$math_cost_strings[ $key ][ $last_key ] .= ' ) * [qty]';
					}
				}
			}

			$math_cost_strings['cost'][] = $shipping_method->get_option( 'cost_per_order' );

			// Save settings.
			foreach ( $math_cost_strings as $option_id => $math_cost_string ) {
				$shipping_method->settings[ $option_id ] = implode( ' + ', array_filter( $math_cost_string ) );
			}

			$shipping_method->settings['version'] = '2.4.0';
			$shipping_method->settings['type']    = 'item' === $shipping_method->settings['type'] ? 'class' : $shipping_method->settings['type'];

			update_option( $shipping_method->plugin_id . $shipping_method->id . '_settings', $shipping_method->settings );
		}
	}
}

/**
 * Update API keys for 2.4
 *
 * @return void
 */
function wc_update_240_api_keys() {
	global $wpdb;
	/**
	 * Update the old user API keys to the new Apps keys.
	 */
	$api_users = $wpdb->get_results( "SELECT user_id FROM $wpdb->usermeta WHERE meta_key = 'woocommerce_api_consumer_key'" );
	$apps_keys = array();

	// Get user data.
	foreach ( $api_users as $_user ) {
		$user        = get_userdata( $_user->user_id );
		$apps_keys[] = array(
			'user_id'         => $user->ID,
			'permissions'     => $user->woocommerce_api_key_permissions,
			'consumer_key'    => wc_api_hash( $user->woocommerce_api_consumer_key ),
			'consumer_secret' => $user->woocommerce_api_consumer_secret,
			'truncated_key'   => substr( $user->woocommerce_api_consumer_secret, -7 ),
		);
	}

	if ( ! empty( $apps_keys ) ) {
		// Create new apps.
		foreach ( $apps_keys as $app ) {
			$wpdb->insert(
				$wpdb->prefix . 'woocommerce_api_keys',
				$app,
				array(
					'%d',
					'%s',
					'%s',
					'%s',
					'%s',
				)
			);
		}

		// Delete old user keys from usermeta.
		foreach ( $api_users as $_user ) {
			$user_id = intval( $_user->user_id );
			delete_user_meta( $user_id, 'woocommerce_api_consumer_key' );
			delete_user_meta( $user_id, 'woocommerce_api_consumer_secret' );
			delete_user_meta( $user_id, 'woocommerce_api_key_permissions' );
		}
	}
}

/**
 * Update webhooks for 2.4
 *
 * @return void
 */
function wc_update_240_webhooks() {
	// phpcs:disable WordPress.DB.SlowDBQuery

	/**
	 * Webhooks.
	 * Make sure order.update webhooks get the woocommerce_order_edit_status hook.
	 */
	$order_update_webhooks = get_posts(
		array(
			'posts_per_page' => -1,
			'post_type'      => 'shop_webhook',
			'meta_key'       => '_topic',
			'meta_value'     => 'order.updated',
		)
	);
	foreach ( $order_update_webhooks as $order_update_webhook ) {
		$webhook = new WC_Webhook( $order_update_webhook->ID );
		$webhook->set_topic( 'order.updated' );
	}

	// phpcs:enable WordPress.DB.SlowDBQuery
}

/**
 * Update refunds for 2.4
 *
 * @return void
 */
function wc_update_240_refunds() {
	global $wpdb;
	/**
	 * Refunds for full refunded orders.
	 * Update fully refunded orders to ensure they have a refund line item so reports add up.
	 */
	$refunded_orders = get_posts(
		array(
			'posts_per_page' => -1,
			'post_type'      => 'shop_order',
			'post_status'    => array( 'wc-refunded' ),
		)
	);

	// Ensure emails are disabled during this update routine.
	remove_all_actions( 'woocommerce_order_status_refunded_notification' );
	remove_all_actions( 'woocommerce_order_partially_refunded_notification' );
	remove_action( 'woocommerce_order_status_refunded', array( 'WC_Emails', 'send_transactional_email' ) );
	remove_action( 'woocommerce_order_partially_refunded', array( 'WC_Emails', 'send_transactional_email' ) );

	foreach ( $refunded_orders as $refunded_order ) {
		$order_total    = get_post_meta( $refunded_order->ID, '_order_total', true );
		$refunded_total = $wpdb->get_var(
			$wpdb->prepare(
				"SELECT SUM( postmeta.meta_value )
				FROM $wpdb->postmeta AS postmeta
				INNER JOIN $wpdb->posts AS posts ON ( posts.post_type = 'shop_order_refund' AND posts.post_parent = %d )
				WHERE postmeta.meta_key = '_refund_amount'
				AND postmeta.post_id = posts.ID",
				$refunded_order->ID
			)
		);

		if ( $order_total > $refunded_total ) {
			wc_create_refund(
				array(
					'amount'     => $order_total - $refunded_total,
					'reason'     => __( 'Order fully refunded', 'woocommerce' ),
					'order_id'   => $refunded_order->ID,
					'line_items' => array(),
					'date'       => $refunded_order->post_modified,
				)
			);
		}
	}

	wc_delete_shop_order_transients();
}

/**
 * Update DB version for 2.4
 *
 * @return void
 */
function wc_update_240_db_version() {
	WC_Install::update_db_version( '2.4.0' );
}

/**
 * Update variations for 2.4.1
 *
 * @return void
 */
function wc_update_241_variations() {
	global $wpdb;

	// Select variations that don't have any _stock_status implemented on WooCommerce 2.2.
	$update_variations = $wpdb->get_results(
		"SELECT DISTINCT posts.ID AS variation_id, posts.post_parent AS variation_parent
		FROM {$wpdb->posts} as posts
		LEFT OUTER JOIN {$wpdb->postmeta} AS postmeta ON posts.ID = postmeta.post_id AND postmeta.meta_key = '_stock_status'
		WHERE posts.post_type = 'product_variation'
		AND postmeta.meta_value IS NULL"
	);

	foreach ( $update_variations as $variation ) {
		// Get the parent _stock_status.
		$parent_stock_status = get_post_meta( $variation->variation_parent, '_stock_status', true );

		// Set the _stock_status.
		add_post_meta( $variation->variation_id, '_stock_status', $parent_stock_status ? $parent_stock_status : 'instock', true );

		// Delete old product children array.
		delete_transient( 'wc_product_children_' . $variation->variation_parent );
	}

	// Invalidate old transients such as wc_var_price.
	WC_Cache_Helper::get_transient_version( 'product', true );
}

/**
 * Update DB version for 2.4.1
 *
 * @return void
 */
function wc_update_241_db_version() {
	WC_Install::update_db_version( '2.4.1' );
}

/**
 * Update currency settings for 2.5
 *
 * @return void
 */
function wc_update_250_currency() {
	global $wpdb;
	// Fix currency settings for LAK currency.
	$current_currency = get_option( 'woocommerce_currency' );

	if ( 'KIP' === $current_currency ) {
		update_option( 'woocommerce_currency', 'LAK' );
	}

	// phpcs:disable WordPress.DB.SlowDBQuery

	// Update LAK currency code.
	$wpdb->update(
		$wpdb->postmeta,
		array(
			'meta_value' => 'LAK',
		),
		array(
			'meta_key'   => '_order_currency',
			'meta_value' => 'KIP',
		)
	);

	// phpcs:enable WordPress.DB.SlowDBQuery
}

/**
 * Update DB version for 2.5
 *
 * @return void
 */
function wc_update_250_db_version() {
	WC_Install::update_db_version( '2.5.0' );
}

/**
 * Update ship to countries options for 2.6
 *
 * @return void
 */
function wc_update_260_options() {
	// woocommerce_calc_shipping option has been removed in 2.6.
	if ( 'no' === get_option( 'woocommerce_calc_shipping' ) ) {
		update_option( 'woocommerce_ship_to_countries', 'disabled' );
	}

	WC_Admin_Notices::add_notice( 'legacy_shipping' );
}

/**
 * Update term meta for 2.6
 *
 * @return void
 */
function wc_update_260_termmeta() {
	global $wpdb;
	/**
	 * Migrate term meta to WordPress tables.
	 */
	if ( get_option( 'db_version' ) >= 34370 && $wpdb->get_var( "SHOW TABLES LIKE '{$wpdb->prefix}woocommerce_termmeta';" ) ) {
		if ( $wpdb->query( "INSERT INTO {$wpdb->termmeta} ( term_id, meta_key, meta_value ) SELECT woocommerce_term_id, meta_key, meta_value FROM {$wpdb->prefix}woocommerce_termmeta;" ) ) {
			$wpdb->query( "DROP TABLE IF EXISTS {$wpdb->prefix}woocommerce_termmeta" );
			wp_cache_flush();
		}
	}
}

/**
 * Update zones for 2.6
 *
 * @return void
 */
function wc_update_260_zones() {
	global $wpdb;
	/**
	 * Old (table rate) shipping zones to new core shipping zones migration.
	 * zone_enabled and zone_type are no longer used, but it's safe to leave them be.
	 */
	if ( $wpdb->get_var( "SHOW COLUMNS FROM `{$wpdb->prefix}woocommerce_shipping_zones` LIKE 'zone_enabled';" ) ) {
		$wpdb->query( "ALTER TABLE {$wpdb->prefix}woocommerce_shipping_zones CHANGE `zone_type` `zone_type` VARCHAR(40) NOT NULL DEFAULT '';" );
		$wpdb->query( "ALTER TABLE {$wpdb->prefix}woocommerce_shipping_zones CHANGE `zone_enabled` `zone_enabled` INT(1) NOT NULL DEFAULT 1;" );
	}
}

/**
 * Update zone methods for 2.6
 *
 * @return void
 */
function wc_update_260_zone_methods() {
	global $wpdb;

	/**
	 * Shipping zones in WC 2.6.0 use a table named woocommerce_shipping_zone_methods.
	 * Migrate the old data out of woocommerce_shipping_zone_shipping_methods into the new table and port over any known options (used by table rates and flat rate boxes).
	 */
	if ( $wpdb->get_var( "SHOW TABLES LIKE '{$wpdb->prefix}woocommerce_shipping_zone_shipping_methods';" ) ) {
		$old_methods = $wpdb->get_results( "SELECT zone_id, shipping_method_type, shipping_method_order, shipping_method_id FROM {$wpdb->prefix}woocommerce_shipping_zone_shipping_methods;" );

		if ( $old_methods ) {
			$max_new_id = $wpdb->get_var( "SELECT MAX(instance_id) FROM {$wpdb->prefix}woocommerce_shipping_zone_methods" );
			$max_old_id = $wpdb->get_var( "SELECT MAX(shipping_method_id) FROM {$wpdb->prefix}woocommerce_shipping_zone_shipping_methods" );

			// Avoid ID conflicts.
			$wpdb->query( $wpdb->prepare( "ALTER TABLE {$wpdb->prefix}woocommerce_shipping_zone_methods AUTO_INCREMENT = %d;", max( $max_new_id, $max_old_id ) + 1 ) );

			// Store changes.
			$changes = array();

			// Move data.
			foreach ( $old_methods as $old_method ) {
				$wpdb->insert(
					$wpdb->prefix . 'woocommerce_shipping_zone_methods',
					array(
						'zone_id'      => $old_method->zone_id,
						'method_id'    => $old_method->shipping_method_type,
						'method_order' => $old_method->shipping_method_order,
					)
				);

				$new_instance_id = $wpdb->insert_id;

				// Move main settings.
				$older_settings_key = 'woocommerce_' . $old_method->shipping_method_type . '-' . $old_method->shipping_method_id . '_settings';
				$old_settings_key   = 'woocommerce_' . $old_method->shipping_method_type . '_' . $old_method->shipping_method_id . '_settings';
				add_option( 'woocommerce_' . $old_method->shipping_method_type . '_' . $new_instance_id . '_settings', get_option( $old_settings_key, get_option( $older_settings_key ) ) );

				// Handling for table rate and flat rate box shipping.
				if ( 'table_rate' === $old_method->shipping_method_type ) {
					// Move priority settings.
					add_option( 'woocommerce_table_rate_default_priority_' . $new_instance_id, get_option( 'woocommerce_table_rate_default_priority_' . $old_method->shipping_method_id ) );
					add_option( 'woocommerce_table_rate_priorities_' . $new_instance_id, get_option( 'woocommerce_table_rate_priorities_' . $old_method->shipping_method_id ) );

					// Move rates.
					$wpdb->update(
						$wpdb->prefix . 'woocommerce_shipping_table_rates',
						array(
							'shipping_method_id' => $new_instance_id,
						),
						array(
							'shipping_method_id' => $old_method->shipping_method_id,
						)
					);
				} elseif ( 'flat_rate_boxes' === $old_method->shipping_method_type ) {
					$wpdb->update(
						$wpdb->prefix . 'woocommerce_shipping_flat_rate_boxes',
						array(
							'shipping_method_id' => $new_instance_id,
						),
						array(
							'shipping_method_id' => $old_method->shipping_method_id,
						)
					);
				}

				$changes[ $old_method->shipping_method_id ] = $new_instance_id;
			}

			// $changes contains keys (old method ids) and values (new instance ids) if extra processing is needed in plugins.
			// Store this to an option so extensions can pick it up later, then fire an action.
			update_option( 'woocommerce_updated_instance_ids', $changes );
			do_action( 'woocommerce_updated_instance_ids', $changes );
		}
	}

	// Change ranges used to ...
	$wpdb->query( "UPDATE {$wpdb->prefix}woocommerce_shipping_zone_locations SET location_code = REPLACE( location_code, '-', '...' );" );
}

/**
 * Update refunds for 2.6
 *
 * @return void
 */
function wc_update_260_refunds() {
	global $wpdb;
	/**
	 * Refund item qty should be negative.
	 */
	$wpdb->query(
		"UPDATE {$wpdb->prefix}woocommerce_order_itemmeta as item_meta
		LEFT JOIN {$wpdb->prefix}woocommerce_order_items as items ON item_meta.order_item_id = items.order_item_id
		LEFT JOIN {$wpdb->posts} as posts ON items.order_id = posts.ID
		SET item_meta.meta_value = item_meta.meta_value * -1
		WHERE item_meta.meta_value > 0 AND item_meta.meta_key = '_qty' AND posts.post_type = 'shop_order_refund'"
	);
}

/**
 * Update DB version for 2.6
 *
 * @return void
 */
function wc_update_260_db_version() {
	WC_Install::update_db_version( '2.6.0' );
}

/**
 * Update webhooks for 3.0
 *
 * @return void
 */
function wc_update_300_webhooks() {
	// phpcs:disable WordPress.DB.SlowDBQuery

	/**
	 * Make sure product.update webhooks get the woocommerce_product_quick_edit_save
	 * and woocommerce_product_bulk_edit_save hooks.
	 */
	$product_update_webhooks = get_posts(
		array(
			'posts_per_page' => -1,
			'post_type'      => 'shop_webhook',
			'meta_key'       => '_topic',
			'meta_value'     => 'product.updated',
		)
	);
	foreach ( $product_update_webhooks as $product_update_webhook ) {
		$webhook = new WC_Webhook( $product_update_webhook->ID );
		$webhook->set_topic( 'product.updated' );
	}

	// phpcs:enable WordPress.DB.SlowDBQuery
}

/**
 * Add an index to the field comment_type to improve the response time of the query
 * used by WC_Comments::wp_count_comments() to get the number of comments by type.
 */
function wc_update_300_comment_type_index() {
	global $wpdb;

	$index_exists = $wpdb->get_row( "SHOW INDEX FROM {$wpdb->comments} WHERE column_name = 'comment_type' and key_name = 'woo_idx_comment_type'" );

	if ( is_null( $index_exists ) ) {
		// Add an index to the field comment_type to improve the response time of the query
		// used by WC_Comments::wp_count_comments() to get the number of comments by type.
		$wpdb->query( "ALTER TABLE {$wpdb->comments} ADD INDEX woo_idx_comment_type (comment_type)" );
	}
}

/**
 * Update grouped products for 3.0
 *
 * @return void
 */
function wc_update_300_grouped_products() {
	global $wpdb;
	$parents = $wpdb->get_col( "SELECT DISTINCT( post_parent ) FROM {$wpdb->posts} WHERE post_parent > 0 AND post_type = 'product';" );
	foreach ( $parents as $parent_id ) {
		$parent = wc_get_product( $parent_id );
		if ( $parent && $parent->is_type( 'grouped' ) ) {
			$children_ids = get_posts(
				array(
					'post_parent'    => $parent_id,
					'posts_per_page' => -1,
					'post_type'      => 'product',
					'fields'         => 'ids',
				)
			);
			update_post_meta( $parent_id, '_children', $children_ids );

			// Update children to remove the parent.
			$wpdb->update(
				$wpdb->posts,
				array(
					'post_parent' => 0,
				),
				array(
					'post_parent' => $parent_id,
				)
			);
		}
	}
}

/**
 * Update shipping tax classes for 3.0
 *
 * @return void
 */
function wc_update_300_settings() {
	$woocommerce_shipping_tax_class = get_option( 'woocommerce_shipping_tax_class' );
	if ( '' === $woocommerce_shipping_tax_class ) {
		update_option( 'woocommerce_shipping_tax_class', 'inherit' );
	} elseif ( 'standard' === $woocommerce_shipping_tax_class ) {
		update_option( 'woocommerce_shipping_tax_class', '' );
	}
}

/**
 * Convert meta values into term for product visibility.
 */
function wc_update_300_product_visibility() {
	global $wpdb;

	WC_Install::create_terms();

	$featured_term = get_term_by( 'name', 'featured', 'product_visibility' );

	if ( $featured_term ) {
		$wpdb->query( $wpdb->prepare( "INSERT IGNORE INTO {$wpdb->term_relationships} SELECT post_id, %d, 0 FROM {$wpdb->postmeta} WHERE meta_key = '_featured' AND meta_value = 'yes';", $featured_term->term_taxonomy_id ) );
	}

	$exclude_search_term = get_term_by( 'name', 'exclude-from-search', 'product_visibility' );

	if ( $exclude_search_term ) {
		$wpdb->query( $wpdb->prepare( "INSERT IGNORE INTO {$wpdb->term_relationships} SELECT post_id, %d, 0 FROM {$wpdb->postmeta} WHERE meta_key = '_visibility' AND meta_value IN ('hidden', 'catalog');", $exclude_search_term->term_taxonomy_id ) );
	}

	$exclude_catalog_term = get_term_by( 'name', 'exclude-from-catalog', 'product_visibility' );

	if ( $exclude_catalog_term ) {
		$wpdb->query( $wpdb->prepare( "INSERT IGNORE INTO {$wpdb->term_relationships} SELECT post_id, %d, 0 FROM {$wpdb->postmeta} WHERE meta_key = '_visibility' AND meta_value IN ('hidden', 'search');", $exclude_catalog_term->term_taxonomy_id ) );
	}

	$outofstock_term = get_term_by( 'name', 'outofstock', 'product_visibility' );

	if ( $outofstock_term ) {
		$wpdb->query( $wpdb->prepare( "INSERT IGNORE INTO {$wpdb->term_relationships} SELECT post_id, %d, 0 FROM {$wpdb->postmeta} WHERE meta_key = '_stock_status' AND meta_value = 'outofstock';", $outofstock_term->term_taxonomy_id ) );
	}

	$rating_term = get_term_by( 'name', 'rated-1', 'product_visibility' );

	if ( $rating_term ) {
		$wpdb->query( $wpdb->prepare( "INSERT IGNORE INTO {$wpdb->term_relationships} SELECT post_id, %d, 0 FROM {$wpdb->postmeta} WHERE meta_key = '_wc_average_rating' AND ROUND( meta_value ) = 1;", $rating_term->term_taxonomy_id ) );
	}

	$rating_term = get_term_by( 'name', 'rated-2', 'product_visibility' );

	if ( $rating_term ) {
		$wpdb->query( $wpdb->prepare( "INSERT IGNORE INTO {$wpdb->term_relationships} SELECT post_id, %d, 0 FROM {$wpdb->postmeta} WHERE meta_key = '_wc_average_rating' AND ROUND( meta_value ) = 2;", $rating_term->term_taxonomy_id ) );
	}

	$rating_term = get_term_by( 'name', 'rated-3', 'product_visibility' );

	if ( $rating_term ) {
		$wpdb->query( $wpdb->prepare( "INSERT IGNORE INTO {$wpdb->term_relationships} SELECT post_id, %d, 0 FROM {$wpdb->postmeta} WHERE meta_key = '_wc_average_rating' AND ROUND( meta_value ) = 3;", $rating_term->term_taxonomy_id ) );
	}

	$rating_term = get_term_by( 'name', 'rated-4', 'product_visibility' );

	if ( $rating_term ) {
		$wpdb->query( $wpdb->prepare( "INSERT IGNORE INTO {$wpdb->term_relationships} SELECT post_id, %d, 0 FROM {$wpdb->postmeta} WHERE meta_key = '_wc_average_rating' AND ROUND( meta_value ) = 4;", $rating_term->term_taxonomy_id ) );
	}

	$rating_term = get_term_by( 'name', 'rated-5', 'product_visibility' );

	if ( $rating_term ) {
		$wpdb->query( $wpdb->prepare( "INSERT IGNORE INTO {$wpdb->term_relationships} SELECT post_id, %d, 0 FROM {$wpdb->postmeta} WHERE meta_key = '_wc_average_rating' AND ROUND( meta_value ) = 5;", $rating_term->term_taxonomy_id ) );
	}
}

/**
 * Update DB Version.
 */
function wc_update_300_db_version() {
	WC_Install::update_db_version( '3.0.0' );
}

/**
 * Add an index to the downloadable product permissions table to improve performance of update_user_by_order_id.
 */
function wc_update_310_downloadable_products() {
	global $wpdb;

	$index_exists = $wpdb->get_row( "SHOW INDEX FROM {$wpdb->prefix}woocommerce_downloadable_product_permissions WHERE column_name = 'order_id' and key_name = 'order_id'" );

	if ( is_null( $index_exists ) ) {
		$wpdb->query( "ALTER TABLE {$wpdb->prefix}woocommerce_downloadable_product_permissions ADD INDEX order_id (order_id)" );
	}
}

/**
 * Find old order notes and ensure they have the correct type for exclusion.
 */
function wc_update_310_old_comments() {
	global $wpdb;

	$wpdb->query( "UPDATE $wpdb->comments comments LEFT JOIN $wpdb->posts as posts ON comments.comment_post_ID = posts.ID SET comment_type = 'order_note' WHERE posts.post_type = 'shop_order' AND comment_type = '';" );
}

/**
 * Update DB Version.
 */
function wc_update_310_db_version() {
	WC_Install::update_db_version( '3.1.0' );
}

/**
 * Update shop_manager capabilities.
 */
function wc_update_312_shop_manager_capabilities() {
	$role = get_role( 'shop_manager' );
	$role->remove_cap( 'unfiltered_html' );
}

/**
 * Update DB Version.
 */
function wc_update_312_db_version() {
	WC_Install::update_db_version( '3.1.2' );
}

/**
 * Update state codes for Mexico.
 */
function wc_update_320_mexican_states() {
	global $wpdb;

	$mx_states = array(
		'Distrito Federal'    => 'CMX',
		'Jalisco'             => 'JAL',
		'Nuevo Leon'          => 'NLE',
		'Aguascalientes'      => 'AGS',
		'Baja California'     => 'BCN',
		'Baja California Sur' => 'BCS',
		'Campeche'            => 'CAM',
		'Chiapas'             => 'CHP',
		'Chihuahua'           => 'CHH',
		'Coahuila'            => 'COA',
		'Colima'              => 'COL',
		'Durango'             => 'DGO',
		'Guanajuato'          => 'GTO',
		'Guerrero'            => 'GRO',
		'Hidalgo'             => 'HGO',
		'Estado de Mexico'    => 'MEX',
		'Michoacan'           => 'MIC',
		'Morelos'             => 'MOR',
		'Nayarit'             => 'NAY',
		'Oaxaca'              => 'OAX',
		'Puebla'              => 'PUE',
		'Queretaro'           => 'QRO',
		'Quintana Roo'        => 'ROO',
		'San Luis Potosi'     => 'SLP',
		'Sinaloa'             => 'SIN',
		'Sonora'              => 'SON',
		'Tabasco'             => 'TAB',
		'Tamaulipas'          => 'TMP',
		'Tlaxcala'            => 'TLA',
		'Veracruz'            => 'VER',
		'Yucatan'             => 'YUC',
		'Zacatecas'           => 'ZAC',
	);

	foreach ( $mx_states as $old => $new ) {
		$wpdb->query(
			$wpdb->prepare(
				"UPDATE $wpdb->postmeta
				SET meta_value = %s
				WHERE meta_key IN ( '_billing_state', '_shipping_state' )
				AND meta_value = %s",
				$new,
				$old
			)
		);
		$wpdb->update(
			"{$wpdb->prefix}woocommerce_shipping_zone_locations",
			array(
				'location_code' => 'MX:' . $new,
			),
			array(
				'location_code' => 'MX:' . $old,
			)
		);
		$wpdb->update(
			"{$wpdb->prefix}woocommerce_tax_rates",
			array(
				'tax_rate_state' => strtoupper( $new ),
			),
			array(
				'tax_rate_state' => strtoupper( $old ),
			)
		);
	}
}

/**
 * Update DB Version.
 */
function wc_update_320_db_version() {
	WC_Install::update_db_version( '3.2.0' );
}

/**
 * Update image settings to use new aspect ratios and widths.
 */
function wc_update_330_image_options() {
	$old_thumbnail_size = get_option( 'shop_catalog_image_size', array() );
	$old_single_size    = get_option( 'shop_single_image_size', array() );

	if ( ! empty( $old_thumbnail_size['width'] ) ) {
		$width     = absint( $old_thumbnail_size['width'] );
		$height    = absint( $old_thumbnail_size['height'] );
		$hard_crop = ! empty( $old_thumbnail_size['crop'] );

		if ( ! $width ) {
			$width = 300;
		}

		if ( ! $height ) {
			$height = $width;
		}

		update_option( 'woocommerce_thumbnail_image_width', $width );

		// Calculate cropping mode from old image options.
		if ( ! $hard_crop ) {
			update_option( 'woocommerce_thumbnail_cropping', 'uncropped' );
		} elseif ( $width === $height ) {
			update_option( 'woocommerce_thumbnail_cropping', '1:1' );
		} else {
			$ratio    = $width / $height;
			$fraction = wc_decimal_to_fraction( $ratio );

			if ( $fraction ) {
				update_option( 'woocommerce_thumbnail_cropping', 'custom' );
				update_option( 'woocommerce_thumbnail_cropping_custom_width', $fraction[0] );
				update_option( 'woocommerce_thumbnail_cropping_custom_height', $fraction[1] );
			}
		}
	}

	// Single is uncropped.
	if ( ! empty( $old_single_size['width'] ) ) {
		update_option( 'woocommerce_single_image_width', absint( $old_single_size['width'] ) );
	}
}

/**
 * Migrate webhooks from post type to CRUD.
 */
function wc_update_330_webhooks() {
	register_post_type( 'shop_webhook' );

	// Map statuses from post_type to Webhooks CRUD.
	$statuses = array(
		'publish' => 'active',
		'draft'   => 'paused',
		'pending' => 'disabled',
	);

	$posts = get_posts(
		array(
			'posts_per_page' => -1,
			'post_type'      => 'shop_webhook',
			'post_status'    => 'any',
		)
	);

	foreach ( $posts as $post ) {
		$webhook = new WC_Webhook();
		$webhook->set_name( $post->post_title );
		$webhook->set_status( isset( $statuses[ $post->post_status ] ) ? $statuses[ $post->post_status ] : 'disabled' );
		$webhook->set_delivery_url( get_post_meta( $post->ID, '_delivery_url', true ) );
		$webhook->set_secret( get_post_meta( $post->ID, '_secret', true ) );
		$webhook->set_topic( get_post_meta( $post->ID, '_topic', true ) );
		$webhook->set_api_version( get_post_meta( $post->ID, '_api_version', true ) );
		$webhook->set_user_id( $post->post_author );
		$webhook->set_pending_delivery( false );
		$webhook->save();

		wp_delete_post( $post->ID, true );
	}

	unregister_post_type( 'shop_webhook' );
}

/**
 * Assign default cat to all products with no cats.
 */
function wc_update_330_set_default_product_cat() {
	/*
	 * When a product category is deleted, we need to check
	 * if the product has no categories assigned. Then assign
	 * it a default category.
	 */
	wc_get_container()->get( AssignDefaultCategory::class )->maybe_assign_default_product_cat();
}

/**
 * Update product stock status to use the new onbackorder status.
 */
function wc_update_330_product_stock_status() {
	global $wpdb;

	if ( 'yes' !== get_option( 'woocommerce_manage_stock' ) ) {
		return;
	}

	$min_stock_amount = (int) get_option( 'woocommerce_notify_no_stock_amount', 0 );

	// Get all products that have stock management enabled, stock less than or equal to min stock amount, and backorders enabled.
	$post_ids = $wpdb->get_col(
		$wpdb->prepare(
			"SELECT t1.post_id FROM $wpdb->postmeta t1
			INNER JOIN $wpdb->postmeta t2
				ON t1.post_id = t2.post_id
				AND t1.meta_key = '_manage_stock' AND t1.meta_value = 'yes'
				AND t2.meta_key = '_stock' AND t2.meta_value <= %d
			INNER JOIN $wpdb->postmeta t3
				ON t2.post_id = t3.post_id
				AND t3.meta_key = '_backorders' AND ( t3.meta_value = 'yes' OR t3.meta_value = 'notify' )",
			$min_stock_amount
		)
	);

	if ( empty( $post_ids ) ) {
		return;
	}

	$post_ids = array_map( 'absint', $post_ids );

	// phpcs:disable WordPress.DB.PreparedSQL.NotPrepared
	// Set the status to onbackorder for those products.
	$wpdb->query(
		"UPDATE $wpdb->postmeta
		SET meta_value = 'onbackorder'
		WHERE meta_key = '_stock_status' AND post_id IN ( " . implode( ',', $post_ids ) . ' )'
	);
	// phpcs:enable WordPress.DB.PreparedSQL.NotPrepared
}

/**
 * Clear addons page transients
 */
function wc_update_330_clear_transients() {
	delete_transient( 'wc_addons_sections' );
	delete_transient( 'wc_addons_featured' );
}

/**
 * Set PayPal's sandbox credentials.
 */
function wc_update_330_set_paypal_sandbox_credentials() {

	$paypal_settings = get_option( 'woocommerce_paypal_settings' );

	if ( isset( $paypal_settings['testmode'] ) && 'yes' === $paypal_settings['testmode'] ) {
		foreach ( array( 'api_username', 'api_password', 'api_signature' ) as $credential ) {
			if ( ! empty( $paypal_settings[ $credential ] ) ) {
				$paypal_settings[ 'sandbox_' . $credential ] = $paypal_settings[ $credential ];
			}
		}

		update_option( 'woocommerce_paypal_settings', $paypal_settings );
	}
}

/**
 * Update DB Version.
 */
function wc_update_330_db_version() {
	WC_Install::update_db_version( '3.3.0' );
}

/**
 * Update state codes for Ireland and BD.
 */
function wc_update_340_states() {
	$country_states = array(
		'IE' => array(
			'CK' => 'CO',
			'DN' => 'D',
			'GY' => 'G',
			'TY' => 'TA',
		),
		'BD' => array(
			'BAG'  => 'BD-05',
			'BAN'  => 'BD-01',
			'BAR'  => 'BD-02',
			'BARI' => 'BD-06',
			'BHO'  => 'BD-07',
			'BOG'  => 'BD-03',
			'BRA'  => 'BD-04',
			'CHA'  => 'BD-09',
			'CHI'  => 'BD-10',
			'CHU'  => 'BD-12',
			'COX'  => 'BD-11',
			'COM'  => 'BD-08',
			'DHA'  => 'BD-13',
			'DIN'  => 'BD-14',
			'FAR'  => 'BD-15',
			'FEN'  => 'BD-16',
			'GAI'  => 'BD-19',
			'GAZI' => 'BD-18',
			'GOP'  => 'BD-17',
			'HAB'  => 'BD-20',
			'JAM'  => 'BD-21',
			'JES'  => 'BD-22',
			'JHA'  => 'BD-25',
			'JHE'  => 'BD-23',
			'JOY'  => 'BD-24',
			'KHA'  => 'BD-29',
			'KHU'  => 'BD-27',
			'KIS'  => 'BD-26',
			'KUR'  => 'BD-28',
			'KUS'  => 'BD-30',
			'LAK'  => 'BD-31',
			'LAL'  => 'BD-32',
			'MAD'  => 'BD-36',
			'MAG'  => 'BD-37',
			'MAN'  => 'BD-33',
			'MEH'  => 'BD-39',
			'MOU'  => 'BD-38',
			'MUN'  => 'BD-35',
			'MYM'  => 'BD-34',
			'NAO'  => 'BD-48',
			'NAR'  => 'BD-43',
			'NARG' => 'BD-40',
			'NARD' => 'BD-42',
			'NAT'  => 'BD-44',
			'NAW'  => 'BD-45',
			'NET'  => 'BD-41',
			'NIL'  => 'BD-46',
			'NOA'  => 'BD-47',
			'PAB'  => 'BD-49',
			'PAN'  => 'BD-52',
			'PAT'  => 'BD-51',
			'PIR'  => 'BD-50',
			'RAJB' => 'BD-53',
			'RAJ'  => 'BD-54',
			'RAN'  => 'BD-56',
			'RANP' => 'BD-55',
			'SAT'  => 'BD-58',
			'SHA'  => 'BD-57',
			'SIR'  => 'BD-59',
			'SUN'  => 'BD-61',
			'SYL'  => 'BD-60',
			'TAN'  => 'BD-63',
			'THA'  => 'BD-64',
		),
	);

	update_option( 'woocommerce_update_340_states', $country_states );
}

/**
 * Update next state in the queue.
 *
 * @return bool True to run again, false if completed.
 */
function wc_update_340_state() {
	global $wpdb;

	$country_states = array_filter( (array) get_option( 'woocommerce_update_340_states', array() ) );

	if ( empty( $country_states ) ) {
		return false;
	}

	foreach ( $country_states as $country => $states ) {
		foreach ( $states as $old => $new ) {
			$wpdb->query(
				$wpdb->prepare(
					"UPDATE $wpdb->postmeta
					SET meta_value = %s
					WHERE meta_key IN ( '_billing_state', '_shipping_state' )
					AND meta_value = %s",
					$new,
					$old
				)
			);
			$wpdb->update(
				"{$wpdb->prefix}woocommerce_shipping_zone_locations",
				array(
					'location_code' => $country . ':' . $new,
				),
				array(
					'location_code' => $country . ':' . $old,
				)
			);
			$wpdb->update(
				"{$wpdb->prefix}woocommerce_tax_rates",
				array(
					'tax_rate_state' => strtoupper( $new ),
				),
				array(
					'tax_rate_state' => strtoupper( $old ),
				)
			);
			unset( $country_states[ $country ][ $old ] );

			if ( empty( $country_states[ $country ] ) ) {
				unset( $country_states[ $country ] );
			}
			break 2;
		}
	}

	if ( ! empty( $country_states ) ) {
		return update_option( 'woocommerce_update_340_states', $country_states );
	}

	delete_option( 'woocommerce_update_340_states' );

	return false;
}

/**
 * Set last active prop for users.
 */
function wc_update_340_last_active() {
	global $wpdb;
	// @codingStandardsIgnoreStart.
	$wpdb->query(
		$wpdb->prepare( "
			INSERT INTO {$wpdb->usermeta} (user_id, meta_key, meta_value)
			SELECT DISTINCT users.ID, 'wc_last_active', %s
			FROM {$wpdb->users} as users
			LEFT OUTER JOIN {$wpdb->usermeta} AS usermeta ON users.ID = usermeta.user_id AND usermeta.meta_key = 'wc_last_active'
			WHERE usermeta.meta_value IS NULL
			",
			(string) strtotime( date( 'Y-m-d', current_time( 'timestamp', true ) ) )
		)
	);
	// @codingStandardsIgnoreEnd.
}

/**
 * Update DB Version.
 */
function wc_update_340_db_version() {
	WC_Install::update_db_version( '3.4.0' );
}

/**
 * Remove duplicate foreign keys
 *
 * @return void
 */
function wc_update_343_cleanup_foreign_keys() {
	global $wpdb;

	$create_table_sql = $wpdb->get_var( "SHOW CREATE TABLE {$wpdb->prefix}wc_download_log", 1 );

	if ( ! empty( $create_table_sql ) ) {
		// Extract and remove the foreign key constraints matching %wc_download_log_ib%.
		if ( preg_match_all( '/CONSTRAINT `([^`]*wc_download_log_ib[^`]*)` FOREIGN KEY/', $create_table_sql, $matches ) && ! empty( $matches[1] ) ) {
			foreach ( $matches[1] as $foreign_key_name ) {
				$wpdb->query( "ALTER TABLE {$wpdb->prefix}wc_download_log DROP FOREIGN KEY `{$foreign_key_name}`" ); // phpcs:ignore WordPress.DB.PreparedSQL.InterpolatedNotPrepared
			}
		}
	}
}

/**
 * Update DB version.
 *
 * @return void
 */
function wc_update_343_db_version() {
	WC_Install::update_db_version( '3.4.3' );
}

/**
 * Recreate user roles so existing users will get the new capabilities.
 *
 * @return void
 */
function wc_update_344_recreate_roles() {
	WC_Install::remove_roles();
	WC_Install::create_roles();
}

/**
 * Update DB version.
 *
 * @return void
 */
function wc_update_344_db_version() {
	WC_Install::update_db_version( '3.4.4' );
}

/**
 * Set the comment type to 'review' for product reviews that don't have a comment type.
 */
function wc_update_350_reviews_comment_type() {
	global $wpdb;

	$wpdb->query(
		"UPDATE {$wpdb->prefix}comments JOIN {$wpdb->prefix}posts ON {$wpdb->prefix}posts.ID = {$wpdb->prefix}comments.comment_post_ID AND ( {$wpdb->prefix}posts.post_type = 'product' OR {$wpdb->prefix}posts.post_type = 'product_variation' ) SET {$wpdb->prefix}comments.comment_type = 'review' WHERE {$wpdb->prefix}comments.comment_type = ''"
	);
}

/**
 * Update DB Version.
 */
function wc_update_350_db_version() {
	WC_Install::update_db_version( '3.5.0' );
}

/**
 * Drop the fk_wc_download_log_permission_id FK as we use a new one with the table and blog prefix for MS compatability.
 *
 * @return void
 */
function wc_update_352_drop_download_log_fk() {
	global $wpdb;

	$create_table_sql = $wpdb->get_var( "SHOW CREATE TABLE {$wpdb->prefix}wc_download_log", 1 );

	if ( ! empty( $create_table_sql ) ) {
		if ( strpos( $create_table_sql, 'CONSTRAINT `fk_wc_download_log_permission_id` FOREIGN KEY' ) !== false ) {
			$wpdb->query( "ALTER TABLE {$wpdb->prefix}wc_download_log DROP FOREIGN KEY fk_wc_download_log_permission_id" ); // phpcs:ignore WordPress.WP.PreparedSQL.NotPrepared
		}
	}
}

/**
 * Remove edit_user capabilities from shop managers and use "translated" capabilities instead.
 * See wc_shop_manager_has_capability function.
 */
function wc_update_354_modify_shop_manager_caps() {
	global $wp_roles;

	if ( ! class_exists( 'WP_Roles' ) ) {
		return;
	}

	if ( ! isset( $wp_roles ) ) {
		$wp_roles = new WP_Roles(); // @codingStandardsIgnoreLine
	}

	$wp_roles->remove_cap( 'shop_manager', 'edit_users' );
}

/**
 * Update DB Version.
 */
function wc_update_354_db_version() {
	WC_Install::update_db_version( '3.5.4' );
}

/**
 * Update product lookup tables in bulk.
 */
function wc_update_360_product_lookup_tables() {
	wc_update_product_lookup_tables();
}

/**
 * Renames ordering meta to be consistent across taxonomies.
 */
function wc_update_360_term_meta() {
	global $wpdb;

	$wpdb->query( "UPDATE {$wpdb->termmeta} SET meta_key = 'order' WHERE meta_key LIKE 'order_pa_%';" );
}

/**
 * Add new user_order_remaining_expires to speed up user download permission fetching.
 *
 * @return void
 */
function wc_update_360_downloadable_product_permissions_index() {
	global $wpdb;

	$index_exists = $wpdb->get_row( "SHOW INDEX FROM {$wpdb->prefix}woocommerce_downloadable_product_permissions WHERE key_name = 'user_order_remaining_expires'" );

	if ( is_null( $index_exists ) ) {
		$wpdb->query( "ALTER TABLE {$wpdb->prefix}woocommerce_downloadable_product_permissions ADD INDEX user_order_remaining_expires (user_id,order_id,downloads_remaining,access_expires)" );
	}
}

/**
 * Update DB Version.
 */
function wc_update_360_db_version() {
	WC_Install::update_db_version( '3.6.0' );
}

/**
 * Put tax classes into a DB table.
 *
 * @return void
 */
function wc_update_370_tax_rate_classes() {
	global $wpdb;

	$classes = array_map( 'trim', explode( "\n", get_option( 'woocommerce_tax_classes' ) ) );

	if ( $classes ) {
		foreach ( $classes as $class ) {
			if ( empty( $class ) ) {
				continue;
			}
			WC_Tax::create_tax_class( $class );
		}
	}
	delete_option( 'woocommerce_tax_classes' );
}

/**
 * Update currency settings for 3.7.0
 *
 * @return void
 */
function wc_update_370_mro_std_currency() {
	global $wpdb;

	// Fix currency settings for MRU and STN currency.
	$current_currency = get_option( 'woocommerce_currency' );

	if ( 'MRO' === $current_currency ) {
		update_option( 'woocommerce_currency', 'MRU' );
	}

	if ( 'STD' === $current_currency ) {
		update_option( 'woocommerce_currency', 'STN' );
	}

	// Update MRU currency code.
	$wpdb->update(
		$wpdb->postmeta,
		array(
			'meta_value' => 'MRU', // phpcs:ignore WordPress.DB.SlowDBQuery.slow_db_query_meta_value
		),
		array(
			'meta_key'   => '_order_currency', // phpcs:ignore WordPress.DB.SlowDBQuery.slow_db_query_meta_key
			'meta_value' => 'MRO', // phpcs:ignore WordPress.DB.SlowDBQuery.slow_db_query_meta_value
		)
	);

	// Update STN currency code.
	$wpdb->update(
		$wpdb->postmeta,
		array(
			'meta_value' => 'STN', // phpcs:ignore WordPress.DB.SlowDBQuery.slow_db_query_meta_value
		),
		array(
			'meta_key'   => '_order_currency', // phpcs:ignore WordPress.DB.SlowDBQuery.slow_db_query_meta_key
			'meta_value' => 'STD', // phpcs:ignore WordPress.DB.SlowDBQuery.slow_db_query_meta_value
		)
	);
}

/**
 * Update DB Version.
 */
function wc_update_370_db_version() {
	WC_Install::update_db_version( '3.7.0' );
}

/**
 * We've moved the MaxMind database to a new location, as per the TOS' requirement that the database not
 * be publicly accessible.
 */
function wc_update_390_move_maxmind_database() {
	// Make sure to use all of the correct filters to pull the local database path.
	$old_path = apply_filters( 'woocommerce_geolocation_local_database_path', WP_CONTENT_DIR . '/uploads/GeoLite2-Country.mmdb', 2 );

	// Generate a prefix for the old file and store it in the integration as it would expect it.
	$prefix = wp_generate_password( 32, false );
	update_option( 'woocommerce_maxmind_geolocation_settings', array( 'database_prefix' => $prefix ) );

	// Generate the new path in the same way that the integration will.
	$uploads_dir = wp_upload_dir();
	$new_path    = trailingslashit( $uploads_dir['basedir'] ) . 'woocommerce_uploads/' . $prefix . '-GeoLite2-Country.mmdb';
	$new_path    = apply_filters( 'woocommerce_geolocation_local_database_path', $new_path, 2 );
	$new_path    = apply_filters( 'woocommerce_maxmind_geolocation_database_path', $new_path );

	// phpcs:ignore WordPress.PHP.NoSilencedErrors.Discouraged
	@rename( $old_path, $new_path );
}

/**
 * So that we can best meet MaxMind's TOS, the geolocation database update cron should run once per 15 days.
 */
function wc_update_390_change_geolocation_database_update_cron() {
	wp_clear_scheduled_hook( 'woocommerce_geoip_updater' );
	wp_schedule_event( time() + ( DAY_IN_SECONDS * 15 ), 'fifteendays', 'woocommerce_geoip_updater' );
}

/**
 * Update DB version.
 */
function wc_update_390_db_version() {
	WC_Install::update_db_version( '3.9.0' );
}

/**
 * Increase column size
 */
function wc_update_400_increase_size_of_column() {
	global $wpdb;
	$wpdb->query( "ALTER TABLE {$wpdb->prefix}wc_product_meta_lookup MODIFY COLUMN `min_price` decimal(19,4) NULL default NULL" );
	$wpdb->query( "ALTER TABLE {$wpdb->prefix}wc_product_meta_lookup MODIFY COLUMN `max_price` decimal(19,4) NULL default NULL" );
}

/**
 * Reset ActionScheduler migration status. Needs AS >= 3.0 shipped with WC >= 4.0.
 */
function wc_update_400_reset_action_scheduler_migration_status() {
	if (
		class_exists( 'ActionScheduler_DataController' ) &&
		method_exists( 'ActionScheduler_DataController', 'mark_migration_incomplete' )
	) {
		\ActionScheduler_DataController::mark_migration_incomplete();
	}
}

/**
 * Update DB version.
 */
function wc_update_400_db_version() {
	WC_Install::update_db_version( '4.0.0' );
}

/**
 * Register attributes as terms for variable products, in increments of 100 products.
 *
 * This migration was added to support a new mechanism to improve the filtering of
 * variable products by attribute (https://github.com/woocommerce/woocommerce/pull/26260),
 * however that mechanism was later reverted (https://github.com/woocommerce/woocommerce/pull/27625)
 * due to numerous issues found. Thus the migration is no longer needed.
 *
 * @return bool true if the migration needs to be run again.
 */
function wc_update_440_insert_attribute_terms_for_variable_products() {
	return false;
}

/**
 * Update DB version.
 */
function wc_update_440_db_version() {
	WC_Install::update_db_version( '4.4.0' );
}

/**
 * Update DB version to 4.5.0.
 */
function wc_update_450_db_version() {
	WC_Install::update_db_version( '4.5.0' );
}

/**
 * Sanitize all coupons code.
 *
 * @return bool True to run again, false if completed.
 */
function wc_update_450_sanitize_coupons_code() {
	global $wpdb;

	$coupon_id      = 0;
	$last_coupon_id = get_option( 'woocommerce_update_450_last_coupon_id', '0' );

	$coupons = $wpdb->get_results(
		$wpdb->prepare(
			"SELECT ID, post_title FROM $wpdb->posts WHERE ID > %d AND post_type = 'shop_coupon' LIMIT 10",
			$last_coupon_id
		),
		ARRAY_A
	);

	if ( empty( $coupons ) ) {
		delete_option( 'woocommerce_update_450_last_coupon_id' );
		return false;
	}

	foreach ( $coupons as $key => $data ) {
		$coupon_id = intval( $data['ID'] );
		$code      = trim( wp_filter_kses( $data['post_title'] ) );

		if ( ! empty( $code ) && $data['post_title'] !== $code ) {
			$wpdb->update(
				$wpdb->posts,
				array(
					'post_title' => $code,
				),
				array(
					'ID' => $coupon_id,
				),
				array(
					'%s',
				),
				array(
					'%d',
				)
			);

			// Clean cache.
			clean_post_cache( $coupon_id );
			wp_cache_delete( WC_Cache_Helper::get_cache_prefix( 'coupons' ) . 'coupon_id_from_code_' . $data['post_title'], 'coupons' );
		}
	}

	// Start the run again.
	if ( $coupon_id ) {
		return update_option( 'woocommerce_update_450_last_coupon_id', $coupon_id );
	}

	delete_option( 'woocommerce_update_450_last_coupon_id' );
	return false;
}

/**
 * Fixes product review count that might have been incorrect.
 *
 * See @link https://github.com/woocommerce/woocommerce/issues/27688.
 */
function wc_update_500_fix_product_review_count() {
	global $wpdb;

	$product_id      = 0;
	$last_product_id = get_option( 'woocommerce_update_500_last_product_id', '0' );

	$products_data = $wpdb->get_results(
		$wpdb->prepare(
			"
				SELECT post_id, meta_value
				FROM $wpdb->postmeta
				JOIN $wpdb->posts
					ON $wpdb->postmeta.post_id = $wpdb->posts.ID
				WHERE
					post_type = 'product'
					AND post_status = 'publish'
					AND post_id > %d
					AND meta_key = '_wc_review_count'
				ORDER BY post_id ASC
				LIMIT 10
			",
			$last_product_id
		),
		ARRAY_A
	);

	if ( empty( $products_data ) ) {
		delete_option( 'woocommerce_update_500_last_product_id' );
		return false;
	}

	$product_ids_to_check = array_column( $products_data, 'post_id' );
	$actual_review_counts = WC_Comments::get_review_counts_for_product_ids( $product_ids_to_check );

	foreach ( $products_data as $product_data ) {
		$product_id           = intval( $product_data['post_id'] );
		$current_review_count = intval( $product_data['meta_value'] );

		if ( intval( $actual_review_counts[ $product_id ] ) !== $current_review_count ) {
			WC_Comments::clear_transients( $product_id );
		}
	}

	// Start the run again.
	if ( $product_id ) {
		return update_option( 'woocommerce_update_500_last_product_id', $product_id );
	}

	delete_option( 'woocommerce_update_500_last_product_id' );
	return false;
}

/**
 * Update DB version to 5.0.0.
 */
function wc_update_500_db_version() {
	WC_Install::update_db_version( '5.0.0' );
}

/**
 * Creates the refund and returns policy page.
 *
 * See @link https://github.com/woocommerce/woocommerce/issues/29235.
 */
function wc_update_560_create_refund_returns_page() {
	/**
	 * Filter on the pages created to return what we expect.
	 *
	 * @param array $pages The default WC pages.
	 */
	function filter_created_pages( $pages ) {
		$page_to_create = array( 'refund_returns' );

		return array_intersect_key( $pages, array_flip( $page_to_create ) );
	}

	add_filter( 'woocommerce_create_pages', 'filter_created_pages' );

	WC_Install::create_pages();

	remove_filter( 'woocommerce_create_pages', 'filter_created_pages' );
}

/**
 * Update DB version to 5.6.0.
 */
function wc_update_560_db_version() {
	WC_Install::update_db_version( '5.6.0' );
}

/**
 * Migrate rate limit options to the new table.
 *
 * See @link https://github.com/woocommerce/woocommerce/issues/27103.
 */
function wc_update_600_migrate_rate_limit_options() {
	global $wpdb;

	$rate_limits   = $wpdb->get_results(
		"
			SELECT option_name, option_value
			FROM $wpdb->options
			WHERE option_name LIKE 'woocommerce_rate_limit_add_payment_method_%'
		",
		ARRAY_A
	);
	$prefix_length = strlen( 'woocommerce_rate_limit_' );

	foreach ( $rate_limits as $rate_limit ) {
		$new_delay = (int) $rate_limit['option_value'] - time();

		// Migrate the limit if it hasn't expired yet.
		if ( 0 < $new_delay ) {
			$action_id = substr( $rate_limit['option_name'], $prefix_length );
			WC_Rate_Limiter::set_rate_limit( $action_id, $new_delay );
		}

		delete_option( $rate_limit['option_name'] );
	}
}

/**
 * Update DB version to 6.0.0.
 */
function wc_update_600_db_version() {
	WC_Install::update_db_version( '6.0.0' );
}

/**
 * Create the product attributes lookup table and initiate its filling,
 * unless the table had been already created manually (via the tools page).
 *
 * @return false Always false, since the LookupDataStore class handles all the data filling process.
 */
function wc_update_630_create_product_attributes_lookup_table() {
	$data_store       = wc_get_container()->get( LookupDataStore::class );
	$data_regenerator = wc_get_container()->get( DataRegenerator::class );

	/**
	 * If the table exists and contains data, it was manually created by user before the migration ran.
	 * If the table exists but is empty, it was likely created right now via dbDelta, so a table regenerations is needed (unless one is in progress already).
	 */
	if ( ! $data_store->check_lookup_table_exists() || ( ! $data_store->lookup_table_has_data() && ! $data_store->regeneration_is_in_progress() ) ) {
		$data_regenerator->initiate_regeneration();
	}

	return false;
}

/**
 *
 * Update DB version to 6.3.0.
 */
function wc_update_630_db_version() {
	WC_Install::update_db_version( '6.3.0' );
}

/**
 * Create the primary key for the product attributes lookup table if it doesn't exist already.
 *
 * @return bool Always false.
 */
function wc_update_640_add_primary_key_to_product_attributes_lookup_table() {
	wc_get_container()->get( DataRegenerator::class )->create_table_primary_index();

	return false;
}

/**
 *
 * Update DB version to 6.4.0.
 */
function wc_update_640_db_version() {
	WC_Install::update_db_version( '6.4.0' );
}

/**
 * Add the standard WooCommerce upload directories to the Approved Product Download Directories list
 * and start populating it based on existing product download URLs, but do not enable the feature
 * (for existing installations, a site admin should review and make a conscious decision to enable).
 */
function wc_update_650_approved_download_directories() {
	$directory_sync = wc_get_container()->get( Download_Directories_Sync::class );
	$directory_sync->init_hooks();
	$directory_sync->init_feature( true, false );
}

/**
 * In some cases, the approved download directories table may not have been successfully created during the update to
 * 6.5.0. If this was the case we will need to re-initialize the feature.
 */
function wc_update_651_approved_download_directories() {
	global $wpdb;

	$download_directories = wc_get_container()->get( Download_Directories::class );
	$directory_sync       = wc_get_container()->get( Download_Directories_Sync::class );

	// Check if at least 1 row exists, without scanning the entire table.
	$is_populated = (bool) $wpdb->get_var(
		'SELECT 1 FROM ' . $download_directories->get_table() . ' LIMIT 1'
	);

	// If the table contains rules (or does not yet, but a sync is in-progress) we should do nothing else at this point.
	if ( $is_populated || $directory_sync->in_progress() ) {
		return;
	}

	// Otherwise, it seems reasonable to assume that the feature was not initialized as expected during the update to
	// 6.5.0. Let's give that another try.
	$directory_sync->init_hooks();
	$directory_sync->init_feature( true, false );
}

/**
 * Purges the comments count cache after 6.7.0 split reviews from the comments page.
 */
function wc_update_670_purge_comments_count_cache() {
	if ( ! is_callable( 'WC_Comments::delete_comments_count_cache' ) ) {
		return;
	}

	WC_Comments::delete_comments_count_cache();
}
/**
 * Remove unnecessary foreign keys.
 *
 * @return void
 */
function wc_update_700_remove_download_log_fk() {
	global $wpdb;

	$create_table_sql = $wpdb->get_var( "SHOW CREATE TABLE {$wpdb->prefix}wc_download_log", 1 );

	if ( ! empty( $create_table_sql ) ) {
		if ( preg_match_all( '/CONSTRAINT `([^`]*)` FOREIGN KEY/', $create_table_sql, $matches ) && ! empty( $matches[1] ) ) {
			foreach ( $matches[1] as $foreign_key_name ) {
				$wpdb->query( "ALTER TABLE {$wpdb->prefix}wc_download_log DROP FOREIGN KEY `{$foreign_key_name}`" ); // phpcs:ignore WordPress.DB.PreparedSQL.InterpolatedNotPrepared
			}
		}
	}
}

/**
 * Remove the transient data for recommended marketing extensions.
 */
function wc_update_700_remove_recommended_marketing_plugins_transient() {
	delete_transient( MarketingSpecs::RECOMMENDED_PLUGINS_TRANSIENT );
}

/**
 * Update the New Zealand state codes in the database
 * after they were updated in code to the CLDR standard.
 */
function wc_update_721_adjust_new_zealand_states() {
	return MigrationHelper::migrate_country_states(
		'NZ',
		array(
			'NL' => 'NTL',
			'AK' => 'AUK',
			'WA' => 'WKO',
			'BP' => 'BOP',
			'TK' => 'TKI',
			'GI' => 'GIS',
			'HB' => 'HKB',
			'MW' => 'MWT',
			'WE' => 'WGN',
			'NS' => 'NSN',
			'MB' => 'MBH',
			'TM' => 'TAS',
			'WC' => 'WTC',
			'CT' => 'CAN',
			'OT' => 'OTA',
			'SL' => 'STL',
		)
	);
}

/**
 * Update the Ukraine state codes in the database
 * after they were updated in code to the CLDR standard.
 */
function wc_update_721_adjust_ukraine_states() {
	return MigrationHelper::migrate_country_states(
		'UA',
		array(
			'VN' => 'UA05',
			'LH' => 'UA09',
			'VL' => 'UA07',
			'DP' => 'UA12',
			'DT' => 'UA14',
			'ZT' => 'UA18',
			'ZK' => 'UA21',
			'ZP' => 'UA23',
			'IF' => 'UA26',
			'KV' => 'UA32',
			'KH' => 'UA35',
			'LV' => 'UA46',
			'MY' => 'UA48',
			'OD' => 'UA51',
			'PL' => 'UA53',
			'RV' => 'UA56',
			'SM' => 'UA59',
			'TP' => 'UA61',
			'KK' => 'UA63',
			'KS' => 'UA65',
			'KM' => 'UA68',
			'CK' => 'UA71',
			'CH' => 'UA74',
			'CV' => 'UA77',
		)
	);
}

/**
 * Update the New Zealand state codes in the database after they were updated in code to the CLDR standard.
 *
 * This is a simple wrapper for the corresponding 7.2.1 update function. The reason we do this (instead of
 * reusing the original function directly) is for better traceability in the Action Scheduler log, in case
 * of problems.
 */
function wc_update_722_adjust_new_zealand_states() {
	return wc_update_721_adjust_new_zealand_states();
}

/**
 * Update the Ukraine state codes in the database after they were updated in code to the CLDR standard.
 *
 * This is a simple wrapper for the corresponding 7.2.1 update function. The reason we do this (instead of
 * reusing the original function directly) is for better traceability in the Action Scheduler log, in case
 * of problems.
 */
function wc_update_722_adjust_ukraine_states() {
	return wc_update_721_adjust_ukraine_states();
}

/**
 * Add new columns date_paid and date_completed to wp_wc_order_stats table in order to provide the option
 * of using the dates in the reports
 */
function wc_update_750_add_columns_to_order_stats_table() {
	global $wpdb;

	$wpdb->query(
		"UPDATE {$wpdb->prefix}wc_order_stats AS order_stats
		INNER JOIN {$wpdb->postmeta} AS postmeta
			ON postmeta.post_id = order_stats.order_id
			and postmeta.meta_key = '_date_paid'
		SET order_stats.date_paid = IFNULL(FROM_UNIXTIME(postmeta.meta_value), '0000-00-00 00:00:00');"
	);

	$wpdb->query(
		"UPDATE {$wpdb->prefix}wc_order_stats AS order_stats
		INNER JOIN {$wpdb->postmeta} AS postmeta
			ON postmeta.post_id = order_stats.order_id
			and postmeta.meta_key = '_date_completed'
		SET order_stats.date_completed = IFNULL(FROM_UNIXTIME(postmeta.meta_value), '0000-00-00 00:00:00');"
	);

}

/**
 * Disable the experimental product management experience.
 *
 * @return void
 */
function wc_update_750_disable_new_product_management_experience() {
	if ( 'yes' === get_option( 'woocommerce_new_product_management_enabled' ) ) {
		update_option( 'woocommerce_new_product_management_enabled', 'no' );
	}
}

/**
<<<<<<< HEAD
 * Delete stray order records in both posts table and the orders table:
 *
 * - Posts of type "shop_order_placeholder" with no matching order in the orders table.
 * - Records of type "shop_order_refund" with a zero parent order id in both tables.
 *
 * @return void
 */
function wc_update_770_delete_stray_order_records() {
	global $wpdb;

	$orders_table_name = OrdersTableDataStore::get_orders_table_name();

	// phpcs:disable WordPress.DB.PreparedSQL

	if ( ! $wpdb->get_var( $wpdb->prepare( 'SHOW TABLES LIKE %s', $wpdb->esc_like( $orders_table_name ) ) ) ) {
		return;
	};

	$wpdb->query(
		$wpdb->prepare(
			"DELETE FROM {$wpdb->posts} WHERE post_type = %s AND ID NOT IN (SELECT id FROM $orders_table_name)",
			'shop_order_placehold'
		)
	);

	$wpdb->query(
		$wpdb->prepare(
			"DELETE FROM {$wpdb->posts} WHERE post_type = %s AND post_parent = 0",
			'shop_order_refund'
		)
	);

	$wpdb->query(
		$wpdb->prepare(
			"DELETE FROM {$orders_table_name} WHERE type = %s AND (parent_order_id = 0 OR parent_order_id is null)",
			'shop_order_refund'
		)
	);

	// phpcs:enable WordPress.DB.PreparedSQL
=======
 * Remove the multichannel marketing feature flag and options. This feature is now enabled by default.
 */
function wc_update_770_remove_multichannel_marketing_feature_options() {
	delete_option( 'woocommerce_multichannel_marketing_enabled' );
	delete_option( 'woocommerce_marketing_overview_welcome_hidden' );
>>>>>>> 6057798c
}<|MERGE_RESOLUTION|>--- conflicted
+++ resolved
@@ -2584,7 +2584,14 @@
 }
 
 /**
-<<<<<<< HEAD
+ * Remove the multichannel marketing feature flag and options. This feature is now enabled by default.
+ */
+function wc_update_770_remove_multichannel_marketing_feature_options() {
+	delete_option( 'woocommerce_multichannel_marketing_enabled' );
+	delete_option( 'woocommerce_marketing_overview_welcome_hidden' );
+}
+
+/**
  * Delete stray order records in both posts table and the orders table:
  *
  * - Posts of type "shop_order_placeholder" with no matching order in the orders table.
@@ -2625,11 +2632,4 @@
 	);
 
 	// phpcs:enable WordPress.DB.PreparedSQL
-=======
- * Remove the multichannel marketing feature flag and options. This feature is now enabled by default.
- */
-function wc_update_770_remove_multichannel_marketing_feature_options() {
-	delete_option( 'woocommerce_multichannel_marketing_enabled' );
-	delete_option( 'woocommerce_marketing_overview_welcome_hidden' );
->>>>>>> 6057798c
-}+}
