--- conflicted
+++ resolved
@@ -989,13 +989,8 @@
 	 * @param string $context What the value is for. Valid values are view and edit.
 	 * @return bool
 	 */
-<<<<<<< HEAD
-	public function get_order_stock_reduced( string $context = 'view' ) : bool {
-		return wc_string_to_bool( $this->get_prop( 'order_stock_reduced', $context ) );
-=======
 	public function get_order_stock_reduced( string $context = 'view' ) {
 		return wc_bool_to_string( $this->get_prop( 'order_stock_reduced', $context ) );
->>>>>>> 57aa16d8
 	}
 
 	/**
@@ -1005,13 +1000,8 @@
 	 *
 	 * @return bool True if permissions were generated, false otherwise.
 	 */
-<<<<<<< HEAD
-	public function get_download_permissions_granted( string $context = 'view' ) : bool {
-		return wc_string_to_bool( $this->get_prop( 'download_permissions_granted', $context ) );
-=======
 	public function get_download_permissions_granted( string $context = 'view' ) {
 		return wc_bool_to_string( $this->get_prop( 'download_permissions_granted', $context ) );
->>>>>>> 57aa16d8
 	}
 
 	/**
@@ -1021,13 +1011,8 @@
 	 *
 	 * @return bool
 	 */
-<<<<<<< HEAD
-	public function get_new_order_email_sent( string $context = 'view' ) : bool {
-		return wc_string_to_bool( $this->get_prop( 'new_order_email_sent', $context ) );
-=======
 	public function get_new_order_email_sent( string $context = 'view' ) {
 		return wc_bool_to_string( $this->get_prop( 'new_order_email_sent', $context ) );
->>>>>>> 57aa16d8
 	}
 
 	/**
@@ -1037,13 +1022,8 @@
 	 *
 	 * @return bool True if sales were recorded, false otherwise.
 	 */
-<<<<<<< HEAD
-	public function get_recorded_sales( string $context = 'view' ) : bool {
-		return wc_string_to_bool( $this->get_prop( 'recorded_sales', $context ) );
-=======
 	public function get_recorded_sales( string $context = 'view' ) {
 		return wc_bool_to_string( $this->get_prop( 'recorded_sales', $context ) );
->>>>>>> 57aa16d8
 	}
 
 	/**
@@ -1053,13 +1033,8 @@
 	 *
 	 * @return bool True if coupon counts were updated, false otherwise.
 	 */
-<<<<<<< HEAD
-	public function get_recorded_coupon_usage_counts( $context = 'view' ) : bool {
-		return wc_string_to_bool( $this->get_prop( 'recorded_coupon_usage_counts', $context ) );
-=======
 	public function get_recorded_coupon_usage_counts( $context = 'view' ) {
 		return wc_bool_to_string( $this->get_prop( 'recorded_coupon_usage_counts', $context ) );
->>>>>>> 57aa16d8
 	}
 
 	/*
@@ -1508,11 +1483,7 @@
 	 * @return void
 	 */
 	public function set_order_stock_reduced( $value ) {
-<<<<<<< HEAD
-		$this->set_prop( 'order_stock_reduced', wc_string_to_bool( $value ) );
-=======
 		$this->set_prop( 'order_stock_reduced', wc_bool_to_string( $value ) );
->>>>>>> 57aa16d8
 	}
 
 	/**
@@ -1523,11 +1494,7 @@
 	 * @return void
 	 */
 	public function set_download_permissions_granted( $value ) {
-<<<<<<< HEAD
-		$this->set_prop( 'download_permissions_granted', wc_string_to_bool( $value ) );
-=======
 		$this->set_prop( 'download_permissions_granted', wc_bool_to_string( $value ) );
->>>>>>> 57aa16d8
 	}
 
 	/**
@@ -1538,11 +1505,7 @@
 	 * @return void
 	 */
 	public function set_new_order_email_sent( $value ) {
-<<<<<<< HEAD
-		$this->set_prop( 'new_order_email_sent', wc_string_to_bool( $value ) );
-=======
 		$this->set_prop( 'new_order_email_sent', wc_bool_to_string( $value ) );
->>>>>>> 57aa16d8
 	}
 
 	/**
@@ -1553,11 +1516,7 @@
 	 * @return void
 	 */
 	public function set_recorded_sales( $value ) {
-<<<<<<< HEAD
-		$this->set_prop( 'recorded_sales', wc_string_to_bool( $value ) );
-=======
 		$this->set_prop( 'recorded_sales', wc_bool_to_string( $value ) );
->>>>>>> 57aa16d8
 	}
 
 	/**
@@ -1568,11 +1527,7 @@
 	 * @return void
 	 */
 	public function set_recorded_coupon_usage_counts( $value ) {
-<<<<<<< HEAD
-		$this->set_prop( 'recorded_coupon_usage_counts', wc_string_to_bool( $value ) );
-=======
 		$this->set_prop( 'recorded_coupon_usage_counts', wc_bool_to_string( $value ) );
->>>>>>> 57aa16d8
 	}
 
 	/*
