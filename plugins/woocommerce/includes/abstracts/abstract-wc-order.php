--- conflicted
+++ resolved
@@ -59,15 +59,7 @@
 	 * @var array
 	 */
 	protected $legacy_datastore_props = array(
-<<<<<<< HEAD
-		'_recorded_sales',
 		'_recorded_coupon_usage_counts',
-		'_download_permissions_granted',
-		'_order_stock_reduced',
-		'_new_order_email_sent',
-=======
-		'_recorded_coupon_usage_counts',
->>>>>>> f8526b39
 	);
 
 	/**
