<?php

namespace Automattic\WooCommerce\Blocks\BlockTypes;

use Automattic\WooCommerce\Blocks\Utils\ProductCollectionUtils;
use WP_Query;
use WC_Tax;

/**
 * ProductCollection class.
 */
class ProductCollection extends AbstractBlock {

	/**
	 * Block name.
	 *
	 * @var string
	 */
	protected $block_name = 'product-collection';

	/**
	 * The Block with its attributes before it gets rendered
	 *
	 * @var array
	 */
	protected $parsed_block;

	/**
	 * All query args from WP_Query.
	 *
	 * @var array
	 */
	protected $valid_query_vars;

	/**
	 * All the query args related to the filter by attributes block.
	 *
	 * @var array
	 */
	protected $attributes_filter_query_args = array();

	/**
	 * Orderby options not natively supported by WordPress REST API
	 *
	 * @var array
	 */
	protected $custom_order_opts = array( 'popularity', 'rating' );


	/**
	 * Initialize this block type.
	 *
	 * - Hook into WP lifecycle.
	 * - Register the block with WordPress.
	 * - Hook into pre_render_block to update the query.
	 */
	protected function initialize() {
		parent::initialize();
		// Update query for frontend rendering.
		add_filter(
			'query_loop_block_query_vars',
			array( $this, 'build_frontend_query' ),
			10,
			3
		);

		add_filter(
			'pre_render_block',
			array( $this, 'add_support_for_filter_blocks' ),
			10,
			2
		);

		// Update the query for Editor.
		add_filter( 'rest_product_query', array( $this, 'update_rest_query_in_editor' ), 10, 2 );

		// Extend allowed `collection_params` for the REST API.
		add_filter( 'rest_product_collection_params', array( $this, 'extend_rest_query_allowed_params' ), 10, 1 );

		// Provide location context into block's context.
		add_filter( 'render_block_context', array( $this, 'provide_location_context' ), 10, 3 );
		add_filter( 'render_block_woocommerce/product-template', array( $this, 'test' ), 0, 3 );

		// Interactivity API: Add navigation directives to the product collection block.
		add_filter( 'render_block_woocommerce/product-collection', array( $this, 'enhance_product_collection_with_interactivity' ), 10, 2 );
		add_filter( 'render_block_core/query-pagination', array( $this, 'add_navigation_link_directives' ), 10, 3 );

		add_filter( 'posts_clauses', array( $this, 'add_price_range_filter_posts_clauses' ), 10, 2 );
	}

	// TODO: Remove this method.
	public function test( $block_content, $block, $instance ) {
		$location = $instance->context['location'] ?? array();
		$block_content = print_r( $location, true ) . $block_content;
		return $block_content;
	}

	/**
	 * Provides the location context into the block's context.
	 *
	 * The location context's schema is an array with the following:
	 * - type: The context type. Possible values are 'site', 'order', 'cart', 'archive', 'product'.
	 * - sourceData: The context data.
	 *
	 * The sourceData structure depends on the context type as follows:
	 * - site: []
	 * - order: ['orderId' => int]
	 * - cart: ['productIds' => array]
	 * - archive: ['taxonomy' => string, 'termId' => int]
	 * - product: ['productId' => int]
	 *
	 * @param array    $context      The block context.
	 * @param array    $parsed_block The parsed block.
	 * @param WP_Block $parent_block The parent block.
	 *
	 * @return array The block's context including the location context.
	 */
	public function provide_location_context( $context, $parsed_block, $parent_block ) {

		// Run only on frontend.
		// This is needed to avoid SSR renders within patterns. @see https://github.com/woocommerce/woocommerce/issues/45181
		if ( is_admin() || \WC()->is_rest_api_request() ) {
			return $context;
		}

		// Only on Product Collection's children blocks.
		if ( ! is_a( $parent_block, 'WP_Block' ) || 'woocommerce/product-collection' !== $parent_block->name ) {
			return $context;
		}

		// Parse ancestor-level context.
		// @see Automattic\WooCommerce\Blocks\BlockTypes\SingleProduct::update_context()
		$is_in_single_product = ! empty( $parent_block->context['singleProduct'] ) && $parent_block->context['singleProduct'] && ! empty( $parent_block->context['postId'] );
		if ( $is_in_single_product ) {

			$context['location'] = array(
				'type'       => 'product',
				'sourceData' => array(
					'productId' => absint( $parent_block->context['postId'] )
				)
			);

			return $context;
		}

		// Parse global context.
		$context['location'] = ProductCollectionUtils::parse_global_location_context();
		return $context;
	}

	/**
	 * Enhances the Product Collection block with client-side pagination.
	 *
	 * This function identifies Product Collection blocks and adds necessary data attributes
	 * to enable client-side navigation and animation effects. It also enqueues the Interactivity API runtime.
	 *
	 * @param string $block_content The HTML content of the block.
	 * @param array  $block         Block details, including its attributes.
	 *
	 * @return string Updated block content with added interactivity attributes.
	 */
<<<<<<< HEAD
	public function add_navigation_id_directive( $block_content, $block, $instance ) {

=======
	public function enhance_product_collection_with_interactivity( $block_content, $block ) {
>>>>>>> 2f77de3f
		$is_product_collection_block = $block['attrs']['query']['isProductCollectionBlock'] ?? false;
		if ( $is_product_collection_block ) {
			// Enqueue the Interactivity API runtime.
			wp_enqueue_script( 'wc-interactivity' );

			$p = new \WP_HTML_Tag_Processor( $block_content );

			// Add `data-wc-navigation-id to the product collection block.
			if ( $p->next_tag( array( 'class_name' => 'wp-block-woocommerce-product-collection' ) ) ) {
				$p->set_attribute(
					'data-wc-navigation-id',
					'wc-product-collection-' . $this->parsed_block['attrs']['queryId']
				);
				$p->set_attribute( 'data-wc-interactive', wp_json_encode( array( 'namespace' => 'woocommerce/product-collection' ) ) );
				$p->set_attribute(
					'data-wc-context',
					wp_json_encode(
						array(
							// The message to be announced by the screen reader when the page is loading or loaded.
							'accessibilityLoadingMessage'  => __( 'Loading page, please wait.', 'woocommerce' ),
							'accessibilityLoadedMessage'   => __( 'Page Loaded.', 'woocommerce' ),
							// We don't prefetch the links if user haven't clicked on pagination links yet.
							// This way we avoid prefetching when the page loads.
							'isPrefetchNextOrPreviousLink' => false,
						),
						JSON_HEX_TAG | JSON_HEX_APOS | JSON_HEX_AMP
					)
				);
				$block_content = $p->get_updated_html();
			}

			/**
			 * Add two div's:
			 * 1. Pagination animation for visual users.
			 * 2. Accessibility div for screen readers, to announce page load states.
			 */
			$last_tag_position                = strripos( $block_content, '</div>' );
			$accessibility_and_animation_html = '
				<div
					data-wc-interactive="{&quot;namespace&quot;:&quot;woocommerce/product-collection&quot;}"
					class="wc-block-product-collection__pagination-animation"
					data-wc-class--start-animation="state.startAnimation"
					data-wc-class--finish-animation="state.finishAnimation">
				</div>
				<div
					data-wc-interactive="{&quot;namespace&quot;:&quot;woocommerce/product-collection&quot;}"
					class="screen-reader-text"
					aria-live="polite"
					data-wc-text="context.accessibilityMessage">
				</div>
			';
			$block_content                    = substr_replace(
				$block_content,
				$accessibility_and_animation_html,
				$last_tag_position,
				0
			);
		}

		return $block_content;
	}

	/**
	 * Add interactive links to all anchors inside the Query Pagination block.
	 * This enabled client-side navigation for the product collection block.
	 *
	 * @param string    $block_content The block content.
	 * @param array     $block         The full block, including name and attributes.
	 * @param \WP_Block $instance      The block instance.
	 */
	public function add_navigation_link_directives( $block_content, $block, $instance ) {
		$query_context               = $instance->context['query'] ?? array();
		$is_product_collection_block = $query_context['isProductCollectionBlock'] ?? false;
		$query_id                    = $instance->context['queryId'] ?? null;
		$parsed_query_id             = $this->parsed_block['attrs']['queryId'] ?? null;

		// Only proceed if the block is a product collection block and query IDs match.
		if ( $is_product_collection_block && $query_id === $parsed_query_id ) {
			$block_content = $this->process_pagination_links( $block_content );
		}

		return $block_content;
	}

	/**
	 * Process pagination links within the block content.
	 *
	 * @param string $block_content The block content.
	 * @return string The updated block content.
	 */
	private function process_pagination_links( $block_content ) {
		if ( ! $block_content ) {
			return $block_content;
		}

		$p = new \WP_HTML_Tag_Processor( $block_content );
		$p->next_tag( array( 'class_name' => 'wp-block-query-pagination' ) );

		// This will help us to find the start of the block content using the `seek` method.
		$p->set_bookmark( 'start' );

		$this->update_pagination_anchors( $p, 'page-numbers', 'product-collection-pagination-numbers' );
		$this->update_pagination_anchors( $p, 'wp-block-query-pagination-next', 'product-collection-pagination--next' );
		$this->update_pagination_anchors( $p, 'wp-block-query-pagination-previous', 'product-collection-pagination--previous' );

		return $p->get_updated_html();
	}

	/**
	 * Sets up data attributes required for interactivity and client-side navigation.
	 *
	 * @param \WP_HTML_Tag_Processor $processor The HTML tag processor.
	 * @param string                 $class_name The class name of the anchor tags.
	 * @param string                 $key_prefix The prefix for the data-wc-key attribute.
	 */
	private function update_pagination_anchors( $processor, $class_name, $key_prefix ) {
		// Start from the beginning of the block content.
		$processor->seek( 'start' );

		while ( $processor->next_tag(
			array(
				'tag_name'   => 'a',
				'class_name' => $class_name,
			)
		) ) {
			$processor->set_attribute( 'data-wc-interactive', wp_json_encode( array( 'namespace' => 'woocommerce/product-collection' ) ) );
			$processor->set_attribute( 'data-wc-on--click', 'actions.navigate' );
			$processor->set_attribute( 'data-wc-key', $key_prefix . '--' . esc_attr( wp_rand() ) );

			if ( in_array( $class_name, array( 'wp-block-query-pagination-next', 'wp-block-query-pagination-previous' ), true ) ) {
				$processor->set_attribute( 'data-wc-watch', 'callbacks.prefetch' );
				$processor->set_attribute( 'data-wc-on--mouseenter', 'actions.prefetchOnHover' );
			}
		}
	}

	/**
	 * Extra data passed through from server to client for block.
	 *
	 * @param array $attributes  Any attributes that currently are available from the block.
	 *                           Note, this will be empty in the editor context when the block is
	 *                           not in the post content on editor load.
	 */
	protected function enqueue_data( array $attributes = array() ) {
		parent::enqueue_data( $attributes );

		// The `loop_shop_per_page` filter can be found in WC_Query::product_query().
		// phpcs:ignore WooCommerce.Commenting.CommentHooks.MissingHookComment
		$this->asset_data_registry->add( 'loopShopPerPage', apply_filters( 'loop_shop_per_page', wc_get_default_products_per_row() * wc_get_default_product_rows_per_page() ), true );
	}

	/**
	 * Update the query for the product query block in Editor.
	 *
	 * @param array           $args    Query args.
	 * @param WP_REST_Request $request Request.
	 */
	public function update_rest_query_in_editor( $args, $request ): array {
		// Only update the query if this is a product collection block.
		$is_product_collection_block = $request->get_param( 'isProductCollectionBlock' );
		if ( ! $is_product_collection_block ) {
			return $args;
		}

		$orderby             = $request->get_param( 'orderBy' );
		$on_sale             = $request->get_param( 'woocommerceOnSale' ) === 'true';
		$stock_status        = $request->get_param( 'woocommerceStockStatus' );
		$product_attributes  = $request->get_param( 'woocommerceAttributes' );
		$handpicked_products = $request->get_param( 'woocommerceHandPickedProducts' );
		$featured            = $request->get_param( 'featured' );
		$time_frame          = $request->get_param( 'timeFrame' );
		$price_range         = $request->get_param( 'priceRange' );
		// This argument is required for the tests to PHP Unit Tests to run correctly.
		// Most likely this argument is being accessed in the test environment image.
		$args['author'] = '';

		return $this->get_final_query_args(
			$args,
			array(
				'orderby'             => $orderby,
				'on_sale'             => $on_sale,
				'stock_status'        => $stock_status,
				'product_attributes'  => $product_attributes,
				'handpicked_products' => $handpicked_products,
				'featured'            => $featured,
				'timeFrame'           => $time_frame,
				'priceRange'          => $price_range,
			)
		);
	}

	/**
	 * Add support for filter blocks:
	 * - Price filter block
	 * - Attributes filter block
	 * - Rating filter block
	 * - In stock filter block etc.
	 *
	 * @param array $pre_render   The pre-rendered block.
	 * @param array $parsed_block The parsed block.
	 */
	public function add_support_for_filter_blocks( $pre_render, $parsed_block ) {
		$is_product_collection_block = $parsed_block['attrs']['query']['isProductCollectionBlock'] ?? false;

		if ( ! $is_product_collection_block ) {
			return $pre_render;
		}

		$this->parsed_block = $parsed_block;
		$this->asset_data_registry->add( 'hasFilterableProducts', true, true );
		/**
		 * It enables the page to refresh when a filter is applied, ensuring that the product collection block,
		 * which is a server-side rendered (SSR) block, retrieves the products that match the filters.
		 */
		$this->asset_data_registry->add( 'isRenderingPhpTemplate', true, true );

		return $pre_render;
	}

	/**
	 * Return a custom query based on attributes, filters and global WP_Query.
	 *
	 * @param WP_Query $query The WordPress Query.
	 * @param WP_Block $block The block being rendered.
	 * @param int      $page  The page number.
	 *
	 * @return array
	 */
	public function build_frontend_query( $query, $block, $page ) {

		// If not in context of product collection block, return the query as is.
		$is_product_collection_block = $block->context['query']['isProductCollectionBlock'] ?? false;
		if ( ! $is_product_collection_block ) {
			return $query;
		}

		$block_context_query = $block->context['query'];
		// phpcs:ignore WordPress.DB.SlowDBQuery
		$block_context_query['tax_query'] = ! empty( $query['tax_query'] ) ? $query['tax_query'] : array();

		return $this->get_final_frontend_query( $block_context_query, $page );
	}


	/**
	 * Get the final query arguments for the frontend.
	 *
	 * @param array $query The query arguments.
	 * @param int   $page  The page number.
	 * @param bool  $is_exclude_applied_filters Whether to exclude the applied filters or not.
	 */
	private function get_final_frontend_query( $query, $page = 1, $is_exclude_applied_filters = false ) {
		$offset   = $query['offset'] ?? 0;
		$per_page = $query['perPage'] ?? 9;

		$common_query_values = array(
			// phpcs:ignore WordPress.DB.SlowDBQuery.slow_db_query_meta_query
			'meta_query'     => array(),
			'posts_per_page' => $query['perPage'],
			'order'          => $query['order'],
			'offset'         => ( $per_page * ( $page - 1 ) ) + $offset,
			'post__in'       => array(),
			'post_status'    => 'publish',
			'post_type'      => 'product',
			// phpcs:ignore WordPress.DB.SlowDBQuery.slow_db_query_tax_query
			'tax_query'      => array(),
			'paged'          => $page,
			's'              => $query['search'],
		);

		$is_on_sale          = $query['woocommerceOnSale'] ?? false;
		$product_attributes  = $query['woocommerceAttributes'] ?? array();
		$taxonomies_query    = $this->get_filter_by_taxonomies_query( $query['tax_query'] ?? array() );
		$handpicked_products = $query['woocommerceHandPickedProducts'] ?? array();
		$time_frame          = $query['timeFrame'] ?? null;
		$price_range         = $query['priceRange'] ?? null;

		$final_query = $this->get_final_query_args(
			$common_query_values,
			array(
				'on_sale'             => $is_on_sale,
				'stock_status'        => $query['woocommerceStockStatus'],
				'orderby'             => $query['orderBy'],
				'product_attributes'  => $product_attributes,
				'taxonomies_query'    => $taxonomies_query,
				'handpicked_products' => $handpicked_products,
				'featured'            => $query['featured'] ?? false,
				'timeFrame'           => $time_frame,
				'priceRange'          => $price_range,
			),
			$is_exclude_applied_filters
		);

		return $final_query;
	}

	/**
	 * Get final query args based on provided values
	 *
	 * @param array $common_query_values Common query values.
	 * @param array $query               Query from block context.
	 * @param bool  $is_exclude_applied_filters Whether to exclude the applied filters or not.
	 */
	private function get_final_query_args( $common_query_values, $query, $is_exclude_applied_filters = false ) {
		$handpicked_products = $query['handpicked_products'] ?? array();
		$orderby_query       = $query['orderby'] ? $this->get_custom_orderby_query( $query['orderby'] ) : array();
		$on_sale_query       = $this->get_on_sale_products_query( $query['on_sale'] );
		$stock_query         = $this->get_stock_status_query( $query['stock_status'] );
		$visibility_query    = is_array( $query['stock_status'] ) ? $this->get_product_visibility_query( $stock_query, $query['stock_status'] ) : array();
		$featured_query      = $this->get_featured_query( $query['featured'] ?? false );
		$attributes_query    = $this->get_product_attributes_query( $query['product_attributes'] );
		$taxonomies_query    = $query['taxonomies_query'] ?? array();
		$tax_query           = $this->merge_tax_queries( $visibility_query, $attributes_query, $taxonomies_query, $featured_query );
		$date_query          = $this->get_date_query( $query['timeFrame'] ?? array() );
		$price_query_args    = $this->get_price_range_query_args( $query['priceRange'] ?? array() );

		// We exclude applied filters to generate product ids for the filter blocks.
		$applied_filters_query = $is_exclude_applied_filters ? array() : $this->get_queries_by_applied_filters();

		$merged_query = $this->merge_queries( $common_query_values, $orderby_query, $on_sale_query, $stock_query, $tax_query, $applied_filters_query, $date_query, $price_query_args );

		$result = $this->filter_query_to_only_include_ids( $merged_query, $handpicked_products );

		return $result;
	}

	/**
	 * Extends allowed `collection_params` for the REST API
	 *
	 * By itself, the REST API doesn't accept custom `orderby` values,
	 * even if they are supported by a custom post type.
	 *
	 * @param array $params  A list of allowed `orderby` values.
	 *
	 * @return array
	 */
	public function extend_rest_query_allowed_params( $params ) {
		$original_enum             = isset( $params['orderby']['enum'] ) ? $params['orderby']['enum'] : array();
		$params['orderby']['enum'] = array_unique( array_merge( $original_enum, $this->custom_order_opts ) );
		return $params;
	}

	/**
	 * Merge in the first parameter the keys "post_in", "meta_query" and "tax_query" of the second parameter.
	 *
	 * @param array[] ...$queries Query arrays to be merged.
	 * @return array
	 */
	private function merge_queries( ...$queries ) {
		$merged_query = array_reduce(
			$queries,
			function ( $acc, $query ) {
				if ( ! is_array( $query ) ) {
					return $acc;
				}
				// If the $query doesn't contain any valid query keys, we unpack/spread it then merge.
				if ( empty( array_intersect( $this->get_valid_query_vars(), array_keys( $query ) ) ) ) {
					return $this->merge_queries( $acc, ...array_values( $query ) );
				}
				return $this->array_merge_recursive_replace_non_array_properties( $acc, $query );
			},
			array()
		);

		/**
		 * If there are duplicated items in post__in, it means that we need to
		 * use the intersection of the results, which in this case, are the
		 * duplicated items.
		 */
		if (
			! empty( $merged_query['post__in'] ) &&
			is_array( $merged_query['post__in'] ) &&
			count( $merged_query['post__in'] ) > count( array_unique( $merged_query['post__in'] ) )
		) {
			$merged_query['post__in'] = array_unique(
				array_diff(
					$merged_query['post__in'],
					array_unique( $merged_query['post__in'] )
				)
			);
		}

		return $merged_query;
	}

	/**
	 * Return query params to support custom sort values
	 *
	 * @param string $orderby  Sort order option.
	 *
	 * @return array
	 */
	private function get_custom_orderby_query( $orderby ) {
		if ( ! in_array( $orderby, $this->custom_order_opts, true ) ) {
			return array( 'orderby' => $orderby );
		}

		$meta_keys = array(
			'popularity' => 'total_sales',
			'rating'     => '_wc_average_rating',
		);

		return array(
			// phpcs:ignore WordPress.DB.SlowDBQuery.slow_db_query_meta_key
			'meta_key' => $meta_keys[ $orderby ],
			'orderby'  => 'meta_value_num',
		);
	}

	/**
	 * Return a query for on sale products.
	 *
	 * @param bool $is_on_sale Whether to query for on sale products.
	 *
	 * @return array
	 */
	private function get_on_sale_products_query( $is_on_sale ) {
		if ( ! $is_on_sale ) {
			return array();
		}

		return array(
			'post__in' => wc_get_product_ids_on_sale(),
		);
	}

	/**
	 * Return or initialize $valid_query_vars.
	 *
	 * @return array
	 */
	private function get_valid_query_vars() {
		if ( ! empty( $this->valid_query_vars ) ) {
			return $this->valid_query_vars;
		}

		$valid_query_vars       = array_keys( ( new WP_Query() )->fill_query_vars( array() ) );
		$this->valid_query_vars = array_merge(
			$valid_query_vars,
			// fill_query_vars doesn't include these vars so we need to add them manually.
			array(
				'date_query',
				'exact',
				'ignore_sticky_posts',
				'lazy_load_term_meta',
				'meta_compare_key',
				'meta_compare',
				'meta_query',
				'meta_type_key',
				'meta_type',
				'nopaging',
				'offset',
				'order',
				'orderby',
				'page',
				'post_type',
				'posts_per_page',
				'suppress_filters',
				'tax_query',
				'isProductCollection',
				'priceRange',
			)
		);

		return $this->valid_query_vars;
	}

	/**
	 * Merge two array recursively but replace the non-array values instead of
	 * merging them. The merging strategy:
	 *
	 * - If keys from merge array doesn't exist in the base array, create them.
	 * - For array items with numeric keys, we merge them as normal.
	 * - For array items with string keys:
	 *
	 *   - If the value isn't array, we'll use the value comming from the merge array.
	 *     $base = ['orderby' => 'date']
	 *     $new  = ['orderby' => 'meta_value_num']
	 *     Result: ['orderby' => 'meta_value_num']
	 *
	 *   - If the value is array, we'll use recursion to merge each key.
	 *     $base = ['meta_query' => [
	 *       [
	 *         'key'     => '_stock_status',
	 *         'compare' => 'IN'
	 *         'value'   =>  ['instock', 'onbackorder']
	 *       ]
	 *     ]]
	 *     $new  = ['meta_query' => [
	 *       [
	 *         'relation' => 'AND',
	 *         [...<max_price_query>],
	 *         [...<min_price_query>],
	 *       ]
	 *     ]]
	 *     Result: ['meta_query' => [
	 *       [
	 *         'key'     => '_stock_status',
	 *         'compare' => 'IN'
	 *         'value'   =>  ['instock', 'onbackorder']
	 *       ],
	 *       [
	 *         'relation' => 'AND',
	 *         [...<max_price_query>],
	 *         [...<min_price_query>],
	 *       ]
	 *     ]]
	 *
	 *     $base = ['post__in' => [1, 2, 3, 4, 5]]
	 *     $new  = ['post__in' => [3, 4, 5, 6, 7]]
	 *     Result: ['post__in' => [1, 2, 3, 4, 5, 3, 4, 5, 6, 7]]
	 *
	 * @param array $base First array.
	 * @param array $new  Second array.
	 */
	private function array_merge_recursive_replace_non_array_properties( $base, $new ) {
		foreach ( $new as $key => $value ) {
			if ( is_numeric( $key ) ) {
				$base[] = $value;
			} elseif ( is_array( $value ) ) {
				if ( ! isset( $base[ $key ] ) ) {
					$base[ $key ] = array();
				}
					$base[ $key ] = $this->array_merge_recursive_replace_non_array_properties( $base[ $key ], $value );
			} else {
				$base[ $key ] = $value;
			}
		}

		return $base;
	}

	/**
	 * Return a query for products depending on their stock status.
	 *
	 * @param array $stock_statuses An array of acceptable stock statuses.
	 * @return array
	 */
	private function get_stock_status_query( $stock_statuses ) {
		if ( ! is_array( $stock_statuses ) ) {
			return array();
		}

		$stock_status_options = array_keys( wc_get_product_stock_status_options() );

		/**
		 * If all available stock status are selected, we don't need to add the
		 * meta query for stock status.
		 */
		if (
			count( $stock_statuses ) === count( $stock_status_options ) &&
			array_diff( $stock_statuses, $stock_status_options ) === array_diff( $stock_status_options, $stock_statuses )
		) {
			return array();
		}

		/**
		 * If all stock statuses are selected except 'outofstock', we use the
		 * product visibility query to filter out out of stock products.
		 *
		 * @see get_product_visibility_query()
		 */
		$diff = array_diff( $stock_status_options, $stock_statuses );
		if ( count( $diff ) === 1 && in_array( 'outofstock', $diff, true ) ) {
			return array();
		}

		return array(
			// phpcs:ignore WordPress.DB.SlowDBQuery.slow_db_query_meta_query
			'meta_query' => array(
				array(
					'key'     => '_stock_status',
					'value'   => (array) $stock_statuses,
					'compare' => 'IN',
				),
			),
		);
	}

	/**
	 * Return a query for product visibility depending on their stock status.
	 *
	 * @param array $stock_query  Stock status query.
	 * @param array $stock_status Selected stock status.
	 *
	 * @return array Tax query for product visibility.
	 */
	private function get_product_visibility_query( $stock_query, $stock_status ) {
		$product_visibility_terms  = wc_get_product_visibility_term_ids();
		$product_visibility_not_in = array( is_search() ? $product_visibility_terms['exclude-from-search'] : $product_visibility_terms['exclude-from-catalog'] );

		// Hide out of stock products.
		if ( empty( $stock_query ) && ! in_array( 'outofstock', $stock_status, true ) ) {
			$product_visibility_not_in[] = $product_visibility_terms['outofstock'];
		}

		return array(
			// phpcs:ignore WordPress.DB.SlowDBQuery.slow_db_query_tax_query
			'tax_query' => array(
				array(
					'taxonomy' => 'product_visibility',
					'field'    => 'term_taxonomy_id',
					'terms'    => $product_visibility_not_in,
					'operator' => 'NOT IN',
				),
			),
		);
	}

	/**
	 * Generates a tax query to filter products based on their "featured" status.
	 * If the `$featured` parameter is true, the function will return a tax query
	 * that filters products to only those marked as featured.
	 * If `$featured` is false, an empty array is returned, meaning no filtering will be applied.
	 *
	 * @param bool $featured A flag indicating whether to filter products based on featured status.
	 *
	 * @return array A tax query for fetching featured products if `$featured` is true; otherwise, an empty array.
	 */
	private function get_featured_query( $featured ) {
		if ( true !== $featured && 'true' !== $featured ) {
			return array();
		}

		return array(
			// phpcs:ignore WordPress.DB.SlowDBQuery.slow_db_query_tax_query
			'tax_query' => array(
				array(
					'taxonomy' => 'product_visibility',
					'field'    => 'name',
					'terms'    => 'featured',
					'operator' => 'IN',
				),
			),
		);
	}


	/**
	 * Merge tax_queries from various queries.
	 *
	 * @param array ...$queries Query arrays to be merged.
	 * @return array
	 */
	private function merge_tax_queries( ...$queries ) {
		$tax_query = array();
		foreach ( $queries as $query ) {
			if ( ! empty( $query['tax_query'] ) ) {
				$tax_query = array_merge( $tax_query, $query['tax_query'] );
			}
		}
		// phpcs:ignore WordPress.DB.SlowDBQuery.slow_db_query_tax_query
		return array( 'tax_query' => $tax_query );
	}

	/**
	 * Return the `tax_query` for the requested attributes
	 *
	 * @param array $attributes  Attributes and their terms.
	 *
	 * @return array
	 */
	private function get_product_attributes_query( $attributes = array() ) {
		if ( empty( $attributes ) ) {
			return array();
		}

		$grouped_attributes = array_reduce(
			$attributes,
			function ( $carry, $item ) {
				$taxonomy = sanitize_title( $item['taxonomy'] );

				if ( ! key_exists( $taxonomy, $carry ) ) {
					$carry[ $taxonomy ] = array(
						'field'    => 'term_id',
						'operator' => 'IN',
						'taxonomy' => $taxonomy,
						'terms'    => array( $item['termId'] ),
					);
				} else {
					$carry[ $taxonomy ]['terms'][] = $item['termId'];
				}

				return $carry;
			},
			array()
		);

		return array(
			// phpcs:ignore WordPress.DB.SlowDBQuery.slow_db_query_tax_query
			'tax_query' => array_values( $grouped_attributes ),
		);
	}

	/**
	 * Return a query to filter products by taxonomies (product categories, product tags, etc.)
	 *
	 * For example:
	 * User could provide "Product Categories" using "Filters" ToolsPanel available in Inspector Controls.
	 * We use this function to extract its query from $tax_query.
	 *
	 * For example, this is how the query for product categories will look like in $tax_query array:
	 * Array
	 *    (
	 *        [taxonomy] => product_cat
	 *        [terms] => Array
	 *            (
	 *                [0] => 36
	 *            )
	 *    )
	 *
	 * For product tags, taxonomy would be "product_tag"
	 *
	 * @param array $tax_query Query to filter products by taxonomies.
	 * @return array Query to filter products by taxonomies.
	 */
	private function get_filter_by_taxonomies_query( $tax_query ): array {
		if ( ! is_array( $tax_query ) ) {
			return array();
		}

		/**
		 * Get an array of taxonomy names associated with the "product" post type because
		 * we also want to include custom taxonomies associated with the "product" post type.
		 */
		$product_taxonomies = array_diff( get_object_taxonomies( 'product', 'names' ), array( 'product_visibility', 'product_shipping_class' ) );
		$result             = array_filter(
			$tax_query,
			function ( $item ) use ( $product_taxonomies ) {
				return isset( $item['taxonomy'] ) && in_array( $item['taxonomy'], $product_taxonomies, true );
			}
		);

		// phpcs:ignore WordPress.DB.SlowDBQuery
		return ! empty( $result ) ? array( 'tax_query' => $result ) : array();
	}

	/**
	 * Apply the query only to a subset of products
	 *
	 * @param array $query  The query.
	 * @param array $ids  Array of selected product ids.
	 *
	 * @return array
	 */
	private function filter_query_to_only_include_ids( $query, $ids ) {
		if ( ! empty( $ids ) ) {
			$query['post__in'] = empty( $query['post__in'] ) ?
				$ids : array_intersect( $ids, $query['post__in'] );
		}

		return $query;
	}

	/**
	 * Return queries that are generated by query args.
	 *
	 * @return array
	 */
	private function get_queries_by_applied_filters() {
		return array(
			'price_filter'        => $this->get_filter_by_price_query(),
			'attributes_filter'   => $this->get_filter_by_attributes_query(),
			'stock_status_filter' => $this->get_filter_by_stock_status_query(),
			'rating_filter'       => $this->get_filter_by_rating_query(),
		);
	}

	/**
	 * Return a query that filters products by price.
	 *
	 * @return array
	 */
	private function get_filter_by_price_query() {
		$min_price = get_query_var( PriceFilter::MIN_PRICE_QUERY_VAR );
		$max_price = get_query_var( PriceFilter::MAX_PRICE_QUERY_VAR );

		$max_price_query = empty( $max_price ) ? array() : array(
			'key'     => '_price',
			'value'   => $max_price,
			'compare' => '<',
			'type'    => 'numeric',
		);

		$min_price_query = empty( $min_price ) ? array() : array(
			'key'     => '_price',
			'value'   => $min_price,
			'compare' => '>=',
			'type'    => 'numeric',
		);

		if ( empty( $min_price_query ) && empty( $max_price_query ) ) {
			return array();
		}

		return array(
			// phpcs:ignore WordPress.DB.SlowDBQuery.slow_db_query_meta_query
			'meta_query' => array(
				array(
					'relation' => 'AND',
					$max_price_query,
					$min_price_query,
				),
			),
		);
	}

	/**
	 * Return a query that filters products by attributes.
	 *
	 * @return array
	 */
	private function get_filter_by_attributes_query() {
		$attributes_filter_query_args = $this->get_filter_by_attributes_query_vars();

		$queries = array_reduce(
			$attributes_filter_query_args,
			function ( $acc, $query_args ) {
				$attribute_name       = $query_args['filter'];
				$attribute_query_type = $query_args['query_type'];

				$attribute_value = get_query_var( $attribute_name );
				$attribute_query = get_query_var( $attribute_query_type );

				if ( empty( $attribute_value ) ) {
					return $acc;
				}

				// It is necessary explode the value because $attribute_value can be a string with multiple values (e.g. "red,blue").
				$attribute_value = explode( ',', $attribute_value );

				$acc[] = array(
					'taxonomy' => str_replace( AttributeFilter::FILTER_QUERY_VAR_PREFIX, 'pa_', $attribute_name ),
					'field'    => 'slug',
					'terms'    => $attribute_value,
					'operator' => 'and' === $attribute_query ? 'AND' : 'IN',
				);

				return $acc;
			},
			array()
		);

		if ( empty( $queries ) ) {
			return array();
		}

		return array(
			// phpcs:ignore WordPress.DB.SlowDBQuery
			'tax_query' => array(
				array(
					'relation' => 'AND',
					$queries,
				),
			),
		);
	}

	/**
	 * Get all the query args related to the filter by attributes block.
	 *
	 * @return array
	 * [color] => Array
	 *   (
	 *        [filter] => filter_color
	 *        [query_type] => query_type_color
	 *    )
	 *
	 * [size] => Array
	 *    (
	 *        [filter] => filter_size
	 *        [query_type] => query_type_size
	 *    )
	 * )
	 */
	private function get_filter_by_attributes_query_vars() {
		if ( ! empty( $this->attributes_filter_query_args ) ) {
			return $this->attributes_filter_query_args;
		}

		$this->attributes_filter_query_args = array_reduce(
			wc_get_attribute_taxonomies(),
			function ( $acc, $attribute ) {
				$acc[ $attribute->attribute_name ] = array(
					'filter'     => AttributeFilter::FILTER_QUERY_VAR_PREFIX . $attribute->attribute_name,
					'query_type' => AttributeFilter::QUERY_TYPE_QUERY_VAR_PREFIX . $attribute->attribute_name,
				);
				return $acc;
			},
			array()
		);

		return $this->attributes_filter_query_args;
	}

	/**
	 * Return a query that filters products by stock status.
	 *
	 * @return array
	 */
	private function get_filter_by_stock_status_query() {
		$filter_stock_status_values = get_query_var( StockFilter::STOCK_STATUS_QUERY_VAR );

		if ( empty( $filter_stock_status_values ) ) {
			return array();
		}

		$filtered_stock_status_values = array_filter(
			explode( ',', $filter_stock_status_values ),
			function ( $stock_status ) {
				return in_array( $stock_status, StockFilter::get_stock_status_query_var_values(), true );
			}
		);

		if ( empty( $filtered_stock_status_values ) ) {
			return array();
		}

		return array(
			// Ignoring the warning of not using meta queries.
			// phpcs:ignore WordPress.DB.SlowDBQuery.slow_db_query_meta_query
			'meta_query' => array(
				array(
					'key'      => '_stock_status',
					'value'    => $filtered_stock_status_values,
					'operator' => 'IN',
				),
			),
		);
	}

	/**
	 * Return a query that filters products by rating.
	 *
	 * @return array
	 */
	private function get_filter_by_rating_query() {
		$filter_rating_values = get_query_var( RatingFilter::RATING_QUERY_VAR );
		if ( empty( $filter_rating_values ) ) {
			return array();
		}

		$parsed_filter_rating_values = explode( ',', $filter_rating_values );
		$product_visibility_terms    = wc_get_product_visibility_term_ids();

		if ( empty( $parsed_filter_rating_values ) || empty( $product_visibility_terms ) ) {
			return array();
		}

		$rating_terms = array_map(
			function ( $rating ) use ( $product_visibility_terms ) {
				return $product_visibility_terms[ 'rated-' . $rating ];
			},
			$parsed_filter_rating_values
		);

		return array(
			// phpcs:ignore WordPress.DB.SlowDBQuery
			'tax_query' => array(
				array(
					'field'         => 'term_taxonomy_id',
					'taxonomy'      => 'product_visibility',
					'terms'         => $rating_terms,
					'operator'      => 'IN',
					'rating_filter' => true,
				),
			),
		);
	}

	/**
	 * Constructs a date query for product filtering based on a specified time frame.
	 *
	 * @param array $time_frame {
	 *     Associative array with 'operator' (in or not-in) and 'value' (date string).
	 *
	 *     @type string $operator Determines the inclusion or exclusion of the date range.
	 *     @type string $value    The date around which the range is applied.
	 * }
	 * @return array Date query array; empty if parameters are invalid.
	 */
	private function get_date_query( array $time_frame ): array {
		// Validate time_frame elements.
		if ( empty( $time_frame['operator'] ) || empty( $time_frame['value'] ) ) {
			return array();
		}

		// Determine the query operator based on the 'operator' value.
		$query_operator = 'in' === $time_frame['operator'] ? 'after' : 'before';

		// Construct and return the date query.
		return array(
			'date_query' => array(
				array(
					'column'        => 'post_date_gmt',
					$query_operator => $time_frame['value'],
					'inclusive'     => true,
				),
			),
		);
	}

	/**
	 * Get query arguments for price range filter.
	 * We are adding these extra query arguments to be used in `posts_clauses`
	 * because there are 2 special edge cases we wanna handle for Price range filter:
	 * Case 1: Prices excluding tax are displayed including tax
	 * Case 2: Prices including tax are displayed excluding tax
	 *
	 * Both of these cases require us to modify SQL query to get the correct results.
	 *
	 * See add_price_range_filter_posts_clauses function in this file for more details.
	 *
	 * @param array $price_range Price range with min and max values.
	 * @return array Query arguments.
	 */
	public function get_price_range_query_args( $price_range ) {
		if ( empty( $price_range ) ) {
			return array();
		}

		return array(
			'isProductCollection' => true,
			'priceRange'          => $price_range,
		);
	}

	/**
	 * Add the `posts_clauses` filter to the main query.
	 *
	 * @param array    $clauses The query clauses.
	 * @param WP_Query $query   The WP_Query instance.
	 */
	public function add_price_range_filter_posts_clauses( $clauses, $query ) {
		$query_vars                  = $query->query_vars;
		$is_product_collection_block = $query_vars['isProductCollection'] ?? false;
		if ( ! $is_product_collection_block ) {
			return $clauses;
		}

		$price_range = $query_vars['priceRange'] ?? null;
		if ( empty( $price_range ) ) {
			return $clauses;
		}

		global $wpdb;
		$adjust_for_taxes = $this->should_adjust_price_range_for_taxes();
		$clauses['join']  = $this->append_product_sorting_table_join( $clauses['join'] );

		$min_price = $price_range['min'] ?? null;
		if ( $min_price ) {
			if ( $adjust_for_taxes ) {
				$clauses['where'] .= $this->get_price_filter_query_for_displayed_taxes( $min_price, 'min_price', '>=' );
			} else {
				$clauses['where'] .= $wpdb->prepare( ' AND wc_product_meta_lookup.min_price >= %f ', $min_price );
			}
		}

		$max_price = $price_range['max'] ?? null;
		if ( $max_price ) {
			if ( $adjust_for_taxes ) {
				$clauses['where'] .= $this->get_price_filter_query_for_displayed_taxes( $max_price, 'max_price', '<=' );
			} else {
				$clauses['where'] .= $wpdb->prepare( ' AND wc_product_meta_lookup.max_price <= %f ', $max_price );
			}
		}

		return $clauses;
	}

	/**
	 * Determines if price filters need adjustment based on the tax display settings.
	 *
	 * This function checks if there's a discrepancy between how prices are stored in the database
	 * and how they are displayed to the user, specifically with respect to tax inclusion or exclusion.
	 * It returns true if an adjustment is needed, indicating that the price filters should account for this
	 * discrepancy to display accurate prices.
	 *
	 * @return bool True if the price filters need to be adjusted for tax display settings, false otherwise.
	 */
	private function should_adjust_price_range_for_taxes() {
		$display_setting      = get_option( 'woocommerce_tax_display_shop' ); // Tax display setting ('incl' or 'excl').
		$price_storage_method = wc_prices_include_tax() ? 'incl' : 'excl';

		return $display_setting !== $price_storage_method;
	}

	/**
	 * Join wc_product_meta_lookup to posts if not already joined.
	 *
	 * @param string $sql SQL join.
	 * @return string
	 */
	protected function append_product_sorting_table_join( $sql ) {
		global $wpdb;

		if ( ! strstr( $sql, 'wc_product_meta_lookup' ) ) {
			$sql .= " LEFT JOIN {$wpdb->wc_product_meta_lookup} wc_product_meta_lookup ON $wpdb->posts.ID = wc_product_meta_lookup.product_id ";
		}
		return $sql;
	}

	/**
	 * Get query for price filters when dealing with displayed taxes.
	 *
	 * @param float  $price_filter Price filter to apply.
	 * @param string $column Price being filtered (min or max).
	 * @param string $operator Comparison operator for column.
	 * @return string Constructed query.
	 */
	protected function get_price_filter_query_for_displayed_taxes( $price_filter, $column = 'min_price', $operator = '>=' ) {
		global $wpdb;

		// Select only used tax classes to avoid unwanted calculations.
		$product_tax_classes = $wpdb->get_col( "SELECT DISTINCT tax_class FROM {$wpdb->wc_product_meta_lookup};" );

		if ( empty( $product_tax_classes ) ) {
			return '';
		}

		$or_queries = array();

		// We need to adjust the filter for each possible tax class and combine the queries into one.
		foreach ( $product_tax_classes as $tax_class ) {
			$adjusted_price_filter = $this->adjust_price_filter_for_tax_class( $price_filter, $tax_class );
			$or_queries[]          = $wpdb->prepare(
				'( wc_product_meta_lookup.tax_class = %s AND wc_product_meta_lookup.`' . esc_sql( $column ) . '` ' . esc_sql( $operator ) . ' %f )',
				$tax_class,
				$adjusted_price_filter
			);
		}

		// phpcs:disable WordPress.DB.PreparedSQL.InterpolatedNotPrepared, WordPress.DB.PreparedSQL.NotPrepared
		return $wpdb->prepare(
			' AND (
				wc_product_meta_lookup.tax_status = "taxable" AND ( 0=1 OR ' . implode( ' OR ', $or_queries ) . ')
				OR ( wc_product_meta_lookup.tax_status != "taxable" AND wc_product_meta_lookup.`' . esc_sql( $column ) . '` ' . esc_sql( $operator ) . ' %f )
			) ',
			$price_filter
		);
		// phpcs:enable WordPress.DB.PreparedSQL.InterpolatedNotPrepared, WordPress.DB.PreparedSQL.NotPrepared
	}

	/**
	 * Adjusts a price filter based on a tax class and whether or not the amount includes or excludes taxes.
	 *
	 * This calculation logic is based on `wc_get_price_excluding_tax` and `wc_get_price_including_tax` in core.
	 *
	 * @param float  $price_filter Price filter amount as entered.
	 * @param string $tax_class Tax class for adjustment.
	 * @return float
	 */
	protected function adjust_price_filter_for_tax_class( $price_filter, $tax_class ) {
		$tax_display    = get_option( 'woocommerce_tax_display_shop' );
		$tax_rates      = WC_Tax::get_rates( $tax_class );
		$base_tax_rates = WC_Tax::get_base_tax_rates( $tax_class );

		// If prices are shown incl. tax, we want to remove the taxes from the filter amount to match prices stored excl. tax.
		if ( 'incl' === $tax_display ) {
			/**
			 * Filters if taxes should be removed from locations outside the store base location.
			 *
			 * The woocommerce_adjust_non_base_location_prices filter can stop base taxes being taken off when dealing
			 * with out of base locations. e.g. If a product costs 10 including tax, all users will pay 10
			 * regardless of location and taxes.
			 *
			 * @since 2.6.0
			 *
			 * @internal Matches filter name in WooCommerce core.
			 *
			 * @param boolean $adjust_non_base_location_prices True by default.
			 * @return boolean
			 */
			$taxes = apply_filters( 'woocommerce_adjust_non_base_location_prices', true ) ? WC_Tax::calc_tax( $price_filter, $base_tax_rates, true ) : WC_Tax::calc_tax( $price_filter, $tax_rates, true );
			return $price_filter - array_sum( $taxes );
		}

		// If prices are shown excl. tax, add taxes to match the prices stored in the DB.
		$taxes = WC_Tax::calc_tax( $price_filter, $tax_rates, false );

		return $price_filter + array_sum( $taxes );
	}
}<|MERGE_RESOLUTION|>--- conflicted
+++ resolved
@@ -159,12 +159,7 @@
 	 *
 	 * @return string Updated block content with added interactivity attributes.
 	 */
-<<<<<<< HEAD
-	public function add_navigation_id_directive( $block_content, $block, $instance ) {
-
-=======
 	public function enhance_product_collection_with_interactivity( $block_content, $block ) {
->>>>>>> 2f77de3f
 		$is_product_collection_block = $block['attrs']['query']['isProductCollectionBlock'] ?? false;
 		if ( $is_product_collection_block ) {
 			// Enqueue the Interactivity API runtime.
