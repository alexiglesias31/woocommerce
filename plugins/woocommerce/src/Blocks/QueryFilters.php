--- conflicted
+++ resolved
@@ -68,33 +68,8 @@
 	 * @return object
 	 */
 	public function get_filtered_price( $query_vars ) {
-<<<<<<< HEAD
 		wc_deprecated_function( 'QueryFilters::get_filtered_price', '8.6.0', 'FilterDataProvider::get_filtered_price' );
 		return wc_get_container()->get(FilterDataProvider::class)->get_filtered_price( $query_vars );
-=======
-		global $wpdb;
-
-		add_filter( 'posts_clauses', array( $this, 'add_query_clauses' ), 10, 2 );
-		add_filter( 'posts_pre_query', '__return_empty_array' );
-
-		$query_vars['no_found_rows']  = true;
-		$query_vars['posts_per_page'] = -1;
-		$query_vars['fields']         = 'ids';
-		$query                        = new \WP_Query();
-		$query->query( $query_vars );
-		$product_query_sql = $query->request;
-
-		remove_filter( 'posts_clauses', array( $this, 'add_query_clauses' ), 10 );
-		remove_filter( 'posts_pre_query', '__return_empty_array' );
-
-		$price_filter_sql = "
-		SELECT min( min_price ) as min_price, MAX( max_price ) as max_price
-		FROM {$wpdb->wc_product_meta_lookup}
-		WHERE product_id IN ( {$product_query_sql} )
-		";
-
-		return $wpdb->get_row( $price_filter_sql ); // phpcs:ignore
->>>>>>> e863c025
 	}
 
 	/**
@@ -117,38 +92,8 @@
 	 * @return array rating=>count pairs.
 	 */
 	public function get_rating_counts( $query_vars ) {
-<<<<<<< HEAD
 		wc_deprecated_function( 'QueryFilters::get_rating_counts', '8.6.0', 'FilterDataProvider::get_rating_counts' );
 		return wc_get_container()->get(FilterDataProvider::class)->get_rating_counts( $query_vars );
-=======
-		global $wpdb;
-
-		add_filter( 'posts_clauses', array( $this, 'add_query_clauses' ), 10, 2 );
-		add_filter( 'posts_pre_query', '__return_empty_array' );
-
-		$query_vars['no_found_rows']  = true;
-		$query_vars['posts_per_page'] = -1;
-		$query_vars['fields']         = 'ids';
-		$query                        = new \WP_Query();
-		$query->query( $query_vars );
-		$product_query_sql = $query->request;
-
-		remove_filter( 'posts_clauses', array( $this, 'add_query_clauses' ), 10 );
-		remove_filter( 'posts_pre_query', '__return_empty_array' );
-
-		$rating_count_sql = "
-			SELECT COUNT( DISTINCT product_id ) as product_count, ROUND( average_rating, 0 ) as rounded_average_rating
-			FROM {$wpdb->wc_product_meta_lookup}
-			WHERE product_id IN ( {$product_query_sql} )
-			AND average_rating > 0
-			GROUP BY rounded_average_rating
-			ORDER BY rounded_average_rating ASC
-		";
-
-		$results = $wpdb->get_results( $rating_count_sql ); // phpcs:ignore
-
-		return array_map( 'absint', wp_list_pluck( $results, 'product_count', 'rounded_average_rating' ) );
->>>>>>> e863c025
 	}
 
 	/**
