--- conflicted
+++ resolved
@@ -51,20 +51,11 @@
 	public function register_subscriptions_page() {
 		global $submenu;
 
-<<<<<<< HEAD
+		if ( 'yes' === get_option( $this->user_dismissed_option, 'no' ) ) {
+			return;
+		}
+
 		if ( ! $this->is_store_experiment_eligible() ) {
-=======
-		if ( 'yes' === get_option( $this->user_dismissed_option, 'no' ) ) {
-			return;
-		}
-
-		// WC Payments must not be active.
-		if ( is_plugin_active( 'woocommerce-payments/woocommerce-payments.php' ) ) {
-			return;
-		}
-
-		if ( ! WooCommercePayments::is_supported() ) {
->>>>>>> 0601a75e
 			return;
 		}
 
