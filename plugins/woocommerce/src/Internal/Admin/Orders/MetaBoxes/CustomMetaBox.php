--- conflicted
+++ resolved
@@ -67,11 +67,7 @@
 			<div id="ajax-response"></div>
 			<?php
 			list_meta( $metadata_to_list );
-<<<<<<< HEAD
-			meta_form();
-=======
 			$this->render_meta_form( $order );
->>>>>>> fc773588
 			?>
 		</div>
 		<p>
@@ -105,8 +101,6 @@
 	}
 
 	/**
-<<<<<<< HEAD
-=======
 	 * Reimplementation of WP core's `meta_form` function. Renders meta form box.
 	 *
 	 * @param \WC_Order $order WC_Order object.
@@ -185,7 +179,6 @@
 	}
 
 	/**
->>>>>>> fc773588
 	 * Save custom meta data for an order.
 	 *
 	 * @param int       $order_id Order ID.
