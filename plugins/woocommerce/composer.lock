{
    "_readme": [
        "This file locks the dependencies of your project to a known state",
        "Read more about it at https://getcomposer.org/doc/01-basic-usage.md#installing-dependencies",
        "This file is @generated automatically"
    ],
<<<<<<< HEAD
    "content-hash": "023b671945f484387b60a5982842ed7d",
=======
    "content-hash": "c6e38b5cbb540e0f3bd563408d933541",
>>>>>>> 85ac42b9
    "packages": [
        {
            "name": "automattic/jetpack-autoloader",
            "version": "2.10.1",
            "source": {
                "type": "git",
                "url": "https://github.com/Automattic/jetpack-autoloader.git",
                "reference": "20393c4677765c3e737dcb5aee7a3f7b90dce4b3"
            },
            "dist": {
                "type": "zip",
                "url": "https://api.github.com/repos/Automattic/jetpack-autoloader/zipball/20393c4677765c3e737dcb5aee7a3f7b90dce4b3",
                "reference": "20393c4677765c3e737dcb5aee7a3f7b90dce4b3",
                "shasum": ""
            },
            "require": {
                "composer-plugin-api": "^1.1 || ^2.0"
            },
            "require-dev": {
                "automattic/jetpack-changelogger": "^1.1",
                "yoast/phpunit-polyfills": "0.2.0"
            },
            "type": "composer-plugin",
            "extra": {
                "class": "Automattic\\Jetpack\\Autoloader\\CustomAutoloaderPlugin",
                "mirror-repo": "Automattic/jetpack-autoloader",
                "changelogger": {
                    "link-template": "https://github.com/Automattic/jetpack-autoloader/compare/v${old}...v${new}"
                },
                "branch-alias": {
                    "dev-master": "2.10.x-dev"
                }
            },
            "autoload": {
                "classmap": [
                    "src/AutoloadGenerator.php"
                ],
                "psr-4": {
                    "Automattic\\Jetpack\\Autoloader\\": "src"
                }
            },
            "notification-url": "https://packagist.org/downloads/",
            "license": [
                "GPL-2.0-or-later"
            ],
            "description": "Creates a custom autoloader for a plugin or theme.",
            "support": {
                "source": "https://github.com/Automattic/jetpack-autoloader/tree/2.10.1"
            },
            "time": "2021-03-30T15:15:59+00:00"
        },
        {
            "name": "automattic/jetpack-constants",
            "version": "v1.5.1",
            "source": {
                "type": "git",
                "url": "https://github.com/Automattic/jetpack-constants.git",
                "reference": "18f772daddc8be5df76c9f4a92e017a3c2569a5b"
            },
            "dist": {
                "type": "zip",
                "url": "https://api.github.com/repos/Automattic/jetpack-constants/zipball/18f772daddc8be5df76c9f4a92e017a3c2569a5b",
                "reference": "18f772daddc8be5df76c9f4a92e017a3c2569a5b",
                "shasum": ""
            },
            "require-dev": {
                "php-mock/php-mock": "^2.1",
                "phpunit/phpunit": "^5.7 || ^6.5 || ^7.5"
            },
            "type": "library",
            "autoload": {
                "classmap": [
                    "src/"
                ]
            },
            "notification-url": "https://packagist.org/downloads/",
            "license": [
                "GPL-2.0-or-later"
            ],
            "description": "A wrapper for defining constants in a more testable way.",
            "support": {
                "source": "https://github.com/Automattic/jetpack-constants/tree/v1.5.1"
            },
            "time": "2020-10-28T19:00:31+00:00"
        },
        {
            "name": "composer/installers",
            "version": "v1.12.0",
            "source": {
                "type": "git",
                "url": "https://github.com/composer/installers.git",
                "reference": "d20a64ed3c94748397ff5973488761b22f6d3f19"
            },
            "dist": {
                "type": "zip",
                "url": "https://api.github.com/repos/composer/installers/zipball/d20a64ed3c94748397ff5973488761b22f6d3f19",
                "reference": "d20a64ed3c94748397ff5973488761b22f6d3f19",
                "shasum": ""
            },
            "require": {
                "composer-plugin-api": "^1.0 || ^2.0"
            },
            "replace": {
                "roundcube/plugin-installer": "*",
                "shama/baton": "*"
            },
            "require-dev": {
                "composer/composer": "1.6.* || ^2.0",
                "composer/semver": "^1 || ^3",
                "phpstan/phpstan": "^0.12.55",
                "phpstan/phpstan-phpunit": "^0.12.16",
                "symfony/phpunit-bridge": "^4.2 || ^5",
                "symfony/process": "^2.3"
            },
            "type": "composer-plugin",
            "extra": {
                "class": "Composer\\Installers\\Plugin",
                "branch-alias": {
                    "dev-main": "1.x-dev"
                }
            },
            "autoload": {
                "psr-4": {
                    "Composer\\Installers\\": "src/Composer/Installers"
                }
            },
            "notification-url": "https://packagist.org/downloads/",
            "license": [
                "MIT"
            ],
            "authors": [
                {
                    "name": "Kyle Robinson Young",
                    "email": "kyle@dontkry.com",
                    "homepage": "https://github.com/shama"
                }
            ],
            "description": "A multi-framework Composer library installer",
            "homepage": "https://composer.github.io/installers/",
            "keywords": [
                "Craft",
                "Dolibarr",
                "Eliasis",
                "Hurad",
                "ImageCMS",
                "Kanboard",
                "Lan Management System",
                "MODX Evo",
                "MantisBT",
                "Mautic",
                "Maya",
                "OXID",
                "Plentymarkets",
                "Porto",
                "RadPHP",
                "SMF",
                "Starbug",
                "Thelia",
                "Whmcs",
                "WolfCMS",
                "agl",
                "aimeos",
                "annotatecms",
                "attogram",
                "bitrix",
                "cakephp",
                "chef",
                "cockpit",
                "codeigniter",
                "concrete5",
                "croogo",
                "dokuwiki",
                "drupal",
                "eZ Platform",
                "elgg",
                "expressionengine",
                "fuelphp",
                "grav",
                "installer",
                "itop",
                "joomla",
                "known",
                "kohana",
                "laravel",
                "lavalite",
                "lithium",
                "magento",
                "majima",
                "mako",
                "mediawiki",
                "miaoxing",
                "modulework",
                "modx",
                "moodle",
                "osclass",
                "pantheon",
                "phpbb",
                "piwik",
                "ppi",
                "processwire",
                "puppet",
                "pxcms",
                "reindex",
                "roundcube",
                "shopware",
                "silverstripe",
                "sydes",
                "sylius",
                "symfony",
                "tastyigniter",
                "typo3",
                "wordpress",
                "yawik",
                "zend",
                "zikula"
            ],
            "support": {
                "issues": "https://github.com/composer/installers/issues",
                "source": "https://github.com/composer/installers/tree/v1.12.0"
            },
            "funding": [
                {
                    "url": "https://packagist.com",
                    "type": "custom"
                },
                {
                    "url": "https://github.com/composer",
                    "type": "github"
                },
                {
                    "url": "https://tidelift.com/funding/github/packagist/composer/composer",
                    "type": "tidelift"
                }
            ],
            "time": "2021-09-13T08:19:44+00:00"
        },
        {
            "name": "maxmind-db/reader",
            "version": "v1.6.0",
            "source": {
                "type": "git",
                "url": "https://github.com/maxmind/MaxMind-DB-Reader-php.git",
                "reference": "febd4920bf17c1da84cef58e56a8227dfb37fbe4"
            },
            "dist": {
                "type": "zip",
                "url": "https://api.github.com/repos/maxmind/MaxMind-DB-Reader-php/zipball/febd4920bf17c1da84cef58e56a8227dfb37fbe4",
                "reference": "febd4920bf17c1da84cef58e56a8227dfb37fbe4",
                "shasum": ""
            },
            "require": {
                "php": ">=5.6"
            },
            "conflict": {
                "ext-maxminddb": "<1.6.0,>=2.0.0"
            },
            "require-dev": {
                "friendsofphp/php-cs-fixer": "2.*",
                "php-coveralls/php-coveralls": "^2.1",
                "phpunit/phpcov": "^3.0",
                "phpunit/phpunit": "5.*",
                "squizlabs/php_codesniffer": "3.*"
            },
            "suggest": {
                "ext-bcmath": "bcmath or gmp is required for decoding larger integers with the pure PHP decoder",
                "ext-gmp": "bcmath or gmp is required for decoding larger integers with the pure PHP decoder",
                "ext-maxminddb": "A C-based database decoder that provides significantly faster lookups"
            },
            "type": "library",
            "autoload": {
                "psr-4": {
                    "MaxMind\\Db\\": "src/MaxMind/Db"
                }
            },
            "notification-url": "https://packagist.org/downloads/",
            "license": [
                "Apache-2.0"
            ],
            "authors": [
                {
                    "name": "Gregory J. Oschwald",
                    "email": "goschwald@maxmind.com",
                    "homepage": "https://www.maxmind.com/"
                }
            ],
            "description": "MaxMind DB Reader API",
            "homepage": "https://github.com/maxmind/MaxMind-DB-Reader-php",
            "keywords": [
                "database",
                "geoip",
                "geoip2",
                "geolocation",
                "maxmind"
            ],
            "support": {
                "issues": "https://github.com/maxmind/MaxMind-DB-Reader-php/issues",
                "source": "https://github.com/maxmind/MaxMind-DB-Reader-php/tree/v1.6.0"
            },
            "time": "2019-12-19T22:59:03+00:00"
        },
        {
            "name": "pelago/emogrifier",
            "version": "v3.1.0",
            "source": {
                "type": "git",
                "url": "https://github.com/MyIntervals/emogrifier.git",
                "reference": "f6a5c7d44612d86c3901c93f1592f5440e6b2cd8"
            },
            "dist": {
                "type": "zip",
                "url": "https://api.github.com/repos/MyIntervals/emogrifier/zipball/f6a5c7d44612d86c3901c93f1592f5440e6b2cd8",
                "reference": "f6a5c7d44612d86c3901c93f1592f5440e6b2cd8",
                "shasum": ""
            },
            "require": {
                "ext-dom": "*",
                "ext-libxml": "*",
                "php": "^5.6 || ~7.0 || ~7.1 || ~7.2 || ~7.3 || ~7.4",
                "symfony/css-selector": "^2.8 || ^3.0 || ^4.0 || ^5.0"
            },
            "require-dev": {
                "friendsofphp/php-cs-fixer": "^2.15.3",
                "phpmd/phpmd": "^2.7.0",
                "phpunit/phpunit": "^5.7.27",
                "squizlabs/php_codesniffer": "^3.5.0"
            },
            "type": "library",
            "extra": {
                "branch-alias": {
                    "dev-master": "4.0.x-dev"
                }
            },
            "autoload": {
                "psr-4": {
                    "Pelago\\": "src/"
                }
            },
            "notification-url": "https://packagist.org/downloads/",
            "license": [
                "MIT"
            ],
            "authors": [
                {
                    "name": "Oliver Klee",
                    "email": "github@oliverklee.de"
                },
                {
                    "name": "Zoli Szabó",
                    "email": "zoli.szabo+github@gmail.com"
                },
                {
                    "name": "John Reeve",
                    "email": "jreeve@pelagodesign.com"
                },
                {
                    "name": "Jake Hotson",
                    "email": "jake@qzdesign.co.uk"
                },
                {
                    "name": "Cameron Brooks"
                },
                {
                    "name": "Jaime Prado"
                }
            ],
            "description": "Converts CSS styles into inline style attributes in your HTML code",
            "homepage": "https://www.myintervals.com/emogrifier.php",
            "keywords": [
                "css",
                "email",
                "pre-processing"
            ],
            "support": {
                "issues": "https://github.com/MyIntervals/emogrifier/issues",
                "source": "https://github.com/MyIntervals/emogrifier"
            },
            "time": "2019-12-26T19:37:31+00:00"
        },
        {
            "name": "psr/container",
            "version": "1.0.0",
            "source": {
                "type": "git",
                "url": "https://github.com/php-fig/container.git",
                "reference": "b7ce3b176482dbbc1245ebf52b181af44c2cf55f"
            },
            "dist": {
                "type": "zip",
                "url": "https://api.github.com/repos/php-fig/container/zipball/b7ce3b176482dbbc1245ebf52b181af44c2cf55f",
                "reference": "b7ce3b176482dbbc1245ebf52b181af44c2cf55f",
                "shasum": ""
            },
            "require": {
                "php": ">=5.3.0"
            },
            "type": "library",
            "extra": {
                "branch-alias": {
                    "dev-master": "1.0.x-dev"
                }
            },
            "autoload": {
                "psr-4": {
                    "Psr\\Container\\": "src/"
                }
            },
            "notification-url": "https://packagist.org/downloads/",
            "license": [
                "MIT"
            ],
            "authors": [
                {
                    "name": "PHP-FIG",
                    "homepage": "http://www.php-fig.org/"
                }
            ],
            "description": "Common Container Interface (PHP FIG PSR-11)",
            "homepage": "https://github.com/php-fig/container",
            "keywords": [
                "PSR-11",
                "container",
                "container-interface",
                "container-interop",
                "psr"
            ],
            "support": {
                "issues": "https://github.com/php-fig/container/issues",
                "source": "https://github.com/php-fig/container/tree/master"
            },
            "time": "2017-02-14T16:28:37+00:00"
        },
        {
            "name": "symfony/css-selector",
            "version": "v3.4.47",
            "source": {
                "type": "git",
                "url": "https://github.com/symfony/css-selector.git",
                "reference": "da3d9da2ce0026771f5fe64cb332158f1bd2bc33"
            },
            "dist": {
                "type": "zip",
                "url": "https://api.github.com/repos/symfony/css-selector/zipball/da3d9da2ce0026771f5fe64cb332158f1bd2bc33",
                "reference": "da3d9da2ce0026771f5fe64cb332158f1bd2bc33",
                "shasum": ""
            },
            "require": {
                "php": "^5.5.9|>=7.0.8"
            },
            "type": "library",
            "autoload": {
                "psr-4": {
                    "Symfony\\Component\\CssSelector\\": ""
                },
                "exclude-from-classmap": [
                    "/Tests/"
                ]
            },
            "notification-url": "https://packagist.org/downloads/",
            "license": [
                "MIT"
            ],
            "authors": [
                {
                    "name": "Fabien Potencier",
                    "email": "fabien@symfony.com"
                },
                {
                    "name": "Jean-François Simon",
                    "email": "jeanfrancois.simon@sensiolabs.com"
                },
                {
                    "name": "Symfony Community",
                    "homepage": "https://symfony.com/contributors"
                }
            ],
            "description": "Symfony CssSelector Component",
            "homepage": "https://symfony.com",
            "support": {
                "source": "https://github.com/symfony/css-selector/tree/v3.4.47"
            },
            "funding": [
                {
                    "url": "https://symfony.com/sponsor",
                    "type": "custom"
                },
                {
                    "url": "https://github.com/fabpot",
                    "type": "github"
                },
                {
                    "url": "https://tidelift.com/funding/github/packagist/symfony/symfony",
                    "type": "tidelift"
                }
            ],
            "time": "2020-10-24T10:57:07+00:00"
        },
        {
            "name": "woocommerce/action-scheduler",
            "version": "3.4.0",
            "source": {
                "type": "git",
                "url": "https://github.com/woocommerce/action-scheduler.git",
                "reference": "3218a33ff14b968f8cb05de9656c2efa1eeb1330"
            },
            "dist": {
                "type": "zip",
                "url": "https://api.github.com/repos/woocommerce/action-scheduler/zipball/3218a33ff14b968f8cb05de9656c2efa1eeb1330",
                "reference": "3218a33ff14b968f8cb05de9656c2efa1eeb1330",
                "shasum": ""
            },
            "require-dev": {
                "phpunit/phpunit": "^7.5",
                "woocommerce/woocommerce-sniffs": "0.1.0",
                "wp-cli/wp-cli": "~2.5.0",
                "yoast/phpunit-polyfills": "^1.0"
            },
            "type": "wordpress-plugin",
            "extra": {
                "scripts-description": {
                    "test": "Run unit tests",
                    "phpcs": "Analyze code against the WordPress coding standards with PHP_CodeSniffer",
                    "phpcbf": "Fix coding standards warnings/errors automatically with PHP Code Beautifier"
                }
            },
            "notification-url": "https://packagist.org/downloads/",
            "license": [
                "GPL-3.0-or-later"
            ],
            "description": "Action Scheduler for WordPress and WooCommerce",
            "homepage": "https://actionscheduler.org/",
            "support": {
                "issues": "https://github.com/woocommerce/action-scheduler/issues",
                "source": "https://github.com/woocommerce/action-scheduler/tree/3.4.0"
            },
            "time": "2021-10-28T17:09:12+00:00"
        },
        {
            "name": "woocommerce/woocommerce-admin",
            "version": "3.2.0-rc.1",
            "source": {
                "type": "git",
                "url": "https://github.com/woocommerce/woocommerce-admin.git",
                "reference": "0e3d26c283f3cff3507469478a33b47ca7e70649"
            },
            "dist": {
                "type": "zip",
                "url": "https://api.github.com/repos/woocommerce/woocommerce-admin/zipball/0e3d26c283f3cff3507469478a33b47ca7e70649",
                "reference": "0e3d26c283f3cff3507469478a33b47ca7e70649",
                "shasum": ""
            },
            "require": {
                "automattic/jetpack-autoloader": "^2.9.1",
                "composer/installers": "^1.9.0",
                "php": ">=7.0"
            },
            "require-dev": {
                "automattic/jetpack-changelogger": "^1.1",
                "bamarni/composer-bin-plugin": "^1.4",
                "suin/phpcs-psr4-sniff": "^2.2",
                "woocommerce/woocommerce-sniffs": "0.1.0",
                "yoast/phpunit-polyfills": "^1.0"
            },
            "type": "wordpress-plugin",
            "extra": {
                "scripts-description": {
                    "test": "Run unit tests",
                    "phpcs": "Analyze code against the WordPress coding standards with PHP_CodeSniffer",
                    "phpcbf": "Fix coding standards warnings/errors automatically with PHP Code Beautifier"
                },
                "bamarni-bin": {
                    "target-directory": "bin/composer"
                },
                "changelogger": {
                    "changelog": "./changelog.txt",
                    "formatter": {
                        "filename": "bin/changelogger/WCAdminFormatter.php"
                    },
                    "versioning": "semver",
                    "changes-dir": "./changelogs",
                    "types": [
                        "Fix",
                        "Add",
                        "Update",
                        "Dev",
                        "Tweak",
                        "Performance",
                        "Enhancement"
                    ]
                }
            },
            "autoload": {
                "psr-4": {
                    "Automattic\\WooCommerce\\Admin\\": "src/"
                }
            },
            "notification-url": "https://packagist.org/downloads/",
            "license": [
                "GPL-3.0-or-later"
            ],
            "description": "A modern, javascript-driven WooCommerce Admin experience.",
            "homepage": "https://github.com/woocommerce/woocommerce-admin",
            "support": {
                "issues": "https://github.com/woocommerce/woocommerce-admin/issues",
                "source": "https://github.com/woocommerce/woocommerce-admin/tree/v3.2.0-rc.1"
            },
            "time": "2022-02-09T15:33:34+00:00"
        },
        {
            "name": "woocommerce/woocommerce-blocks",
            "version": "v6.9.0",
            "source": {
                "type": "git",
                "url": "https://github.com/woocommerce/woocommerce-gutenberg-products-block.git",
                "reference": "ea6675c86c11138860766a824420b6c7fbcb7e47"
            },
            "dist": {
                "type": "zip",
                "url": "https://api.github.com/repos/woocommerce/woocommerce-gutenberg-products-block/zipball/ea6675c86c11138860766a824420b6c7fbcb7e47",
                "reference": "ea6675c86c11138860766a824420b6c7fbcb7e47",
                "shasum": ""
            },
            "require": {
                "automattic/jetpack-autoloader": "^2.9.1",
                "composer/installers": "^1.7.0"
            },
            "require-dev": {
                "johnbillion/wp-hooks-generator": "^0.7.0",
                "mockery/mockery": "^1.4",
                "woocommerce/woocommerce-sniffs": "0.1.0",
                "wp-phpunit/wp-phpunit": "^5.4",
                "yoast/phpunit-polyfills": "^1.0"
            },
            "type": "wordpress-plugin",
            "extra": {
                "scripts-description": {
                    "phpcs": "Analyze code against the WordPress coding standards with PHP_CodeSniffer",
                    "phpcbf": "Fix coding standards warnings/errors automatically with PHP Code Beautifier"
                }
            },
            "autoload": {
                "psr-4": {
                    "Automattic\\WooCommerce\\Blocks\\": "src/"
                }
            },
            "notification-url": "https://packagist.org/downloads/",
            "license": [
                "GPL-3.0-or-later"
            ],
            "description": "WooCommerce blocks for the Gutenberg editor.",
            "homepage": "https://woocommerce.com/",
            "keywords": [
                "blocks",
                "gutenberg",
                "woocommerce"
            ],
            "support": {
                "issues": "https://github.com/woocommerce/woocommerce-gutenberg-products-block/issues",
                "source": "https://github.com/woocommerce/woocommerce-gutenberg-products-block/tree/v6.9.0"
            },
            "time": "2022-02-02T10:37:29+00:00"
        }
    ],
    "packages-dev": [
        {
            "name": "automattic/jetpack-changelogger",
            "version": "v3.0.2",
            "source": {
                "type": "git",
                "url": "https://github.com/Automattic/jetpack-changelogger.git",
                "reference": "b76f9cb4c22ec08490eff91a2e0e5aa586ee04b3"
            },
            "dist": {
                "type": "zip",
                "url": "https://api.github.com/repos/Automattic/jetpack-changelogger/zipball/b76f9cb4c22ec08490eff91a2e0e5aa586ee04b3",
                "reference": "b76f9cb4c22ec08490eff91a2e0e5aa586ee04b3",
                "shasum": ""
            },
            "require": {
                "php": ">=5.6",
                "symfony/console": "^3.4 | ^5.2",
                "symfony/process": "^3.4 | ^5.2",
                "wikimedia/at-ease": "^1.2 | ^2.0"
            },
            "require-dev": {
                "wikimedia/testing-access-wrapper": "^1.0 | ^2.0",
                "yoast/phpunit-polyfills": "1.0.2"
            },
            "bin": [
                "bin/changelogger"
            ],
            "type": "project",
            "extra": {
                "autotagger": true,
                "branch-alias": {
                    "dev-master": "3.0.x-dev"
                },
                "mirror-repo": "Automattic/jetpack-changelogger",
                "version-constants": {
                    "::VERSION": "src/Application.php"
                },
                "changelogger": {
                    "link-template": "https://github.com/Automattic/jetpack-changelogger/compare/${old}...${new}"
                }
            },
            "autoload": {
                "psr-4": {
                    "Automattic\\Jetpack\\Changelog\\": "lib",
                    "Automattic\\Jetpack\\Changelogger\\": "src"
                }
            },
            "notification-url": "https://packagist.org/downloads/",
            "license": [
                "GPL-2.0-or-later"
            ],
            "description": "Jetpack Changelogger tool. Allows for managing changelogs by dropping change files into a changelog directory with each PR.",
            "support": {
                "source": "https://github.com/Automattic/jetpack-changelogger/tree/v3.0.2"
            },
            "time": "2021-11-02T14:06:49+00:00"
        },
        {
            "name": "bamarni/composer-bin-plugin",
            "version": "1.4.1",
            "source": {
                "type": "git",
                "url": "https://github.com/bamarni/composer-bin-plugin.git",
                "reference": "9329fb0fbe29e0e1b2db8f4639a193e4f5406225"
            },
            "dist": {
                "type": "zip",
                "url": "https://api.github.com/repos/bamarni/composer-bin-plugin/zipball/9329fb0fbe29e0e1b2db8f4639a193e4f5406225",
                "reference": "9329fb0fbe29e0e1b2db8f4639a193e4f5406225",
                "shasum": ""
            },
            "require": {
                "composer-plugin-api": "^1.0 || ^2.0",
                "php": "^5.5.9 || ^7.0 || ^8.0"
            },
            "require-dev": {
                "composer/composer": "^1.0 || ^2.0",
                "symfony/console": "^2.5 || ^3.0 || ^4.0"
            },
            "type": "composer-plugin",
            "extra": {
                "class": "Bamarni\\Composer\\Bin\\Plugin"
            },
            "autoload": {
                "psr-4": {
                    "Bamarni\\Composer\\Bin\\": "src"
                }
            },
            "notification-url": "https://packagist.org/downloads/",
            "license": [
                "MIT"
            ],
            "description": "No conflicts for your bin dependencies",
            "keywords": [
                "composer",
                "conflict",
                "dependency",
                "executable",
                "isolation",
                "tool"
            ],
            "support": {
                "issues": "https://github.com/bamarni/composer-bin-plugin/issues",
                "source": "https://github.com/bamarni/composer-bin-plugin/tree/master"
            },
            "time": "2020-05-03T08:27:20+00:00"
        },
        {
            "name": "doctrine/instantiator",
            "version": "1.0.5",
            "source": {
                "type": "git",
                "url": "https://github.com/doctrine/instantiator.git",
                "reference": "8e884e78f9f0eb1329e445619e04456e64d8051d"
            },
            "dist": {
                "type": "zip",
                "url": "https://api.github.com/repos/doctrine/instantiator/zipball/8e884e78f9f0eb1329e445619e04456e64d8051d",
                "reference": "8e884e78f9f0eb1329e445619e04456e64d8051d",
                "shasum": ""
            },
            "require": {
                "php": ">=5.3,<8.0-DEV"
            },
            "require-dev": {
                "athletic/athletic": "~0.1.8",
                "ext-pdo": "*",
                "ext-phar": "*",
                "phpunit/phpunit": "~4.0",
                "squizlabs/php_codesniffer": "~2.0"
            },
            "type": "library",
            "extra": {
                "branch-alias": {
                    "dev-master": "1.0.x-dev"
                }
            },
            "autoload": {
                "psr-4": {
                    "Doctrine\\Instantiator\\": "src/Doctrine/Instantiator/"
                }
            },
            "notification-url": "https://packagist.org/downloads/",
            "license": [
                "MIT"
            ],
            "authors": [
                {
                    "name": "Marco Pivetta",
                    "email": "ocramius@gmail.com",
                    "homepage": "http://ocramius.github.com/"
                }
            ],
            "description": "A small, lightweight utility to instantiate objects in PHP without invoking their constructors",
            "homepage": "https://github.com/doctrine/instantiator",
            "keywords": [
                "constructor",
                "instantiate"
            ],
            "support": {
                "issues": "https://github.com/doctrine/instantiator/issues",
                "source": "https://github.com/doctrine/instantiator/tree/master"
            },
            "time": "2015-06-14T21:17:01+00:00"
        },
        {
            "name": "myclabs/deep-copy",
            "version": "1.7.0",
            "source": {
                "type": "git",
                "url": "https://github.com/myclabs/DeepCopy.git",
                "reference": "3b8a3a99ba1f6a3952ac2747d989303cbd6b7a3e"
            },
            "dist": {
                "type": "zip",
                "url": "https://api.github.com/repos/myclabs/DeepCopy/zipball/3b8a3a99ba1f6a3952ac2747d989303cbd6b7a3e",
                "reference": "3b8a3a99ba1f6a3952ac2747d989303cbd6b7a3e",
                "shasum": ""
            },
            "require": {
                "php": "^5.6 || ^7.0"
            },
            "require-dev": {
                "doctrine/collections": "^1.0",
                "doctrine/common": "^2.6",
                "phpunit/phpunit": "^4.1"
            },
            "type": "library",
            "autoload": {
                "psr-4": {
                    "DeepCopy\\": "src/DeepCopy/"
                },
                "files": [
                    "src/DeepCopy/deep_copy.php"
                ]
            },
            "notification-url": "https://packagist.org/downloads/",
            "license": [
                "MIT"
            ],
            "description": "Create deep copies (clones) of your objects",
            "keywords": [
                "clone",
                "copy",
                "duplicate",
                "object",
                "object graph"
            ],
            "support": {
                "issues": "https://github.com/myclabs/DeepCopy/issues",
                "source": "https://github.com/myclabs/DeepCopy/tree/1.x"
            },
            "time": "2017-10-19T19:58:43+00:00"
        },
        {
            "name": "phar-io/manifest",
            "version": "1.0.1",
            "source": {
                "type": "git",
                "url": "https://github.com/phar-io/manifest.git",
                "reference": "2df402786ab5368a0169091f61a7c1e0eb6852d0"
            },
            "dist": {
                "type": "zip",
                "url": "https://api.github.com/repos/phar-io/manifest/zipball/2df402786ab5368a0169091f61a7c1e0eb6852d0",
                "reference": "2df402786ab5368a0169091f61a7c1e0eb6852d0",
                "shasum": ""
            },
            "require": {
                "ext-dom": "*",
                "ext-phar": "*",
                "phar-io/version": "^1.0.1",
                "php": "^5.6 || ^7.0"
            },
            "type": "library",
            "extra": {
                "branch-alias": {
                    "dev-master": "1.0.x-dev"
                }
            },
            "autoload": {
                "classmap": [
                    "src/"
                ]
            },
            "notification-url": "https://packagist.org/downloads/",
            "license": [
                "BSD-3-Clause"
            ],
            "authors": [
                {
                    "name": "Arne Blankerts",
                    "email": "arne@blankerts.de",
                    "role": "Developer"
                },
                {
                    "name": "Sebastian Heuer",
                    "email": "sebastian@phpeople.de",
                    "role": "Developer"
                },
                {
                    "name": "Sebastian Bergmann",
                    "email": "sebastian@phpunit.de",
                    "role": "Developer"
                }
            ],
            "description": "Component for reading phar.io manifest information from a PHP Archive (PHAR)",
            "support": {
                "issues": "https://github.com/phar-io/manifest/issues",
                "source": "https://github.com/phar-io/manifest/tree/master"
            },
            "time": "2017-03-05T18:14:27+00:00"
        },
        {
            "name": "phar-io/version",
            "version": "1.0.1",
            "source": {
                "type": "git",
                "url": "https://github.com/phar-io/version.git",
                "reference": "a70c0ced4be299a63d32fa96d9281d03e94041df"
            },
            "dist": {
                "type": "zip",
                "url": "https://api.github.com/repos/phar-io/version/zipball/a70c0ced4be299a63d32fa96d9281d03e94041df",
                "reference": "a70c0ced4be299a63d32fa96d9281d03e94041df",
                "shasum": ""
            },
            "require": {
                "php": "^5.6 || ^7.0"
            },
            "type": "library",
            "autoload": {
                "classmap": [
                    "src/"
                ]
            },
            "notification-url": "https://packagist.org/downloads/",
            "license": [
                "BSD-3-Clause"
            ],
            "authors": [
                {
                    "name": "Arne Blankerts",
                    "email": "arne@blankerts.de",
                    "role": "Developer"
                },
                {
                    "name": "Sebastian Heuer",
                    "email": "sebastian@phpeople.de",
                    "role": "Developer"
                },
                {
                    "name": "Sebastian Bergmann",
                    "email": "sebastian@phpunit.de",
                    "role": "Developer"
                }
            ],
            "description": "Library for handling version information and constraints",
            "support": {
                "issues": "https://github.com/phar-io/version/issues",
                "source": "https://github.com/phar-io/version/tree/master"
            },
            "time": "2017-03-05T17:38:23+00:00"
        },
        {
            "name": "phpdocumentor/reflection-common",
            "version": "1.0.1",
            "source": {
                "type": "git",
                "url": "https://github.com/phpDocumentor/ReflectionCommon.git",
                "reference": "21bdeb5f65d7ebf9f43b1b25d404f87deab5bfb6"
            },
            "dist": {
                "type": "zip",
                "url": "https://api.github.com/repos/phpDocumentor/ReflectionCommon/zipball/21bdeb5f65d7ebf9f43b1b25d404f87deab5bfb6",
                "reference": "21bdeb5f65d7ebf9f43b1b25d404f87deab5bfb6",
                "shasum": ""
            },
            "require": {
                "php": ">=5.5"
            },
            "require-dev": {
                "phpunit/phpunit": "^4.6"
            },
            "type": "library",
            "extra": {
                "branch-alias": {
                    "dev-master": "1.0.x-dev"
                }
            },
            "autoload": {
                "psr-4": {
                    "phpDocumentor\\Reflection\\": [
                        "src"
                    ]
                }
            },
            "notification-url": "https://packagist.org/downloads/",
            "license": [
                "MIT"
            ],
            "authors": [
                {
                    "name": "Jaap van Otterdijk",
                    "email": "opensource@ijaap.nl"
                }
            ],
            "description": "Common reflection classes used by phpdocumentor to reflect the code structure",
            "homepage": "http://www.phpdoc.org",
            "keywords": [
                "FQSEN",
                "phpDocumentor",
                "phpdoc",
                "reflection",
                "static analysis"
            ],
            "support": {
                "issues": "https://github.com/phpDocumentor/ReflectionCommon/issues",
                "source": "https://github.com/phpDocumentor/ReflectionCommon/tree/master"
            },
            "time": "2017-09-11T18:02:19+00:00"
        },
        {
            "name": "phpdocumentor/reflection-docblock",
            "version": "4.3.4",
            "source": {
                "type": "git",
                "url": "https://github.com/phpDocumentor/ReflectionDocBlock.git",
                "reference": "da3fd972d6bafd628114f7e7e036f45944b62e9c"
            },
            "dist": {
                "type": "zip",
                "url": "https://api.github.com/repos/phpDocumentor/ReflectionDocBlock/zipball/da3fd972d6bafd628114f7e7e036f45944b62e9c",
                "reference": "da3fd972d6bafd628114f7e7e036f45944b62e9c",
                "shasum": ""
            },
            "require": {
                "php": "^7.0",
                "phpdocumentor/reflection-common": "^1.0.0 || ^2.0.0",
                "phpdocumentor/type-resolver": "~0.4 || ^1.0.0",
                "webmozart/assert": "^1.0"
            },
            "require-dev": {
                "doctrine/instantiator": "^1.0.5",
                "mockery/mockery": "^1.0",
                "phpdocumentor/type-resolver": "0.4.*",
                "phpunit/phpunit": "^6.4"
            },
            "type": "library",
            "extra": {
                "branch-alias": {
                    "dev-master": "4.x-dev"
                }
            },
            "autoload": {
                "psr-4": {
                    "phpDocumentor\\Reflection\\": [
                        "src/"
                    ]
                }
            },
            "notification-url": "https://packagist.org/downloads/",
            "license": [
                "MIT"
            ],
            "authors": [
                {
                    "name": "Mike van Riel",
                    "email": "me@mikevanriel.com"
                }
            ],
            "description": "With this component, a library can provide support for annotations via DocBlocks or otherwise retrieve information that is embedded in a DocBlock.",
            "support": {
                "issues": "https://github.com/phpDocumentor/ReflectionDocBlock/issues",
                "source": "https://github.com/phpDocumentor/ReflectionDocBlock/tree/release/4.x"
            },
            "time": "2019-12-28T18:55:12+00:00"
        },
        {
            "name": "phpdocumentor/type-resolver",
            "version": "0.5.1",
            "source": {
                "type": "git",
                "url": "https://github.com/phpDocumentor/TypeResolver.git",
                "reference": "cf842904952e64e703800d094cdf34e715a8a3ae"
            },
            "dist": {
                "type": "zip",
                "url": "https://api.github.com/repos/phpDocumentor/TypeResolver/zipball/cf842904952e64e703800d094cdf34e715a8a3ae",
                "reference": "cf842904952e64e703800d094cdf34e715a8a3ae",
                "shasum": ""
            },
            "require": {
                "php": "^7.0",
                "phpdocumentor/reflection-common": "^1.0"
            },
            "require-dev": {
                "mockery/mockery": "^1.0",
                "phpunit/phpunit": "^6.4"
            },
            "type": "library",
            "extra": {
                "branch-alias": {
                    "dev-master": "1.0.x-dev"
                }
            },
            "autoload": {
                "psr-4": {
                    "phpDocumentor\\Reflection\\": "src"
                }
            },
            "notification-url": "https://packagist.org/downloads/",
            "license": [
                "MIT"
            ],
            "authors": [
                {
                    "name": "Mike van Riel",
                    "email": "me@mikevanriel.com"
                }
            ],
            "support": {
                "issues": "https://github.com/phpDocumentor/TypeResolver/issues",
                "source": "https://github.com/phpDocumentor/TypeResolver/tree/master"
            },
            "time": "2017-12-30T13:23:38+00:00"
        },
        {
            "name": "phpspec/prophecy",
            "version": "v1.10.3",
            "source": {
                "type": "git",
                "url": "https://github.com/phpspec/prophecy.git",
                "reference": "451c3cd1418cf640de218914901e51b064abb093"
            },
            "dist": {
                "type": "zip",
                "url": "https://api.github.com/repos/phpspec/prophecy/zipball/451c3cd1418cf640de218914901e51b064abb093",
                "reference": "451c3cd1418cf640de218914901e51b064abb093",
                "shasum": ""
            },
            "require": {
                "doctrine/instantiator": "^1.0.2",
                "php": "^5.3|^7.0",
                "phpdocumentor/reflection-docblock": "^2.0|^3.0.2|^4.0|^5.0",
                "sebastian/comparator": "^1.2.3|^2.0|^3.0|^4.0",
                "sebastian/recursion-context": "^1.0|^2.0|^3.0|^4.0"
            },
            "require-dev": {
                "phpspec/phpspec": "^2.5 || ^3.2",
                "phpunit/phpunit": "^4.8.35 || ^5.7 || ^6.5 || ^7.1"
            },
            "type": "library",
            "extra": {
                "branch-alias": {
                    "dev-master": "1.10.x-dev"
                }
            },
            "autoload": {
                "psr-4": {
                    "Prophecy\\": "src/Prophecy"
                }
            },
            "notification-url": "https://packagist.org/downloads/",
            "license": [
                "MIT"
            ],
            "authors": [
                {
                    "name": "Konstantin Kudryashov",
                    "email": "ever.zet@gmail.com",
                    "homepage": "http://everzet.com"
                },
                {
                    "name": "Marcello Duarte",
                    "email": "marcello.duarte@gmail.com"
                }
            ],
            "description": "Highly opinionated mocking framework for PHP 5.3+",
            "homepage": "https://github.com/phpspec/prophecy",
            "keywords": [
                "Double",
                "Dummy",
                "fake",
                "mock",
                "spy",
                "stub"
            ],
            "support": {
                "issues": "https://github.com/phpspec/prophecy/issues",
                "source": "https://github.com/phpspec/prophecy/tree/v1.10.3"
            },
            "time": "2020-03-05T15:02:03+00:00"
        },
        {
            "name": "phpunit/php-code-coverage",
            "version": "5.3.2",
            "source": {
                "type": "git",
                "url": "https://github.com/sebastianbergmann/php-code-coverage.git",
                "reference": "c89677919c5dd6d3b3852f230a663118762218ac"
            },
            "dist": {
                "type": "zip",
                "url": "https://api.github.com/repos/sebastianbergmann/php-code-coverage/zipball/c89677919c5dd6d3b3852f230a663118762218ac",
                "reference": "c89677919c5dd6d3b3852f230a663118762218ac",
                "shasum": ""
            },
            "require": {
                "ext-dom": "*",
                "ext-xmlwriter": "*",
                "php": "^7.0",
                "phpunit/php-file-iterator": "^1.4.2",
                "phpunit/php-text-template": "^1.2.1",
                "phpunit/php-token-stream": "^2.0.1",
                "sebastian/code-unit-reverse-lookup": "^1.0.1",
                "sebastian/environment": "^3.0",
                "sebastian/version": "^2.0.1",
                "theseer/tokenizer": "^1.1"
            },
            "require-dev": {
                "phpunit/phpunit": "^6.0"
            },
            "suggest": {
                "ext-xdebug": "^2.5.5"
            },
            "type": "library",
            "extra": {
                "branch-alias": {
                    "dev-master": "5.3.x-dev"
                }
            },
            "autoload": {
                "classmap": [
                    "src/"
                ]
            },
            "notification-url": "https://packagist.org/downloads/",
            "license": [
                "BSD-3-Clause"
            ],
            "authors": [
                {
                    "name": "Sebastian Bergmann",
                    "email": "sebastian@phpunit.de",
                    "role": "lead"
                }
            ],
            "description": "Library that provides collection, processing, and rendering functionality for PHP code coverage information.",
            "homepage": "https://github.com/sebastianbergmann/php-code-coverage",
            "keywords": [
                "coverage",
                "testing",
                "xunit"
            ],
            "support": {
                "issues": "https://github.com/sebastianbergmann/php-code-coverage/issues",
                "source": "https://github.com/sebastianbergmann/php-code-coverage/tree/5.3"
            },
            "time": "2018-04-06T15:36:58+00:00"
        },
        {
            "name": "phpunit/php-file-iterator",
            "version": "1.4.5",
            "source": {
                "type": "git",
                "url": "https://github.com/sebastianbergmann/php-file-iterator.git",
                "reference": "730b01bc3e867237eaac355e06a36b85dd93a8b4"
            },
            "dist": {
                "type": "zip",
                "url": "https://api.github.com/repos/sebastianbergmann/php-file-iterator/zipball/730b01bc3e867237eaac355e06a36b85dd93a8b4",
                "reference": "730b01bc3e867237eaac355e06a36b85dd93a8b4",
                "shasum": ""
            },
            "require": {
                "php": ">=5.3.3"
            },
            "type": "library",
            "extra": {
                "branch-alias": {
                    "dev-master": "1.4.x-dev"
                }
            },
            "autoload": {
                "classmap": [
                    "src/"
                ]
            },
            "notification-url": "https://packagist.org/downloads/",
            "license": [
                "BSD-3-Clause"
            ],
            "authors": [
                {
                    "name": "Sebastian Bergmann",
                    "email": "sb@sebastian-bergmann.de",
                    "role": "lead"
                }
            ],
            "description": "FilterIterator implementation that filters files based on a list of suffixes.",
            "homepage": "https://github.com/sebastianbergmann/php-file-iterator/",
            "keywords": [
                "filesystem",
                "iterator"
            ],
            "support": {
                "irc": "irc://irc.freenode.net/phpunit",
                "issues": "https://github.com/sebastianbergmann/php-file-iterator/issues",
                "source": "https://github.com/sebastianbergmann/php-file-iterator/tree/1.4.5"
            },
            "time": "2017-11-27T13:52:08+00:00"
        },
        {
            "name": "phpunit/php-text-template",
            "version": "1.2.1",
            "source": {
                "type": "git",
                "url": "https://github.com/sebastianbergmann/php-text-template.git",
                "reference": "31f8b717e51d9a2afca6c9f046f5d69fc27c8686"
            },
            "dist": {
                "type": "zip",
                "url": "https://api.github.com/repos/sebastianbergmann/php-text-template/zipball/31f8b717e51d9a2afca6c9f046f5d69fc27c8686",
                "reference": "31f8b717e51d9a2afca6c9f046f5d69fc27c8686",
                "shasum": ""
            },
            "require": {
                "php": ">=5.3.3"
            },
            "type": "library",
            "autoload": {
                "classmap": [
                    "src/"
                ]
            },
            "notification-url": "https://packagist.org/downloads/",
            "license": [
                "BSD-3-Clause"
            ],
            "authors": [
                {
                    "name": "Sebastian Bergmann",
                    "email": "sebastian@phpunit.de",
                    "role": "lead"
                }
            ],
            "description": "Simple template engine.",
            "homepage": "https://github.com/sebastianbergmann/php-text-template/",
            "keywords": [
                "template"
            ],
            "support": {
                "issues": "https://github.com/sebastianbergmann/php-text-template/issues",
                "source": "https://github.com/sebastianbergmann/php-text-template/tree/1.2.1"
            },
            "time": "2015-06-21T13:50:34+00:00"
        },
        {
            "name": "phpunit/php-timer",
            "version": "1.0.9",
            "source": {
                "type": "git",
                "url": "https://github.com/sebastianbergmann/php-timer.git",
                "reference": "3dcf38ca72b158baf0bc245e9184d3fdffa9c46f"
            },
            "dist": {
                "type": "zip",
                "url": "https://api.github.com/repos/sebastianbergmann/php-timer/zipball/3dcf38ca72b158baf0bc245e9184d3fdffa9c46f",
                "reference": "3dcf38ca72b158baf0bc245e9184d3fdffa9c46f",
                "shasum": ""
            },
            "require": {
                "php": "^5.3.3 || ^7.0"
            },
            "require-dev": {
                "phpunit/phpunit": "^4.8.35 || ^5.7 || ^6.0"
            },
            "type": "library",
            "extra": {
                "branch-alias": {
                    "dev-master": "1.0-dev"
                }
            },
            "autoload": {
                "classmap": [
                    "src/"
                ]
            },
            "notification-url": "https://packagist.org/downloads/",
            "license": [
                "BSD-3-Clause"
            ],
            "authors": [
                {
                    "name": "Sebastian Bergmann",
                    "email": "sb@sebastian-bergmann.de",
                    "role": "lead"
                }
            ],
            "description": "Utility class for timing",
            "homepage": "https://github.com/sebastianbergmann/php-timer/",
            "keywords": [
                "timer"
            ],
            "support": {
                "issues": "https://github.com/sebastianbergmann/php-timer/issues",
                "source": "https://github.com/sebastianbergmann/php-timer/tree/master"
            },
            "time": "2017-02-26T11:10:40+00:00"
        },
        {
            "name": "phpunit/php-token-stream",
            "version": "2.0.2",
            "source": {
                "type": "git",
                "url": "https://github.com/sebastianbergmann/php-token-stream.git",
                "reference": "791198a2c6254db10131eecfe8c06670700904db"
            },
            "dist": {
                "type": "zip",
                "url": "https://api.github.com/repos/sebastianbergmann/php-token-stream/zipball/791198a2c6254db10131eecfe8c06670700904db",
                "reference": "791198a2c6254db10131eecfe8c06670700904db",
                "shasum": ""
            },
            "require": {
                "ext-tokenizer": "*",
                "php": "^7.0"
            },
            "require-dev": {
                "phpunit/phpunit": "^6.2.4"
            },
            "type": "library",
            "extra": {
                "branch-alias": {
                    "dev-master": "2.0-dev"
                }
            },
            "autoload": {
                "classmap": [
                    "src/"
                ]
            },
            "notification-url": "https://packagist.org/downloads/",
            "license": [
                "BSD-3-Clause"
            ],
            "authors": [
                {
                    "name": "Sebastian Bergmann",
                    "email": "sebastian@phpunit.de"
                }
            ],
            "description": "Wrapper around PHP's tokenizer extension.",
            "homepage": "https://github.com/sebastianbergmann/php-token-stream/",
            "keywords": [
                "tokenizer"
            ],
            "support": {
                "issues": "https://github.com/sebastianbergmann/php-token-stream/issues",
                "source": "https://github.com/sebastianbergmann/php-token-stream/tree/master"
            },
            "abandoned": true,
            "time": "2017-11-27T05:48:46+00:00"
        },
        {
            "name": "phpunit/phpunit",
            "version": "6.5.14",
            "source": {
                "type": "git",
                "url": "https://github.com/sebastianbergmann/phpunit.git",
                "reference": "bac23fe7ff13dbdb461481f706f0e9fe746334b7"
            },
            "dist": {
                "type": "zip",
                "url": "https://api.github.com/repos/sebastianbergmann/phpunit/zipball/bac23fe7ff13dbdb461481f706f0e9fe746334b7",
                "reference": "bac23fe7ff13dbdb461481f706f0e9fe746334b7",
                "shasum": ""
            },
            "require": {
                "ext-dom": "*",
                "ext-json": "*",
                "ext-libxml": "*",
                "ext-mbstring": "*",
                "ext-xml": "*",
                "myclabs/deep-copy": "^1.6.1",
                "phar-io/manifest": "^1.0.1",
                "phar-io/version": "^1.0",
                "php": "^7.0",
                "phpspec/prophecy": "^1.7",
                "phpunit/php-code-coverage": "^5.3",
                "phpunit/php-file-iterator": "^1.4.3",
                "phpunit/php-text-template": "^1.2.1",
                "phpunit/php-timer": "^1.0.9",
                "phpunit/phpunit-mock-objects": "^5.0.9",
                "sebastian/comparator": "^2.1",
                "sebastian/diff": "^2.0",
                "sebastian/environment": "^3.1",
                "sebastian/exporter": "^3.1",
                "sebastian/global-state": "^2.0",
                "sebastian/object-enumerator": "^3.0.3",
                "sebastian/resource-operations": "^1.0",
                "sebastian/version": "^2.0.1"
            },
            "conflict": {
                "phpdocumentor/reflection-docblock": "3.0.2",
                "phpunit/dbunit": "<3.0"
            },
            "require-dev": {
                "ext-pdo": "*"
            },
            "suggest": {
                "ext-xdebug": "*",
                "phpunit/php-invoker": "^1.1"
            },
            "bin": [
                "phpunit"
            ],
            "type": "library",
            "extra": {
                "branch-alias": {
                    "dev-master": "6.5.x-dev"
                }
            },
            "autoload": {
                "classmap": [
                    "src/"
                ]
            },
            "notification-url": "https://packagist.org/downloads/",
            "license": [
                "BSD-3-Clause"
            ],
            "authors": [
                {
                    "name": "Sebastian Bergmann",
                    "email": "sebastian@phpunit.de",
                    "role": "lead"
                }
            ],
            "description": "The PHP Unit Testing framework.",
            "homepage": "https://phpunit.de/",
            "keywords": [
                "phpunit",
                "testing",
                "xunit"
            ],
            "support": {
                "issues": "https://github.com/sebastianbergmann/phpunit/issues",
                "source": "https://github.com/sebastianbergmann/phpunit/tree/6.5.14"
            },
            "time": "2019-02-01T05:22:47+00:00"
        },
        {
            "name": "phpunit/phpunit-mock-objects",
            "version": "5.0.10",
            "source": {
                "type": "git",
                "url": "https://github.com/sebastianbergmann/phpunit-mock-objects.git",
                "reference": "cd1cf05c553ecfec36b170070573e540b67d3f1f"
            },
            "dist": {
                "type": "zip",
                "url": "https://api.github.com/repos/sebastianbergmann/phpunit-mock-objects/zipball/cd1cf05c553ecfec36b170070573e540b67d3f1f",
                "reference": "cd1cf05c553ecfec36b170070573e540b67d3f1f",
                "shasum": ""
            },
            "require": {
                "doctrine/instantiator": "^1.0.5",
                "php": "^7.0",
                "phpunit/php-text-template": "^1.2.1",
                "sebastian/exporter": "^3.1"
            },
            "conflict": {
                "phpunit/phpunit": "<6.0"
            },
            "require-dev": {
                "phpunit/phpunit": "^6.5.11"
            },
            "suggest": {
                "ext-soap": "*"
            },
            "type": "library",
            "extra": {
                "branch-alias": {
                    "dev-master": "5.0.x-dev"
                }
            },
            "autoload": {
                "classmap": [
                    "src/"
                ]
            },
            "notification-url": "https://packagist.org/downloads/",
            "license": [
                "BSD-3-Clause"
            ],
            "authors": [
                {
                    "name": "Sebastian Bergmann",
                    "email": "sebastian@phpunit.de",
                    "role": "lead"
                }
            ],
            "description": "Mock Object library for PHPUnit",
            "homepage": "https://github.com/sebastianbergmann/phpunit-mock-objects/",
            "keywords": [
                "mock",
                "xunit"
            ],
            "support": {
                "issues": "https://github.com/sebastianbergmann/phpunit-mock-objects/issues",
                "source": "https://github.com/sebastianbergmann/phpunit-mock-objects/tree/5.0.10"
            },
            "abandoned": true,
            "time": "2018-08-09T05:50:03+00:00"
        },
        {
            "name": "psr/log",
            "version": "1.1.4",
            "source": {
                "type": "git",
                "url": "https://github.com/php-fig/log.git",
                "reference": "d49695b909c3b7628b6289db5479a1c204601f11"
            },
            "dist": {
                "type": "zip",
                "url": "https://api.github.com/repos/php-fig/log/zipball/d49695b909c3b7628b6289db5479a1c204601f11",
                "reference": "d49695b909c3b7628b6289db5479a1c204601f11",
                "shasum": ""
            },
            "require": {
                "php": ">=5.3.0"
            },
            "type": "library",
            "extra": {
                "branch-alias": {
                    "dev-master": "1.1.x-dev"
                }
            },
            "autoload": {
                "psr-4": {
                    "Psr\\Log\\": "Psr/Log/"
                }
            },
            "notification-url": "https://packagist.org/downloads/",
            "license": [
                "MIT"
            ],
            "authors": [
                {
                    "name": "PHP-FIG",
                    "homepage": "https://www.php-fig.org/"
                }
            ],
            "description": "Common interface for logging libraries",
            "homepage": "https://github.com/php-fig/log",
            "keywords": [
                "log",
                "psr",
                "psr-3"
            ],
            "support": {
                "source": "https://github.com/php-fig/log/tree/1.1.4"
            },
            "time": "2021-05-03T11:20:27+00:00"
        },
        {
            "name": "sebastian/code-unit-reverse-lookup",
            "version": "1.0.2",
            "source": {
                "type": "git",
                "url": "https://github.com/sebastianbergmann/code-unit-reverse-lookup.git",
                "reference": "1de8cd5c010cb153fcd68b8d0f64606f523f7619"
            },
            "dist": {
                "type": "zip",
                "url": "https://api.github.com/repos/sebastianbergmann/code-unit-reverse-lookup/zipball/1de8cd5c010cb153fcd68b8d0f64606f523f7619",
                "reference": "1de8cd5c010cb153fcd68b8d0f64606f523f7619",
                "shasum": ""
            },
            "require": {
                "php": ">=5.6"
            },
            "require-dev": {
                "phpunit/phpunit": "^8.5"
            },
            "type": "library",
            "extra": {
                "branch-alias": {
                    "dev-master": "1.0.x-dev"
                }
            },
            "autoload": {
                "classmap": [
                    "src/"
                ]
            },
            "notification-url": "https://packagist.org/downloads/",
            "license": [
                "BSD-3-Clause"
            ],
            "authors": [
                {
                    "name": "Sebastian Bergmann",
                    "email": "sebastian@phpunit.de"
                }
            ],
            "description": "Looks up which function or method a line of code belongs to",
            "homepage": "https://github.com/sebastianbergmann/code-unit-reverse-lookup/",
            "support": {
                "issues": "https://github.com/sebastianbergmann/code-unit-reverse-lookup/issues",
                "source": "https://github.com/sebastianbergmann/code-unit-reverse-lookup/tree/1.0.2"
            },
            "funding": [
                {
                    "url": "https://github.com/sebastianbergmann",
                    "type": "github"
                }
            ],
            "time": "2020-11-30T08:15:22+00:00"
        },
        {
            "name": "sebastian/comparator",
            "version": "2.1.3",
            "source": {
                "type": "git",
                "url": "https://github.com/sebastianbergmann/comparator.git",
                "reference": "34369daee48eafb2651bea869b4b15d75ccc35f9"
            },
            "dist": {
                "type": "zip",
                "url": "https://api.github.com/repos/sebastianbergmann/comparator/zipball/34369daee48eafb2651bea869b4b15d75ccc35f9",
                "reference": "34369daee48eafb2651bea869b4b15d75ccc35f9",
                "shasum": ""
            },
            "require": {
                "php": "^7.0",
                "sebastian/diff": "^2.0 || ^3.0",
                "sebastian/exporter": "^3.1"
            },
            "require-dev": {
                "phpunit/phpunit": "^6.4"
            },
            "type": "library",
            "extra": {
                "branch-alias": {
                    "dev-master": "2.1.x-dev"
                }
            },
            "autoload": {
                "classmap": [
                    "src/"
                ]
            },
            "notification-url": "https://packagist.org/downloads/",
            "license": [
                "BSD-3-Clause"
            ],
            "authors": [
                {
                    "name": "Jeff Welch",
                    "email": "whatthejeff@gmail.com"
                },
                {
                    "name": "Volker Dusch",
                    "email": "github@wallbash.com"
                },
                {
                    "name": "Bernhard Schussek",
                    "email": "bschussek@2bepublished.at"
                },
                {
                    "name": "Sebastian Bergmann",
                    "email": "sebastian@phpunit.de"
                }
            ],
            "description": "Provides the functionality to compare PHP values for equality",
            "homepage": "https://github.com/sebastianbergmann/comparator",
            "keywords": [
                "comparator",
                "compare",
                "equality"
            ],
            "support": {
                "issues": "https://github.com/sebastianbergmann/comparator/issues",
                "source": "https://github.com/sebastianbergmann/comparator/tree/master"
            },
            "time": "2018-02-01T13:46:46+00:00"
        },
        {
            "name": "sebastian/diff",
            "version": "2.0.1",
            "source": {
                "type": "git",
                "url": "https://github.com/sebastianbergmann/diff.git",
                "reference": "347c1d8b49c5c3ee30c7040ea6fc446790e6bddd"
            },
            "dist": {
                "type": "zip",
                "url": "https://api.github.com/repos/sebastianbergmann/diff/zipball/347c1d8b49c5c3ee30c7040ea6fc446790e6bddd",
                "reference": "347c1d8b49c5c3ee30c7040ea6fc446790e6bddd",
                "shasum": ""
            },
            "require": {
                "php": "^7.0"
            },
            "require-dev": {
                "phpunit/phpunit": "^6.2"
            },
            "type": "library",
            "extra": {
                "branch-alias": {
                    "dev-master": "2.0-dev"
                }
            },
            "autoload": {
                "classmap": [
                    "src/"
                ]
            },
            "notification-url": "https://packagist.org/downloads/",
            "license": [
                "BSD-3-Clause"
            ],
            "authors": [
                {
                    "name": "Kore Nordmann",
                    "email": "mail@kore-nordmann.de"
                },
                {
                    "name": "Sebastian Bergmann",
                    "email": "sebastian@phpunit.de"
                }
            ],
            "description": "Diff implementation",
            "homepage": "https://github.com/sebastianbergmann/diff",
            "keywords": [
                "diff"
            ],
            "support": {
                "issues": "https://github.com/sebastianbergmann/diff/issues",
                "source": "https://github.com/sebastianbergmann/diff/tree/master"
            },
            "time": "2017-08-03T08:09:46+00:00"
        },
        {
            "name": "sebastian/environment",
            "version": "3.1.0",
            "source": {
                "type": "git",
                "url": "https://github.com/sebastianbergmann/environment.git",
                "reference": "cd0871b3975fb7fc44d11314fd1ee20925fce4f5"
            },
            "dist": {
                "type": "zip",
                "url": "https://api.github.com/repos/sebastianbergmann/environment/zipball/cd0871b3975fb7fc44d11314fd1ee20925fce4f5",
                "reference": "cd0871b3975fb7fc44d11314fd1ee20925fce4f5",
                "shasum": ""
            },
            "require": {
                "php": "^7.0"
            },
            "require-dev": {
                "phpunit/phpunit": "^6.1"
            },
            "type": "library",
            "extra": {
                "branch-alias": {
                    "dev-master": "3.1.x-dev"
                }
            },
            "autoload": {
                "classmap": [
                    "src/"
                ]
            },
            "notification-url": "https://packagist.org/downloads/",
            "license": [
                "BSD-3-Clause"
            ],
            "authors": [
                {
                    "name": "Sebastian Bergmann",
                    "email": "sebastian@phpunit.de"
                }
            ],
            "description": "Provides functionality to handle HHVM/PHP environments",
            "homepage": "http://www.github.com/sebastianbergmann/environment",
            "keywords": [
                "Xdebug",
                "environment",
                "hhvm"
            ],
            "support": {
                "issues": "https://github.com/sebastianbergmann/environment/issues",
                "source": "https://github.com/sebastianbergmann/environment/tree/master"
            },
            "time": "2017-07-01T08:51:00+00:00"
        },
        {
            "name": "sebastian/exporter",
            "version": "3.1.4",
            "source": {
                "type": "git",
                "url": "https://github.com/sebastianbergmann/exporter.git",
                "reference": "0c32ea2e40dbf59de29f3b49bf375176ce7dd8db"
            },
            "dist": {
                "type": "zip",
                "url": "https://api.github.com/repos/sebastianbergmann/exporter/zipball/0c32ea2e40dbf59de29f3b49bf375176ce7dd8db",
                "reference": "0c32ea2e40dbf59de29f3b49bf375176ce7dd8db",
                "shasum": ""
            },
            "require": {
                "php": ">=7.0",
                "sebastian/recursion-context": "^3.0"
            },
            "require-dev": {
                "ext-mbstring": "*",
                "phpunit/phpunit": "^8.5"
            },
            "type": "library",
            "extra": {
                "branch-alias": {
                    "dev-master": "3.1.x-dev"
                }
            },
            "autoload": {
                "classmap": [
                    "src/"
                ]
            },
            "notification-url": "https://packagist.org/downloads/",
            "license": [
                "BSD-3-Clause"
            ],
            "authors": [
                {
                    "name": "Sebastian Bergmann",
                    "email": "sebastian@phpunit.de"
                },
                {
                    "name": "Jeff Welch",
                    "email": "whatthejeff@gmail.com"
                },
                {
                    "name": "Volker Dusch",
                    "email": "github@wallbash.com"
                },
                {
                    "name": "Adam Harvey",
                    "email": "aharvey@php.net"
                },
                {
                    "name": "Bernhard Schussek",
                    "email": "bschussek@gmail.com"
                }
            ],
            "description": "Provides the functionality to export PHP variables for visualization",
            "homepage": "http://www.github.com/sebastianbergmann/exporter",
            "keywords": [
                "export",
                "exporter"
            ],
            "support": {
                "issues": "https://github.com/sebastianbergmann/exporter/issues",
                "source": "https://github.com/sebastianbergmann/exporter/tree/3.1.4"
            },
            "funding": [
                {
                    "url": "https://github.com/sebastianbergmann",
                    "type": "github"
                }
            ],
            "time": "2021-11-11T13:51:24+00:00"
        },
        {
            "name": "sebastian/global-state",
            "version": "2.0.0",
            "source": {
                "type": "git",
                "url": "https://github.com/sebastianbergmann/global-state.git",
                "reference": "e8ba02eed7bbbb9e59e43dedd3dddeff4a56b0c4"
            },
            "dist": {
                "type": "zip",
                "url": "https://api.github.com/repos/sebastianbergmann/global-state/zipball/e8ba02eed7bbbb9e59e43dedd3dddeff4a56b0c4",
                "reference": "e8ba02eed7bbbb9e59e43dedd3dddeff4a56b0c4",
                "shasum": ""
            },
            "require": {
                "php": "^7.0"
            },
            "require-dev": {
                "phpunit/phpunit": "^6.0"
            },
            "suggest": {
                "ext-uopz": "*"
            },
            "type": "library",
            "extra": {
                "branch-alias": {
                    "dev-master": "2.0-dev"
                }
            },
            "autoload": {
                "classmap": [
                    "src/"
                ]
            },
            "notification-url": "https://packagist.org/downloads/",
            "license": [
                "BSD-3-Clause"
            ],
            "authors": [
                {
                    "name": "Sebastian Bergmann",
                    "email": "sebastian@phpunit.de"
                }
            ],
            "description": "Snapshotting of global state",
            "homepage": "http://www.github.com/sebastianbergmann/global-state",
            "keywords": [
                "global state"
            ],
            "support": {
                "issues": "https://github.com/sebastianbergmann/global-state/issues",
                "source": "https://github.com/sebastianbergmann/global-state/tree/2.0.0"
            },
            "time": "2017-04-27T15:39:26+00:00"
        },
        {
            "name": "sebastian/object-enumerator",
            "version": "3.0.4",
            "source": {
                "type": "git",
                "url": "https://github.com/sebastianbergmann/object-enumerator.git",
                "reference": "e67f6d32ebd0c749cf9d1dbd9f226c727043cdf2"
            },
            "dist": {
                "type": "zip",
                "url": "https://api.github.com/repos/sebastianbergmann/object-enumerator/zipball/e67f6d32ebd0c749cf9d1dbd9f226c727043cdf2",
                "reference": "e67f6d32ebd0c749cf9d1dbd9f226c727043cdf2",
                "shasum": ""
            },
            "require": {
                "php": ">=7.0",
                "sebastian/object-reflector": "^1.1.1",
                "sebastian/recursion-context": "^3.0"
            },
            "require-dev": {
                "phpunit/phpunit": "^6.0"
            },
            "type": "library",
            "extra": {
                "branch-alias": {
                    "dev-master": "3.0.x-dev"
                }
            },
            "autoload": {
                "classmap": [
                    "src/"
                ]
            },
            "notification-url": "https://packagist.org/downloads/",
            "license": [
                "BSD-3-Clause"
            ],
            "authors": [
                {
                    "name": "Sebastian Bergmann",
                    "email": "sebastian@phpunit.de"
                }
            ],
            "description": "Traverses array structures and object graphs to enumerate all referenced objects",
            "homepage": "https://github.com/sebastianbergmann/object-enumerator/",
            "support": {
                "issues": "https://github.com/sebastianbergmann/object-enumerator/issues",
                "source": "https://github.com/sebastianbergmann/object-enumerator/tree/3.0.4"
            },
            "funding": [
                {
                    "url": "https://github.com/sebastianbergmann",
                    "type": "github"
                }
            ],
            "time": "2020-11-30T07:40:27+00:00"
        },
        {
            "name": "sebastian/object-reflector",
            "version": "1.1.2",
            "source": {
                "type": "git",
                "url": "https://github.com/sebastianbergmann/object-reflector.git",
                "reference": "9b8772b9cbd456ab45d4a598d2dd1a1bced6363d"
            },
            "dist": {
                "type": "zip",
                "url": "https://api.github.com/repos/sebastianbergmann/object-reflector/zipball/9b8772b9cbd456ab45d4a598d2dd1a1bced6363d",
                "reference": "9b8772b9cbd456ab45d4a598d2dd1a1bced6363d",
                "shasum": ""
            },
            "require": {
                "php": ">=7.0"
            },
            "require-dev": {
                "phpunit/phpunit": "^6.0"
            },
            "type": "library",
            "extra": {
                "branch-alias": {
                    "dev-master": "1.1-dev"
                }
            },
            "autoload": {
                "classmap": [
                    "src/"
                ]
            },
            "notification-url": "https://packagist.org/downloads/",
            "license": [
                "BSD-3-Clause"
            ],
            "authors": [
                {
                    "name": "Sebastian Bergmann",
                    "email": "sebastian@phpunit.de"
                }
            ],
            "description": "Allows reflection of object attributes, including inherited and non-public ones",
            "homepage": "https://github.com/sebastianbergmann/object-reflector/",
            "support": {
                "issues": "https://github.com/sebastianbergmann/object-reflector/issues",
                "source": "https://github.com/sebastianbergmann/object-reflector/tree/1.1.2"
            },
            "funding": [
                {
                    "url": "https://github.com/sebastianbergmann",
                    "type": "github"
                }
            ],
            "time": "2020-11-30T07:37:18+00:00"
        },
        {
            "name": "sebastian/recursion-context",
            "version": "3.0.1",
            "source": {
                "type": "git",
                "url": "https://github.com/sebastianbergmann/recursion-context.git",
                "reference": "367dcba38d6e1977be014dc4b22f47a484dac7fb"
            },
            "dist": {
                "type": "zip",
                "url": "https://api.github.com/repos/sebastianbergmann/recursion-context/zipball/367dcba38d6e1977be014dc4b22f47a484dac7fb",
                "reference": "367dcba38d6e1977be014dc4b22f47a484dac7fb",
                "shasum": ""
            },
            "require": {
                "php": ">=7.0"
            },
            "require-dev": {
                "phpunit/phpunit": "^6.0"
            },
            "type": "library",
            "extra": {
                "branch-alias": {
                    "dev-master": "3.0.x-dev"
                }
            },
            "autoload": {
                "classmap": [
                    "src/"
                ]
            },
            "notification-url": "https://packagist.org/downloads/",
            "license": [
                "BSD-3-Clause"
            ],
            "authors": [
                {
                    "name": "Sebastian Bergmann",
                    "email": "sebastian@phpunit.de"
                },
                {
                    "name": "Jeff Welch",
                    "email": "whatthejeff@gmail.com"
                },
                {
                    "name": "Adam Harvey",
                    "email": "aharvey@php.net"
                }
            ],
            "description": "Provides functionality to recursively process PHP variables",
            "homepage": "http://www.github.com/sebastianbergmann/recursion-context",
            "support": {
                "issues": "https://github.com/sebastianbergmann/recursion-context/issues",
                "source": "https://github.com/sebastianbergmann/recursion-context/tree/3.0.1"
            },
            "funding": [
                {
                    "url": "https://github.com/sebastianbergmann",
                    "type": "github"
                }
            ],
            "time": "2020-11-30T07:34:24+00:00"
        },
        {
            "name": "sebastian/resource-operations",
            "version": "1.0.0",
            "source": {
                "type": "git",
                "url": "https://github.com/sebastianbergmann/resource-operations.git",
                "reference": "ce990bb21759f94aeafd30209e8cfcdfa8bc3f52"
            },
            "dist": {
                "type": "zip",
                "url": "https://api.github.com/repos/sebastianbergmann/resource-operations/zipball/ce990bb21759f94aeafd30209e8cfcdfa8bc3f52",
                "reference": "ce990bb21759f94aeafd30209e8cfcdfa8bc3f52",
                "shasum": ""
            },
            "require": {
                "php": ">=5.6.0"
            },
            "type": "library",
            "extra": {
                "branch-alias": {
                    "dev-master": "1.0.x-dev"
                }
            },
            "autoload": {
                "classmap": [
                    "src/"
                ]
            },
            "notification-url": "https://packagist.org/downloads/",
            "license": [
                "BSD-3-Clause"
            ],
            "authors": [
                {
                    "name": "Sebastian Bergmann",
                    "email": "sebastian@phpunit.de"
                }
            ],
            "description": "Provides a list of PHP built-in functions that operate on resources",
            "homepage": "https://www.github.com/sebastianbergmann/resource-operations",
            "support": {
                "issues": "https://github.com/sebastianbergmann/resource-operations/issues",
                "source": "https://github.com/sebastianbergmann/resource-operations/tree/master"
            },
            "time": "2015-07-28T20:34:47+00:00"
        },
        {
            "name": "sebastian/version",
            "version": "2.0.1",
            "source": {
                "type": "git",
                "url": "https://github.com/sebastianbergmann/version.git",
                "reference": "99732be0ddb3361e16ad77b68ba41efc8e979019"
            },
            "dist": {
                "type": "zip",
                "url": "https://api.github.com/repos/sebastianbergmann/version/zipball/99732be0ddb3361e16ad77b68ba41efc8e979019",
                "reference": "99732be0ddb3361e16ad77b68ba41efc8e979019",
                "shasum": ""
            },
            "require": {
                "php": ">=5.6"
            },
            "type": "library",
            "extra": {
                "branch-alias": {
                    "dev-master": "2.0.x-dev"
                }
            },
            "autoload": {
                "classmap": [
                    "src/"
                ]
            },
            "notification-url": "https://packagist.org/downloads/",
            "license": [
                "BSD-3-Clause"
            ],
            "authors": [
                {
                    "name": "Sebastian Bergmann",
                    "email": "sebastian@phpunit.de",
                    "role": "lead"
                }
            ],
            "description": "Library that helps with managing the version number of Git-hosted PHP projects",
            "homepage": "https://github.com/sebastianbergmann/version",
            "support": {
                "issues": "https://github.com/sebastianbergmann/version/issues",
                "source": "https://github.com/sebastianbergmann/version/tree/master"
            },
            "time": "2016-10-03T07:35:21+00:00"
        },
        {
            "name": "symfony/console",
            "version": "v3.4.47",
            "source": {
                "type": "git",
                "url": "https://github.com/symfony/console.git",
                "reference": "a10b1da6fc93080c180bba7219b5ff5b7518fe81"
            },
            "dist": {
                "type": "zip",
                "url": "https://api.github.com/repos/symfony/console/zipball/a10b1da6fc93080c180bba7219b5ff5b7518fe81",
                "reference": "a10b1da6fc93080c180bba7219b5ff5b7518fe81",
                "shasum": ""
            },
            "require": {
                "php": "^5.5.9|>=7.0.8",
                "symfony/debug": "~2.8|~3.0|~4.0",
                "symfony/polyfill-mbstring": "~1.0"
            },
            "conflict": {
                "symfony/dependency-injection": "<3.4",
                "symfony/process": "<3.3"
            },
            "provide": {
                "psr/log-implementation": "1.0"
            },
            "require-dev": {
                "psr/log": "~1.0",
                "symfony/config": "~3.3|~4.0",
                "symfony/dependency-injection": "~3.4|~4.0",
                "symfony/event-dispatcher": "~2.8|~3.0|~4.0",
                "symfony/lock": "~3.4|~4.0",
                "symfony/process": "~3.3|~4.0"
            },
            "suggest": {
                "psr/log": "For using the console logger",
                "symfony/event-dispatcher": "",
                "symfony/lock": "",
                "symfony/process": ""
            },
            "type": "library",
            "autoload": {
                "psr-4": {
                    "Symfony\\Component\\Console\\": ""
                },
                "exclude-from-classmap": [
                    "/Tests/"
                ]
            },
            "notification-url": "https://packagist.org/downloads/",
            "license": [
                "MIT"
            ],
            "authors": [
                {
                    "name": "Fabien Potencier",
                    "email": "fabien@symfony.com"
                },
                {
                    "name": "Symfony Community",
                    "homepage": "https://symfony.com/contributors"
                }
            ],
            "description": "Symfony Console Component",
            "homepage": "https://symfony.com",
            "support": {
                "source": "https://github.com/symfony/console/tree/v3.4.47"
            },
            "funding": [
                {
                    "url": "https://symfony.com/sponsor",
                    "type": "custom"
                },
                {
                    "url": "https://github.com/fabpot",
                    "type": "github"
                },
                {
                    "url": "https://tidelift.com/funding/github/packagist/symfony/symfony",
                    "type": "tidelift"
                }
            ],
            "time": "2020-10-24T10:57:07+00:00"
        },
        {
            "name": "symfony/debug",
            "version": "v3.4.47",
            "source": {
                "type": "git",
                "url": "https://github.com/symfony/debug.git",
                "reference": "ab42889de57fdfcfcc0759ab102e2fd4ea72dcae"
            },
            "dist": {
                "type": "zip",
                "url": "https://api.github.com/repos/symfony/debug/zipball/ab42889de57fdfcfcc0759ab102e2fd4ea72dcae",
                "reference": "ab42889de57fdfcfcc0759ab102e2fd4ea72dcae",
                "shasum": ""
            },
            "require": {
                "php": "^5.5.9|>=7.0.8",
                "psr/log": "~1.0"
            },
            "conflict": {
                "symfony/http-kernel": ">=2.3,<2.3.24|~2.4.0|>=2.5,<2.5.9|>=2.6,<2.6.2"
            },
            "require-dev": {
                "symfony/http-kernel": "~2.8|~3.0|~4.0"
            },
            "type": "library",
            "autoload": {
                "psr-4": {
                    "Symfony\\Component\\Debug\\": ""
                },
                "exclude-from-classmap": [
                    "/Tests/"
                ]
            },
            "notification-url": "https://packagist.org/downloads/",
            "license": [
                "MIT"
            ],
            "authors": [
                {
                    "name": "Fabien Potencier",
                    "email": "fabien@symfony.com"
                },
                {
                    "name": "Symfony Community",
                    "homepage": "https://symfony.com/contributors"
                }
            ],
            "description": "Symfony Debug Component",
            "homepage": "https://symfony.com",
            "support": {
                "source": "https://github.com/symfony/debug/tree/v3.4.47"
            },
            "funding": [
                {
                    "url": "https://symfony.com/sponsor",
                    "type": "custom"
                },
                {
                    "url": "https://github.com/fabpot",
                    "type": "github"
                },
                {
                    "url": "https://tidelift.com/funding/github/packagist/symfony/symfony",
                    "type": "tidelift"
                }
            ],
            "time": "2020-10-24T10:57:07+00:00"
        },
        {
            "name": "symfony/polyfill-ctype",
            "version": "v1.19.0",
            "source": {
                "type": "git",
                "url": "https://github.com/symfony/polyfill-ctype.git",
                "reference": "aed596913b70fae57be53d86faa2e9ef85a2297b"
            },
            "dist": {
                "type": "zip",
                "url": "https://api.github.com/repos/symfony/polyfill-ctype/zipball/aed596913b70fae57be53d86faa2e9ef85a2297b",
                "reference": "aed596913b70fae57be53d86faa2e9ef85a2297b",
                "shasum": ""
            },
            "require": {
                "php": ">=5.3.3"
            },
            "suggest": {
                "ext-ctype": "For best performance"
            },
            "type": "library",
            "extra": {
                "branch-alias": {
                    "dev-main": "1.19-dev"
                },
                "thanks": {
                    "name": "symfony/polyfill",
                    "url": "https://github.com/symfony/polyfill"
                }
            },
            "autoload": {
                "psr-4": {
                    "Symfony\\Polyfill\\Ctype\\": ""
                },
                "files": [
                    "bootstrap.php"
                ]
            },
            "notification-url": "https://packagist.org/downloads/",
            "license": [
                "MIT"
            ],
            "authors": [
                {
                    "name": "Gert de Pagter",
                    "email": "BackEndTea@gmail.com"
                },
                {
                    "name": "Symfony Community",
                    "homepage": "https://symfony.com/contributors"
                }
            ],
            "description": "Symfony polyfill for ctype functions",
            "homepage": "https://symfony.com",
            "keywords": [
                "compatibility",
                "ctype",
                "polyfill",
                "portable"
            ],
            "support": {
                "source": "https://github.com/symfony/polyfill-ctype/tree/v1.19.0"
            },
            "funding": [
                {
                    "url": "https://symfony.com/sponsor",
                    "type": "custom"
                },
                {
                    "url": "https://github.com/fabpot",
                    "type": "github"
                },
                {
                    "url": "https://tidelift.com/funding/github/packagist/symfony/symfony",
                    "type": "tidelift"
                }
            ],
            "time": "2020-10-23T09:01:57+00:00"
        },
        {
            "name": "symfony/polyfill-mbstring",
            "version": "v1.19.0",
            "source": {
                "type": "git",
                "url": "https://github.com/symfony/polyfill-mbstring.git",
                "reference": "b5f7b932ee6fa802fc792eabd77c4c88084517ce"
            },
            "dist": {
                "type": "zip",
                "url": "https://api.github.com/repos/symfony/polyfill-mbstring/zipball/b5f7b932ee6fa802fc792eabd77c4c88084517ce",
                "reference": "b5f7b932ee6fa802fc792eabd77c4c88084517ce",
                "shasum": ""
            },
            "require": {
                "php": ">=5.3.3"
            },
            "suggest": {
                "ext-mbstring": "For best performance"
            },
            "type": "library",
            "extra": {
                "branch-alias": {
                    "dev-main": "1.19-dev"
                },
                "thanks": {
                    "name": "symfony/polyfill",
                    "url": "https://github.com/symfony/polyfill"
                }
            },
            "autoload": {
                "psr-4": {
                    "Symfony\\Polyfill\\Mbstring\\": ""
                },
                "files": [
                    "bootstrap.php"
                ]
            },
            "notification-url": "https://packagist.org/downloads/",
            "license": [
                "MIT"
            ],
            "authors": [
                {
                    "name": "Nicolas Grekas",
                    "email": "p@tchwork.com"
                },
                {
                    "name": "Symfony Community",
                    "homepage": "https://symfony.com/contributors"
                }
            ],
            "description": "Symfony polyfill for the Mbstring extension",
            "homepage": "https://symfony.com",
            "keywords": [
                "compatibility",
                "mbstring",
                "polyfill",
                "portable",
                "shim"
            ],
            "support": {
                "source": "https://github.com/symfony/polyfill-mbstring/tree/v1.19.0"
            },
            "funding": [
                {
                    "url": "https://symfony.com/sponsor",
                    "type": "custom"
                },
                {
                    "url": "https://github.com/fabpot",
                    "type": "github"
                },
                {
                    "url": "https://tidelift.com/funding/github/packagist/symfony/symfony",
                    "type": "tidelift"
                }
            ],
            "time": "2020-10-23T09:01:57+00:00"
        },
        {
            "name": "symfony/process",
            "version": "v3.4.47",
            "source": {
                "type": "git",
                "url": "https://github.com/symfony/process.git",
                "reference": "b8648cf1d5af12a44a51d07ef9bf980921f15fca"
            },
            "dist": {
                "type": "zip",
                "url": "https://api.github.com/repos/symfony/process/zipball/b8648cf1d5af12a44a51d07ef9bf980921f15fca",
                "reference": "b8648cf1d5af12a44a51d07ef9bf980921f15fca",
                "shasum": ""
            },
            "require": {
                "php": "^5.5.9|>=7.0.8"
            },
            "type": "library",
            "autoload": {
                "psr-4": {
                    "Symfony\\Component\\Process\\": ""
                },
                "exclude-from-classmap": [
                    "/Tests/"
                ]
            },
            "notification-url": "https://packagist.org/downloads/",
            "license": [
                "MIT"
            ],
            "authors": [
                {
                    "name": "Fabien Potencier",
                    "email": "fabien@symfony.com"
                },
                {
                    "name": "Symfony Community",
                    "homepage": "https://symfony.com/contributors"
                }
            ],
            "description": "Symfony Process Component",
            "homepage": "https://symfony.com",
            "support": {
                "source": "https://github.com/symfony/process/tree/v3.4.47"
            },
            "funding": [
                {
                    "url": "https://symfony.com/sponsor",
                    "type": "custom"
                },
                {
                    "url": "https://github.com/fabpot",
                    "type": "github"
                },
                {
                    "url": "https://tidelift.com/funding/github/packagist/symfony/symfony",
                    "type": "tidelift"
                }
            ],
            "time": "2020-10-24T10:57:07+00:00"
        },
        {
            "name": "theseer/tokenizer",
            "version": "1.1.3",
            "source": {
                "type": "git",
                "url": "https://github.com/theseer/tokenizer.git",
                "reference": "11336f6f84e16a720dae9d8e6ed5019efa85a0f9"
            },
            "dist": {
                "type": "zip",
                "url": "https://api.github.com/repos/theseer/tokenizer/zipball/11336f6f84e16a720dae9d8e6ed5019efa85a0f9",
                "reference": "11336f6f84e16a720dae9d8e6ed5019efa85a0f9",
                "shasum": ""
            },
            "require": {
                "ext-dom": "*",
                "ext-tokenizer": "*",
                "ext-xmlwriter": "*",
                "php": "^7.0"
            },
            "type": "library",
            "autoload": {
                "classmap": [
                    "src/"
                ]
            },
            "notification-url": "https://packagist.org/downloads/",
            "license": [
                "BSD-3-Clause"
            ],
            "authors": [
                {
                    "name": "Arne Blankerts",
                    "email": "arne@blankerts.de",
                    "role": "Developer"
                }
            ],
            "description": "A small library for converting tokenized PHP source code into XML and potentially other formats",
            "support": {
                "issues": "https://github.com/theseer/tokenizer/issues",
                "source": "https://github.com/theseer/tokenizer/tree/master"
            },
            "time": "2019-06-13T22:48:21+00:00"
        },
        {
            "name": "webmozart/assert",
            "version": "1.9.1",
            "source": {
                "type": "git",
                "url": "https://github.com/webmozarts/assert.git",
                "reference": "bafc69caeb4d49c39fd0779086c03a3738cbb389"
            },
            "dist": {
                "type": "zip",
                "url": "https://api.github.com/repos/webmozarts/assert/zipball/bafc69caeb4d49c39fd0779086c03a3738cbb389",
                "reference": "bafc69caeb4d49c39fd0779086c03a3738cbb389",
                "shasum": ""
            },
            "require": {
                "php": "^5.3.3 || ^7.0 || ^8.0",
                "symfony/polyfill-ctype": "^1.8"
            },
            "conflict": {
                "phpstan/phpstan": "<0.12.20",
                "vimeo/psalm": "<3.9.1"
            },
            "require-dev": {
                "phpunit/phpunit": "^4.8.36 || ^7.5.13"
            },
            "type": "library",
            "autoload": {
                "psr-4": {
                    "Webmozart\\Assert\\": "src/"
                }
            },
            "notification-url": "https://packagist.org/downloads/",
            "license": [
                "MIT"
            ],
            "authors": [
                {
                    "name": "Bernhard Schussek",
                    "email": "bschussek@gmail.com"
                }
            ],
            "description": "Assertions to validate method input/output with nice error messages.",
            "keywords": [
                "assert",
                "check",
                "validate"
            ],
            "support": {
                "issues": "https://github.com/webmozarts/assert/issues",
                "source": "https://github.com/webmozarts/assert/tree/1.9.1"
            },
            "time": "2020-07-08T17:02:28+00:00"
        },
        {
            "name": "wikimedia/at-ease",
            "version": "v2.0.0",
            "source": {
                "type": "git",
                "url": "https://github.com/wikimedia/at-ease.git",
                "reference": "013ac61929797839c80a111a3f1a4710d8248e7a"
            },
            "dist": {
                "type": "zip",
                "url": "https://api.github.com/repos/wikimedia/at-ease/zipball/013ac61929797839c80a111a3f1a4710d8248e7a",
                "reference": "013ac61929797839c80a111a3f1a4710d8248e7a",
                "shasum": ""
            },
            "require": {
                "php": ">=5.6.99"
            },
            "require-dev": {
                "jakub-onderka/php-console-highlighter": "0.3.2",
                "jakub-onderka/php-parallel-lint": "1.0.0",
                "mediawiki/mediawiki-codesniffer": "22.0.0",
                "mediawiki/minus-x": "0.3.1",
                "ockcyp/covers-validator": "0.5.1 || 0.6.1",
                "phpunit/phpunit": "4.8.36 || ^6.5"
            },
            "type": "library",
            "autoload": {
                "psr-4": {
                    "Wikimedia\\AtEase\\": "src/Wikimedia/AtEase/"
                },
                "files": [
                    "src/Wikimedia/Functions.php"
                ]
            },
            "notification-url": "https://packagist.org/downloads/",
            "license": [
                "GPL-2.0-or-later"
            ],
            "authors": [
                {
                    "name": "Tim Starling",
                    "email": "tstarling@wikimedia.org"
                },
                {
                    "name": "MediaWiki developers",
                    "email": "wikitech-l@lists.wikimedia.org"
                }
            ],
            "description": "Safe replacement to @ for suppressing warnings.",
            "homepage": "https://www.mediawiki.org/wiki/at-ease",
            "support": {
                "source": "https://github.com/wikimedia/at-ease/tree/master"
            },
            "time": "2018-10-10T15:39:06+00:00"
        },
        {
            "name": "yoast/phpunit-polyfills",
            "version": "1.0.3",
            "source": {
                "type": "git",
                "url": "https://github.com/Yoast/PHPUnit-Polyfills.git",
                "reference": "5ea3536428944955f969bc764bbe09738e151ada"
            },
            "dist": {
                "type": "zip",
                "url": "https://api.github.com/repos/Yoast/PHPUnit-Polyfills/zipball/5ea3536428944955f969bc764bbe09738e151ada",
                "reference": "5ea3536428944955f969bc764bbe09738e151ada",
                "shasum": ""
            },
            "require": {
                "php": ">=5.4",
                "phpunit/phpunit": "^4.8.36 || ^5.7.21 || ^6.0 || ^7.0 || ^8.0 || ^9.0"
            },
            "require-dev": {
                "yoast/yoastcs": "^2.2.0"
            },
            "type": "library",
            "extra": {
                "branch-alias": {
                    "dev-main": "1.x-dev",
                    "dev-develop": "1.x-dev"
                }
            },
            "autoload": {
                "files": [
                    "phpunitpolyfills-autoload.php"
                ]
            },
            "notification-url": "https://packagist.org/downloads/",
            "license": [
                "BSD-3-Clause"
            ],
            "authors": [
                {
                    "name": "Team Yoast",
                    "email": "support@yoast.com",
                    "homepage": "https://yoast.com"
                },
                {
                    "name": "Contributors",
                    "homepage": "https://github.com/Yoast/PHPUnit-Polyfills/graphs/contributors"
                }
            ],
            "description": "Set of polyfills for changed PHPUnit functionality to allow for creating PHPUnit cross-version compatible tests",
            "homepage": "https://github.com/Yoast/PHPUnit-Polyfills",
            "keywords": [
                "phpunit",
                "polyfill",
                "testing"
            ],
            "support": {
                "issues": "https://github.com/Yoast/PHPUnit-Polyfills/issues",
                "source": "https://github.com/Yoast/PHPUnit-Polyfills"
            },
            "time": "2021-11-23T01:37:03+00:00"
        }
    ],
    "aliases": [],
    "minimum-stability": "dev",
    "stability-flags": [],
    "prefer-stable": true,
    "prefer-lowest": false,
    "platform": {
        "php": ">=7.0"
    },
    "platform-dev": [],
    "platform-overrides": {
        "php": "7.0.33"
    },
    "plugin-api-version": "2.2.0"
}<|MERGE_RESOLUTION|>--- conflicted
+++ resolved
@@ -4,11 +4,7 @@
         "Read more about it at https://getcomposer.org/doc/01-basic-usage.md#installing-dependencies",
         "This file is @generated automatically"
     ],
-<<<<<<< HEAD
     "content-hash": "023b671945f484387b60a5982842ed7d",
-=======
-    "content-hash": "c6e38b5cbb540e0f3bd563408d933541",
->>>>>>> 85ac42b9
     "packages": [
         {
             "name": "automattic/jetpack-autoloader",
