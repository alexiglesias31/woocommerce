--- conflicted
+++ resolved
@@ -4,11 +4,7 @@
         "Read more about it at https://getcomposer.org/doc/01-basic-usage.md#installing-dependencies",
         "This file is @generated automatically"
     ],
-<<<<<<< HEAD
-    "content-hash": "c8c54afdb65c36b3cbc8f6132facf2f8",
-=======
     "content-hash": "df66db582a7c00ab0a701277e962ecce",
->>>>>>> d09d5918
     "packages": [],
     "packages-dev": [
         {
@@ -259,39 +255,6 @@
             "time": "2021-12-30T16:37:40+00:00"
         },
         {
-<<<<<<< HEAD
-            "name": "phpstan/phpdoc-parser",
-            "version": "1.6.3",
-            "source": {
-                "type": "git",
-                "url": "https://github.com/phpstan/phpdoc-parser.git",
-                "reference": "4a07085f74cb1f3fc7103efa537d9f00ebb74ec7"
-            },
-            "dist": {
-                "type": "zip",
-                "url": "https://api.github.com/repos/phpstan/phpdoc-parser/zipball/4a07085f74cb1f3fc7103efa537d9f00ebb74ec7",
-                "reference": "4a07085f74cb1f3fc7103efa537d9f00ebb74ec7",
-                "shasum": ""
-            },
-            "require": {
-                "php": "^7.2 || ^8.0"
-            },
-            "require-dev": {
-                "php-parallel-lint/php-parallel-lint": "^1.2",
-                "phpstan/extension-installer": "^1.0",
-                "phpstan/phpstan": "^1.5",
-                "phpstan/phpstan-phpunit": "^1.1",
-                "phpstan/phpstan-strict-rules": "^1.0",
-                "phpunit/phpunit": "^9.5",
-                "symfony/process": "^5.2"
-            },
-            "type": "library",
-            "autoload": {
-                "psr-4": {
-                    "PHPStan\\PhpDocParser\\": [
-                        "src/"
-                    ]
-=======
             "name": "sirbrillig/phpcs-changed",
             "version": "v2.10.0",
             "source": {
@@ -329,82 +292,12 @@
                 ],
                 "psr-4": {
                     "PhpcsChanged\\": "PhpcsChanged/"
->>>>>>> d09d5918
                 }
             },
             "notification-url": "https://packagist.org/downloads/",
             "license": [
                 "MIT"
             ],
-<<<<<<< HEAD
-            "description": "PHPDoc parser with support for nullable, intersection and generic types",
-            "support": {
-                "issues": "https://github.com/phpstan/phpdoc-parser/issues",
-                "source": "https://github.com/phpstan/phpdoc-parser/tree/1.6.3"
-            },
-            "time": "2022-06-14T11:40:08+00:00"
-        },
-        {
-            "name": "slevomat/coding-standard",
-            "version": "8.0.1",
-            "source": {
-                "type": "git",
-                "url": "https://github.com/slevomat/coding-standard.git",
-                "reference": "c5cf9b5c1a44b8abba1279a199dcac206d1266c3"
-            },
-            "dist": {
-                "type": "zip",
-                "url": "https://api.github.com/repos/slevomat/coding-standard/zipball/c5cf9b5c1a44b8abba1279a199dcac206d1266c3",
-                "reference": "c5cf9b5c1a44b8abba1279a199dcac206d1266c3",
-                "shasum": ""
-            },
-            "require": {
-                "dealerdirect/phpcodesniffer-composer-installer": "^0.6.2 || ^0.7",
-                "php": "^7.2 || ^8.0",
-                "phpstan/phpdoc-parser": "^1.6.2",
-                "squizlabs/php_codesniffer": "^3.7.1"
-            },
-            "require-dev": {
-                "phing/phing": "2.17.3",
-                "php-parallel-lint/php-parallel-lint": "1.3.2",
-                "phpstan/phpstan": "1.4.10|1.7.15",
-                "phpstan/phpstan-deprecation-rules": "1.0.0",
-                "phpstan/phpstan-phpunit": "1.0.0|1.1.1",
-                "phpstan/phpstan-strict-rules": "1.2.3",
-                "phpunit/phpunit": "7.5.20|8.5.21|9.5.21"
-            },
-            "type": "phpcodesniffer-standard",
-            "extra": {
-                "branch-alias": {
-                    "dev-master": "7.x-dev"
-                }
-            },
-            "autoload": {
-                "psr-4": {
-                    "SlevomatCodingStandard\\": "SlevomatCodingStandard"
-                }
-            },
-            "notification-url": "https://packagist.org/downloads/",
-            "license": [
-                "MIT"
-            ],
-            "description": "Slevomat Coding Standard for PHP_CodeSniffer complements Consistence Coding Standard by providing sniffs with additional checks.",
-            "support": {
-                "issues": "https://github.com/slevomat/coding-standard/issues",
-                "source": "https://github.com/slevomat/coding-standard/tree/8.0.1"
-            },
-            "funding": [
-                {
-                    "url": "https://github.com/kukulich",
-                    "type": "github"
-                },
-                {
-                    "url": "https://tidelift.com/funding/github/packagist/slevomat/coding-standard",
-                    "type": "tidelift"
-                }
-            ],
-            "time": "2022-06-22T06:50:29+00:00"
-=======
             "authors": [
                 {
                     "name": "Payton Swick",
@@ -417,7 +310,6 @@
                 "source": "https://github.com/sirbrillig/phpcs-changed/tree/v2.10.0"
             },
             "time": "2022-03-09T18:16:50+00:00"
->>>>>>> d09d5918
         },
         {
             "name": "squizlabs/php_codesniffer",
@@ -579,11 +471,7 @@
     "platform": [],
     "platform-dev": [],
     "platform-overrides": {
-<<<<<<< HEAD
-        "php": "7.2"
-=======
         "php": "7.4"
->>>>>>> d09d5918
     },
     "plugin-api-version": "2.0.0"
 }