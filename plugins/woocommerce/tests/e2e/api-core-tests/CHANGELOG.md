--- conflicted
+++ resolved
@@ -4,9 +4,5 @@
 
 ## Added
 - Coupons API Tests
-<<<<<<< HEAD
 - Refunds API Tests
-- Products API Tests
-=======
-- Refunds API Tests
->>>>>>> 7f904a7d
+- Products API Tests