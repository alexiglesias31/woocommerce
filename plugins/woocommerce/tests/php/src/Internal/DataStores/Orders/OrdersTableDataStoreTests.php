<?php

use Automattic\WooCommerce\Database\Migrations\CustomOrderTable\PostsToOrdersMigrationController;
use Automattic\WooCommerce\Internal\DataStores\Orders\DataSynchronizer;
use Automattic\WooCommerce\Internal\DataStores\Orders\OrdersTableDataStore;
use Automattic\WooCommerce\Internal\DataStores\Orders\OrdersTableQuery;
use Automattic\WooCommerce\RestApi\UnitTests\Helpers\OrderHelper;

/**
 * Class OrdersTableDataStoreTests.
 *
 * Test or OrdersTableDataStore class.
 */
class OrdersTableDataStoreTests extends WC_Unit_Test_Case {

	/**
	 * @var PostsToOrdersMigrationController
	 */
	private $migrator;

	/**
	 * @var OrdersTableDataStore
	 */
	private $sut;

	/**
	 * @var WC_Order_Data_Store_CPT
	 */
	private $cpt_data_store;

	/**
	 * Initializes system under test.
	 */
	public function setUp(): void {
		parent::setUp();
		// Remove the Test Suite’s use of temporary tables https://wordpress.stackexchange.com/a/220308.
		remove_filter( 'query', array( $this, '_create_temporary_tables' ) );
		remove_filter( 'query', array( $this, '_drop_temporary_tables' ) );
		OrderHelper::delete_order_custom_tables(); // We need this since non-temporary tables won't drop automatically.
		OrderHelper::create_order_custom_table_if_not_exist();
		$this->sut            = wc_get_container()->get( OrdersTableDataStore::class );
		$this->migrator       = wc_get_container()->get( PostsToOrdersMigrationController::class );
		$this->cpt_data_store = new WC_Order_Data_Store_CPT();
	}

	/**
	 * Destroys system under test.
	 */
	public function tearDown(): void {
		// Add back removed filter.
		add_filter( 'query', array( $this, '_create_temporary_tables' ) );
		add_filter( 'query', array( $this, '_drop_temporary_tables' ) );
		parent::tearDown();
	}

	/**
	 * Test reading from migrated post order.
	 */
	public function test_read_from_migrated_order() {
		$post_order_id = OrderHelper::create_complex_wp_post_order();
		$this->migrator->migrate_orders( array( $post_order_id ) );

		wp_cache_flush();
		$cot_order = new WC_Order();
		$cot_order->set_id( $post_order_id );
		$this->switch_data_store( $cot_order, $this->sut );
		$this->sut->read( $cot_order );

		wp_cache_flush();
		$post_order = new WC_Order();
		$post_order->set_id( $post_order_id );
		$this->switch_data_store( $post_order, $this->cpt_data_store );
		$this->cpt_data_store->read( $post_order );

		$this->assertEquals( $post_order->get_base_data(), $cot_order->get_base_data() );
		$post_order_meta_keys = wp_list_pluck( $post_order->get_meta_data(), 'key' );
		foreach ( $post_order_meta_keys as $meta_key ) {
			$this->assertEquals( $post_order->get_meta( $meta_key ), $cot_order->get_meta( $meta_key ) );
		}
	}

	/**
	 * Test whether backfill_post_record works as expected.
	 */
	public function test_backfill_post_record() {
		$post_order_id = OrderHelper::create_complex_wp_post_order();
		$this->migrator->migrate_orders( array( $post_order_id ) );

		$post_data             = get_post( $post_order_id, ARRAY_A );
		$post_meta_data        = get_post_meta( $post_order_id );
		$exempted_keys         = array( 'post_modified', 'post_modified_gmt' );
		$convert_to_float_keys = array(
			'_cart_discount_tax',
			'_order_shipping',
			'_order_shipping_tax',
			'_order_tax',
			'_cart_discount',
			'cart_tax',
		);

		$convert_to_bool_keys = array(
			'_order_stock_reduced',
			'_download_permissions_granted',
			'_new_order_email_sent',
			'_recorded_sales',
			'_recorded_coupon_usage_counts',
		);

		$exempted_keys        = array_flip( array_merge( $exempted_keys, $convert_to_float_keys, $convert_to_bool_keys ) );
		$post_data_float      = array_intersect_key( $post_data, array_flip( $convert_to_float_keys ) );
		$post_meta_data_float = array_intersect_key( $post_meta_data, array_flip( $convert_to_float_keys ) );
		$post_meta_data_bool  = array_intersect_key( $post_meta_data, array_flip( $convert_to_bool_keys ) );
		$post_data            = array_diff_key( $post_data, $exempted_keys );
		$post_meta_data       = array_diff_key( $post_meta_data, $exempted_keys );

		// Let's update post data.
		wp_update_post(
			array(
				'ID'            => $post_order_id,
				'post_status'   => 'migration_pending',
				'post_type'     => DataSynchronizer::PLACEHOLDER_ORDER_POST_TYPE,
				'ping_status'   => 'closed',
				'post_parent'   => 0,
				'menu_order'    => 0,
				'post_date'     => '',
				'post_date_gmt' => '',
			)
		);
		$this->delete_all_meta_for_post( $post_order_id );

		$this->assertEquals( 'migration_pending', get_post_status( $post_order_id ) ); // assert post was updated.
		$this->assertEquals( array(), get_post_meta( $post_order_id ) ); // assert postmeta was deleted.

		$cot_order = new WC_Order();
		$cot_order->set_id( $post_order_id );
		$this->switch_data_store( $cot_order, $this->sut );
		$this->sut->read( $cot_order );
		$this->sut->backfill_post_record( $cot_order );

		$this->assertEquals( $post_data, array_diff_key( get_post( $post_order_id, ARRAY_A ), $exempted_keys ) );
		$this->assertEquals( $post_meta_data, array_diff_key( get_post_meta( $post_order_id ), $exempted_keys ) );

		foreach ( $post_data_float as $float_key => $value ) {
			$this->assertEquals( (float) get_post( $post_order_id, ARRAY_A )[ $float_key ], (float) $value, "Value for $float_key does not match." );
		}

		foreach ( $post_meta_data_float as $float_key => $value ) {
			$this->assertEquals( (float) get_post_meta( $post_order_id )[ $float_key ], (float) $value, "Value for $float_key does not match." );
		}

		foreach ( $post_meta_data_bool as $bool_key => $value ) {
			$this->assertEquals( wc_string_to_bool( get_post_meta( $post_order_id, $bool_key, true ) ), wc_string_to_bool( current( $value ) ), "Value for $bool_key does not match." );
		}
	}

	/**
	 * Test that modified date is backfilled correctly when syncing order.
	 */
	public function test_backfill_updated_date() {
		$order                   = $this->create_complex_cot_order();
		$hardcoded_modified_date = time() - 100;
		$order->set_date_modified( $hardcoded_modified_date );
		$order->save();

		$this->sut->backfill_post_record( $order );
		$this->assertEquals( $hardcoded_modified_date, get_post_modified_time( 'U', true, $order->get_id() ) );
	}

	/**
	 * Tests update() on the COT datastore.
	 */
	public function test_cot_datastore_update() {
		static $props_to_update   = array(
			'billing_first_name' => 'John',
			'billing_last_name'  => 'Doe',
			'shipping_phone'     => '555-55-55',
			'status'             => 'on-hold',
			'cart_hash'          => 'YET-ANOTHER-CART-HASH',
		);
		static $datastore_updates = array(
			'email_sent'          => true,
			'order_stock_reduced' => true,
		);
		static $meta_to_update    = array(
			'my_meta_key' => array( 'my', 'custom', 'meta' ),
		);

		// Set up order.
		$post_order = OrderHelper::create_order();
		$this->migrator->migrate_orders( array( $post_order->get_id() ) );

		// Read order using the COT datastore.
		wp_cache_flush();
		$order = new WC_Order();
		$order->set_id( $post_order->get_id() );
		$this->switch_data_store( $order, $this->sut );
		$this->sut->read( $order );

		// Make some changes to the order and save.
		$order->set_props( $props_to_update );

		foreach ( $meta_to_update as $meta_key => $meta_value ) {
			$order->add_meta_data( $meta_key, $meta_value, true );
		}

		foreach ( $datastore_updates as $prop => $value ) {
			$this->sut->{"set_$prop"}( $order, $value );
		}

		$order->save();

		// Re-read order and make sure changes were persisted.
		wp_cache_flush();
		$order = new WC_Order();
		$order->set_id( $post_order->get_id() );
		$this->switch_data_store( $order, $this->sut );
		$this->sut->read( $order );

		foreach ( $props_to_update as $prop => $value ) {
			$this->assertEquals( $order->{"get_$prop"}( 'edit' ), $value );
		}

		foreach ( $meta_to_update as $meta_key => $meta_value ) {
			$this->assertEquals( $order->get_meta( $meta_key, true, 'edit' ), $meta_value );
		}

		foreach ( $datastore_updates as $prop => $value ) {
<<<<<<< HEAD
			if ( is_bool( $value ) ) {
				$value = wc_bool_to_string( $value );
			}
			$this->assertEquals( $this->sut->{"get_$prop"}( $order ), $value );
=======
			$this->assertEquals( $value, $this->sut->{"get_$prop"}( $order ), "Unable to match prop $prop" );
>>>>>>> f8526b39
		}
	}

	/**
	 * @testDox Test update when row in one of the associated tables is missing.
	 */
	public function test_cot_datastore_update_when_incomplete_record() {
		global $wpdb;
		static $props_to_update = array(
			'billing_first_name' => 'John',
			'billing_last_name'  => 'Doe',
			'shipping_phone'     => '555-55-55',
			'status'             => 'on-hold',
			'cart_hash'          => 'YET-ANOTHER-CART-HASH',
		);

		// Set up order.
		$post_order = OrderHelper::create_order();
		$this->migrator->migrate_orders( array( $post_order->get_id() ) );

		// Read order using the COT datastore.
		wp_cache_flush();
		$order = new WC_Order();
		$order->set_id( $post_order->get_id() );
		$this->switch_data_store( $order, $this->sut );
		$this->sut->read( $order );

		// Make some changes to the order and save.
		$order->set_props( $props_to_update );

		// Let's delete a row from one of the table.
		$wpdb->delete( $this->sut::get_addresses_table_name(), array( 'order_id' => $order->get_id() ), array( '%d' ) );

		// Try to update as if nothing happened.
		// Make some changes to the order and save.
		$order->set_props( $props_to_update );

		$order->save();
		// Re-read order and make sure changes were persisted.
		wp_cache_flush();
		$order = new WC_Order();
		$order->set_id( $post_order->get_id() );
		$this->switch_data_store( $order, $this->sut );
		$this->sut->read( $order );

		foreach ( $props_to_update as $prop => $value ) {
			$this->assertEquals( $order->{"get_$prop"}( 'edit' ), $value );
		}

	}

	/**
	 * Tests create() on the COT datastore.
	 */
	public function test_cot_datastore_create() {
		$order    = $this->create_complex_cot_order();
		$order_id = $order->get_id();

		$this->assertIsInteger( $order_id );
		$this->assertLessThan( $order_id, 0 );

		wp_cache_flush();

		// Read the order again (fresh).
		$r_order = new WC_Order();
		$r_order->set_id( $order_id );
		$this->switch_data_store( $r_order, $this->sut );
		$this->sut->read( $r_order );

		// Compare some of the prop/meta values to those that should've been persisted.
		$props_to_compare = array(
			'status',
			'created_via',
			'currency',
			'customer_ip_address',
			'billing_first_name',
			'billing_last_name',
			'billing_company',
			'billing_address_1',
			'billing_city',
			'billing_state',
			'billing_postcode',
			'billing_country',
			'billing_email',
			'billing_phone',
			'shipping_total',
			'total',
			'order_stock_reduced',
			'download_permissions_granted',
			'recorded_sales',
			'recorded_coupon_usage_counts',
		);

		foreach ( $props_to_compare as $prop ) {
			$this->assertEquals( $order->{"get_$prop"}( 'edit' ), $r_order->{"get_$prop"}( 'edit' ) );
		}

		$this->assertEquals( $order->get_meta( 'my_meta', true, 'edit' ), $r_order->get_meta( 'my_meta', true, 'edit' ) );
		$this->assertEquals( $this->sut->get_stock_reduced( $order ), $this->sut->get_stock_reduced( $r_order ) );
	}

	/**
	 * Even corrupted order can be inserted as expected.
	 */
	public function test_cot_data_store_update_corrupted_order() {
		global $wpdb;
		$order    = $this->create_complex_cot_order();
		$order_id = $order->get_id();

		// Corrupt the order.
		$wpdb->delete( $this->sut::get_addresses_table_name(), array( 'order_id' => $order->get_id() ), array( '%d' ) );

		// Try to update the order.
		$order->set_status( 'completed' );
		$order->set_billing_address_1( 'New address' );
		$order->save();

		// Re-read order and make sure changes were persisted.
		wp_cache_flush();
		$order = new WC_Order();
		$order->set_id( $order_id );
		$this->switch_data_store( $order, $this->sut );
		$this->sut->read( $order );
		$this->assertEquals( 'New address', $order->get_billing_address_1() );
	}

	/**
	 * We should be able to save multiple orders without them overwriting each other.
	 */
	public function test_cot_data_store_multiple_saved_orders() {
		$order1 = $this->create_complex_cot_order();
		$order2 = $this->create_complex_cot_order();

		$order1_id          = $order1->get_id();
		$order1_billing     = $order1->get_billing_address_1();
		$order1_created_via = $order1->get_created_via();
		$order1_key         = $order1->get_order_key();

		$order2_id          = $order2->get_id();
		$order2_billing     = $order2->get_billing_address_1();
		$order2_created_via = $order2->get_created_via();
		$order2_key         = $order2->get_order_key();

		wp_cache_flush();

		// Read the order again (fresh).
		$r_order1 = new WC_Order();
		$r_order1->set_id( $order1_id );
		$this->switch_data_store( $r_order1, $this->sut );
		$this->sut->read( $r_order1 );

		$r_order2 = new WC_Order();
		$r_order2->set_id( $order2_id );
		$this->switch_data_store( $r_order2, $this->sut );
		$this->sut->read( $r_order2 );

		$this->assertEquals( $order1_billing, $r_order1->get_billing_address_1() );
		$this->assertEquals( $order1_created_via, $r_order1->get_created_via() );
		$this->assertEquals( $order1_key, $r_order1->get_order_key() );

		$this->assertEquals( $order2_billing, $r_order2->get_billing_address_1() );
		$this->assertEquals( $order2_created_via, $r_order2->get_created_via() );
		$this->assertEquals( $order2_key, $r_order2->get_order_key() );
	}

	/**
	 * Tests creation of full vs placeholder records in the posts table when creating orders in the COT datastore.
	 *
	 * @return void
	 */
	public function test_cot_datastore_create_sync() {
		global $wpdb;

		// Sync enabled implies a full post should be created.
		$this->enable_cot_sync();
		$order = $this->create_complex_cot_order();
		$this->assertEquals( 1, (int) $wpdb->get_var( $wpdb->prepare( "SELECT COUNT(*) FROM {$wpdb->posts} WHERE ID = %d AND post_type = %s", $order->get_id(), 'shop_order' ) ) );

		// Sync disabled implies a placeholder post should be created.
		$this->disable_cot_sync();
		$order = $this->create_complex_cot_order();
		$this->assertEquals( 1, (int) $wpdb->get_var( $wpdb->prepare( "SELECT COUNT(*) FROM {$wpdb->posts} WHERE ID = %d AND post_type = %s", $order->get_id(), DataSynchronizer::PLACEHOLDER_ORDER_POST_TYPE ) ) );
	}

	/**
	 * Tests the `delete()` method on the COT datastore -- trashing.
	 *
	 * @return void
	 */
	public function test_cot_datastore_delete_trash() {
		global $wpdb;

		// Tests trashing of orders.
		$order    = $this->create_complex_cot_order();
		$order_id = $order->get_id();
		$order->delete();

		$orders_table = $this->sut::get_orders_table_name();
		$this->assertEquals( 'trash', $wpdb->get_var( $wpdb->prepare( "SELECT status FROM {$orders_table} WHERE id = %d", $order_id ) ) ); // phpcs:ignore WordPress.DB.PreparedSQL.InterpolatedNotPrepared

		// Make sure order data persists in the database.
		$this->assertNotEmpty( $wpdb->get_results( $wpdb->prepare( "SELECT * FROM {$wpdb->prefix}woocommerce_order_items WHERE order_id = %d", $order_id ) ) );

		foreach ( $this->sut->get_all_table_names() as $table ) {
			if ( $table === $orders_table ) {
				continue;
			}

			$this->assertNotEmpty( $wpdb->get_results( $wpdb->prepare( "SELECT * FROM {$table} WHERE order_id = %d", $order_id ) ) ); // phpcs:ignore WordPress.DB.PreparedSQL.InterpolatedNotPrepared
		}
	}

	/**
	 * Tests the `delete()` method on the COT datastore -- full deletes.
	 *
	 * @return void
	 */
	public function test_cot_datastore_delete() {
		global $wpdb;

		// Tests trashing of orders.
		$order    = $this->create_complex_cot_order();
		$order_id = $order->get_id();
		$order->delete( true );

		// Make sure no data order persists in the database.
		$this->assertEmpty( $wpdb->get_results( $wpdb->prepare( "SELECT * FROM {$wpdb->prefix}woocommerce_order_items WHERE order_id = %d", $order_id ) ) );

		foreach ( $this->sut->get_all_table_names() as $table ) {
			$field_name = ( $table === $this->sut::get_orders_table_name() ) ? 'id' : 'order_id';
			$this->assertEmpty( $wpdb->get_results( $wpdb->prepare( "SELECT * FROM {$table} WHERE {$field_name} = %d", $order_id ) ) ); // phpcs:ignore WordPress.DB.PreparedSQL.InterpolatedNotPrepared
		}
	}

	/**
	 * Tests the `OrdersTableQuery` class on the COT datastore.
	 */
	public function test_cot_query_basic() {
		// We bypass the `query()` method as it's mainly just a thin wrapper around
		// `OrdersTableQuery`.
		$user_id = wp_insert_user(
			array(
				'user_login' => 'testname',
				'user_pass'  => 'testpass',
				'user_email' => 'email@example.com',
			)
		);

		$order1 = new WC_Order();
		$this->switch_data_store( $order1, $this->sut );
		$order1->set_prices_include_tax( true );
		$order1->set_total( '100.0' );
		$order1->set_order_key( 'my-order-key' );
		$order1->set_customer_id( $user_id );
		$order1->save();

		$order2 = new WC_Order();
		$this->switch_data_store( $order2, $this->sut );
		$order2->set_prices_include_tax( false );
		$order2->set_total( '50.0' );
		$order2->save();

		$query_vars = array(
			'status' => 'all',
		);

		// Get all orders.
		$query = new OrdersTableQuery( $query_vars );
		$this->assertEquals( 2, count( $query->orders ) );

		// Get orders with a specific property.
		$query_vars['prices_include_tax'] = 'no';
		$query                            = new OrdersTableQuery( $query_vars );
		$this->assertEquals( 1, count( $query->orders ) );
		$this->assertEquals( $query->orders[0], $order2->get_id() );

		$query_vars['prices_include_tax'] = 'yes';
		$query                            = new OrdersTableQuery( $query_vars );
		$this->assertEquals( 1, count( $query->orders ) );
		$this->assertEquals( $query->orders[0], $order1->get_id() );

		// Get orders with two specific properties.
		$query_vars['total'] = '100.0';
		$query               = new OrdersTableQuery( $query_vars );
		$this->assertEquals( 1, count( $query->orders ) );
		$this->assertEquals( $query->orders[0], $order1->get_id() );

		// Limit results.
		unset( $query_vars['total'], $query_vars['prices_include_tax'] );
		$query_vars['limit'] = 1;
		$query               = new OrdersTableQuery( $query_vars );
		$this->assertEquals( 1, count( $query->orders ) );

		// By customer ID.
		$query = new OrdersTableQuery(
			array(
				'status'      => 'all',
				'customer_id' => $user_id,
			)
		);
		$this->assertEquals( 1, count( $query->orders ) );
	}

	/**
	 * Tests meta queries in the `OrdersTableQuery` class.
	 *
	 * @return void
	 */
	public function test_cot_query_meta() {
		$order1 = new WC_Order();
		$this->switch_data_store( $order1, $this->sut );
		$order1->add_meta_data( 'color', 'green', true );
		$order1->add_meta_data( 'animal', 'lion', true );
		$order1->add_meta_data( 'place', 'London', true );
		$order1->add_meta_data( 'movie', 'Magnolia', true );
		$order1->set_status( 'completed' );
		$order1->save();

		$order2 = new WC_Order();
		$this->switch_data_store( $order2, $this->sut );
		$order2->add_meta_data( 'color', 'blue', true );
		$order2->add_meta_data( 'animal', 'cow', true );
		$order2->add_meta_data( 'place', 'near London', true );
		$order2->set_status( 'completed' );
		$order2->save();

		$order3 = new WC_Order();
		$this->switch_data_store( $order3, $this->sut );
		$order3->add_meta_data( 'color', 'green', true );
		$order3->add_meta_data( 'animal', 'lion', true );
		$order3->add_meta_data( 'place', 'Paris', true );
		$order3->add_meta_data( 'movie', 'Citizen Kane', true );
		$order3->set_status( 'completed' );
		$order3->save();

		// phpcs:disable WordPress.DB.SlowDBQuery.slow_db_query_meta_query,WordPress.DB.SlowDBQuery.slow_db_query_meta_key

		// Orders with color=green.
		$query = new OrdersTableQuery(
			array(
				'meta_query' => array(
					array(
						'key'   => 'color',
						'value' => 'green',
					),
				),
			)
		);
		$this->assertEquals( 2, count( $query->orders ) );

		// Orders with a 'movie' meta (regardless of value) and animal=lion.
		$query = new OrdersTableQuery(
			array(
				'meta_query' => array(
					array(
						'key'   => 'animal',
						'value' => 'lion',
					),
					array(
						'key' => 'movie',
					),
				),
			)
		);
		$this->assertEquals( 2, count( $query->orders ) );
		$this->assertContains( $order1->get_id(), $query->orders );
		$this->assertContains( $order3->get_id(), $query->orders );

		// Orders with place ~London ("London" and "near London").
		$query = new OrdersTableQuery(
			array(
				'meta_query' => array(
					array(
						'key'     => 'place',
						'value'   => 'London',
						'compare' => 'LIKE',
					),
				),
			)
		);
		$this->assertEquals( 2, count( $query->orders ) );
		$this->assertContains( $order1->get_id(), $query->orders );
		$this->assertContains( $order2->get_id(), $query->orders );

		// Orders with (color=blue OR place=Paris) AND 'animal' set.
		$query = new OrdersTableQuery(
			array(
				'meta_query' => array(
					array(
						'key' => 'animal',
					),
					array(
						'relation' => 'OR',
						array(
							'key'   => 'color',
							'value' => 'blue',
						),
						array(
							'key'   => 'place',
							'value' => 'Paris',
						),
					),
				),
			)
		);
		$this->assertEquals( 2, count( $query->orders ) );
		$this->assertContains( $order2->get_id(), $query->orders );
		$this->assertContains( $order3->get_id(), $query->orders );

		// Orders with no 'movie' set (and using meta_key and meta_compare directly instead of meta_query as shortcut).
		$query = new OrdersTableQuery(
			array(
				'meta_key'     => 'movie',
				'meta_compare' => 'NOT EXISTS',
			)
		);
		$this->assertEquals( 1, count( $query->orders ) );
		$this->assertContains( $order2->get_id(), $query->orders );

		// phpcs:enable
	}

	/**
	 * Tests queries involving the 'customer' query var.
	 *
	 * @return void
	 */
	public function test_cot_query_customer() {
		$user_email_1 = 'email1@example.com';
		$user_email_2 = 'email2@example.com';
		$user_id_1    = wp_insert_user(
			array(
				'user_login' => 'user_1',
				'user_pass'  => 'testing',
				'user_email' => $user_email_1,
			)
		);
		$user_id_2    = wp_insert_user(
			array(
				'user_login' => 'user_2',
				'user_pass'  => 'testing',
				'user_email' => $user_email_2,
			)
		);

		$order1 = new WC_Order();
		$this->switch_data_store( $order1, $this->sut );
		$order1->set_customer_id( $user_id_1 );
		$order1->save();

		$order2 = new WC_Order();
		$this->switch_data_store( $order2, $this->sut );
		$order2->set_customer_id( $user_id_2 );
		$order2->save();

		$order3 = new WC_Order();
		$this->switch_data_store( $order3, $this->sut );
		$order3->set_customer_id( $user_id_2 );
		$order3->save();

		// Search for orders of either user (by ID). Should return all orders.
		$query = new OrdersTableQuery(
			array(
				'customer' => array( $user_id_1, $user_id_2 ),
			)
		);
		$this->assertEquals( 3, $query->found_orders );

		// Search for user 1 (by e-mail) and user 2 (by ID). Should return all orders.
		$query = new OrdersTableQuery(
			array(
				'customer' => array( $user_email_1, $user_id_2 ),
			)
		);
		$this->assertEquals( 3, $query->found_orders );

		// Search for orders that match user 1 (email and ID). Should return order 1.
		$query = new OrdersTableQuery(
			array(
				'customer' => array( array( $user_email_1, $user_id_1 ) ),
			)
		);
		$this->assertEquals( 1, $query->found_orders );
		$this->assertContains( $order1->get_id(), $query->orders );

		// Search for orders that match user 1 (email) and user 2 (ID). Should return no order.
		$query = new OrdersTableQuery(
			array(
				'customer' => array( array( $user_email_1, $user_id_2 ) ),
			)
		);
		$this->assertEquals( 0, $query->found_orders );

	}

	/**
	 * Tests queries involving 'date_query'.
	 *
	 * @return void
	 */
	public function test_cot_query_date_query() {
		// Hardcode a day so that we don't go over to a different month or year by adding/substracting hours and days.
		$now    = strtotime( '2022-06-04 10:00:00' );
		$deltas = array(
			-DAY_IN_SECONDS,
			-HOUR_IN_SECONDS,
			0,
			HOUR_IN_SECONDS,
			DAY_IN_SECONDS,
			YEAR_IN_SECONDS,
		);

		foreach ( $deltas as $delta ) {
			$time = $now + $delta;

			$order = new \WC_Order();
			$this->switch_data_store( $order, $this->sut );
			$order->set_date_created( $time );
			$order->set_date_paid( $time + HOUR_IN_SECONDS );
			$order->set_date_completed( $time + ( 2 * HOUR_IN_SECONDS ) );
			$order->save();
		}

		// Orders exactly created at $now.
		$query = new OrdersTableQuery(
			array(
				'date_created_gmt' => $now,
			)
		);
		$this->assertCount( 1, $query->orders );

		// Orders created since $now (inclusive).
		$query = new OrdersTableQuery(
			array(
				'date_created_gmt' => '>=' . $now,
			)
		);
		$this->assertCount( 4, $query->orders );

		// Orders created before $now (inclusive).
		$query = new OrdersTableQuery(
			array(
				'date_created_gmt' => '<=' . $now,
			)
		);
		$this->assertCount( 3, $query->orders );

		// Orders created before $now (non-inclusive).
		$query = new OrdersTableQuery(
			array(
				'date_created_gmt' => '<' . $now,
			)
		);
		$this->assertCount( 2, $query->orders );

		// Orders created exactly between the day before yesterday and yesterday.
		$query = new OrdersTableQuery(
			array(
				'date_created_gmt' => ( $now - ( 2 * DAY_IN_SECONDS ) ) . '...' . ( $now - DAY_IN_SECONDS ),
			)
		);
		$this->assertCount( 1, $query->orders );

		// Orders created today. Tests 'day' precision strings.
		$query = new OrdersTableQuery(
			array(
				'date_created_gmt' => gmdate( 'Y-m-d', $now ),
			)
		);
		$this->assertCount( 3, $query->orders );

		// Orders created after today. Tests 'day' precision strings.
		$query = new OrdersTableQuery(
			array(
				'date_created_gmt' => '>' . gmdate( 'Y-m-d', $now ),
			)
		);
		$this->assertCount( 2, $query->orders );

		// Orders created next year. Tests top-level date_query args.
		$query = new OrdersTableQuery(
			array(
				'year' => gmdate( 'Y', $now + YEAR_IN_SECONDS ),
			)
		);
		$this->assertCount( 1, $query->orders );

		// Orders created today, paid between 11:00 and 13:00.
		$query = new OrdersTableQuery(
			array(
				'date_created_gmt' => gmdate( 'Y-m-d', $now ),
				'date_paid_gmt'    => strtotime( gmdate( 'Y-m-d 11:00:00', $now ) ) . '...' . strtotime( gmdate( 'Y-m-d 13:00:00', $now ) ),
			)
		);
		$this->assertCount( 2, $query->orders );

		// Orders completed after 11:00 AM on any date. Tests meta_query directly.
		$query = new OrdersTableQuery(
			array(
				'date_query' => array(
					array(
						'column'  => 'date_completed_gmt',
						'hour'    => 11,
						'compare' => '>',
					),
				),
			)
		);
		$this->assertCount( 5, $query->orders );

		// Orders completed last year. Should return none.
		$query = new OrdersTableQuery(
			array(
				'date_query' => array(
					array(
						'column'  => 'date_completed_gmt',
						'year'    => gmdate( 'Y', $now - YEAR_IN_SECONDS ),
						'compare' => '<',
					),
				),
			)
		);
		$this->assertCount( 0, $query->orders );

		// Orders created between a month ago and 2 years in the future. That is, all orders.
		$a_month_ago     = $now - MONTH_IN_SECONDS;
		$two_years_later = $now + ( 2 * YEAR_IN_SECONDS );

		$query = new OrdersTableQuery(
			array(
				'date_query' => array(
					array(
						'after'  => array(
							'year'   => gmdate( 'Y', $a_month_ago ),
							'month'  => gmdate( 'm', $a_month_ago ),
							'day'    => gmdate( 'd', $a_month_ago ),
							'hour'   => gmdate( 'H', $a_month_ago ),
							'minute' => gmdate( 'i', $a_month_ago ),
							'second' => gmdate( 's', $a_month_ago ),
						),
						'before' => array(
							'year'   => gmdate( 'Y', $two_years_later ),
							'month'  => gmdate( 'm', $two_years_later ),
							'day'    => gmdate( 'd', $two_years_later ),
							'hour'   => gmdate( 'H', $two_years_later ),
							'minute' => gmdate( 'i', $two_years_later ),
							'second' => gmdate( 's', $two_years_later ),
						),
					),
				),
			)
		);
		$this->assertCount( 6, $query->orders );
	}

	/**
	 * @testdox Test pagination works for COT queries.
	 *
	 * @return void
	 */
	public function test_cot_query_pagination(): void {
		$test_orders = array();
		$this->assertEquals( 0, ( new OrdersTableQuery() )->found_orders, 'We initially have zero orders within our custom order tables.' );

		for ( $i = 0; $i < 30; $i++ ) {
			$order = new WC_Order();
			$this->switch_data_store( $order, $this->sut );
			$order->save();
			$test_orders[] = $order->get_id();
		}

		$query = new OrdersTableQuery();
		$this->assertCount( 30, $query->orders, 'If no limits are specified, we fetch all available orders.' );

		$query = new OrdersTableQuery( array( 'limit' => -1 ) );
		$this->assertCount( 30, $query->orders, 'A limit of -1 is equivalent to requesting all available orders.' );

		$query = new OrdersTableQuery( array( 'limit' => -10 ) );
		$this->assertCount( 30, $query->orders, 'An invalid limit is treated as a request for all available orders.' );

		$query = new OrdersTableQuery(
			array(
				'limit'  => -1,
				'offset' => 18,
			)
		);
		$this->assertCount( 12, $query->orders, 'A limit of -1 can successfully be combined with an offset.' );
		$this->assertEquals( array_slice( $test_orders, 18 ), $query->orders, 'The expected dataset is supplied when an offset is combined with a limit of -1.' );

		$query = new OrdersTableQuery( array( 'limit' => 5 ) );
		$this->assertCount( 5, $query->orders, 'Limits are respected when applied.' );

		$query = new OrdersTableQuery(
			array(
				'limit'  => 5,
				'paged'  => 2,
				'return' => 'ids',
			)
		);
		$this->assertCount( 5, $query->orders, 'Pagination works with specified limit.' );
		$this->assertEquals( array_slice( $test_orders, 5, 5 ), $query->orders, 'The expected dataset is supplied when paginating through orders.' );
	}

	/**
	 * Test the `get_order_count()` method.
	 */
	public function test_get_order_count(): void {
		$number_of_orders_by_status = array(
			'wc-completed'  => 4,
			'wc-processing' => 2,
			'wc-pending'    => 4,
		);

		foreach ( $number_of_orders_by_status as $order_status => $number_of_orders ) {
			foreach ( range( 1, $number_of_orders ) as $_ ) {
				$o = new \WC_Order();
				$this->switch_data_store( $o, $this->sut );
				$o->set_status( $order_status );
				$o->save();
			}
		}

		// Count all orders.
		$expected_count = array_sum( array_values( $number_of_orders_by_status ) );
		$actual_count   = ( new OrdersTableQuery( array( 'limit' => '-1' ) ) )->found_orders;
		$this->assertEquals( $expected_count, $actual_count );

		// Count orders by status.
		foreach ( $number_of_orders_by_status as $order_status => $number_of_orders ) {
			$this->assertEquals( $number_of_orders, $this->sut->get_order_count( $order_status ) );
		}
	}

	/**
	 * Test `get_unpaid_orders()`.
	 */
	public function test_get_unpaid_orders(): void {
		$now = current_time( 'timestamp' );

		// Create a few orders.
		$orders_by_status = array( 'wc-completed' => 3, 'wc-pending' => 2 );
		$unpaid_ids       = array();
		foreach ( $orders_by_status as $order_status => $order_count ) {
			foreach ( range( 1, $order_count ) as $_ ) {
				$order = new \WC_Order();
				$this->switch_data_store( $order, $this->sut );
				$order->set_status( $order_status );
				$order->set_date_modified( $now - DAY_IN_SECONDS );
				$order->save();

				if ( ! $order->is_paid() ) {
					$unpaid_ids[] = $order->get_id();
				}
			}
		}

		// Confirm not all orders are unpaid.
		$this->assertEquals( $orders_by_status['wc-completed'], $this->sut->get_order_count('wc-completed') );

		// Find unpaid orders.
		$this->assertEqualsCanonicalizing( $unpaid_ids, $this->sut->get_unpaid_orders( $now ) );
		$this->assertEqualsCanonicalizing( $unpaid_ids, $this->sut->get_unpaid_orders( $now - HOUR_IN_SECONDS ) );

		// No unpaid orders from before yesterday.
		$this->assertCount( 0, $this->sut->get_unpaid_orders( $now - WEEK_IN_SECONDS ) );

	}

	/**
	 * Test `get_order_id_by_order_key()`.
	 *
	 * @return void
	 */
	public function test_get_order_id_by_order_key() {
		$order = new \WC_Order();
		$this->switch_data_store( $order, $this->sut );
		$order->set_order_key( 'an_order_key' );
		$order->save();

		$this->assertEquals( $order->get_id(), $this->sut->get_order_id_by_order_key( 'an_order_key' ) );
		$this->assertEquals( 0, $this->sut->get_order_id_by_order_key( 'other_order_key' ) );
	}

	/**
	 * Direct write to metadata should propagate to the orders table when reading.
	 */
	public function test_read_with_direct_meta_write() {
		$this->enable_cot_sync();
		$order = $this->create_complex_cot_order();

		$post_object = get_post( $order->get_id() );
		assert( get_post_type( $post_object->ID ) === 'shop_order' );

		// simulate direct write.
		update_post_meta( $post_object->ID, 'my_custom_meta', array( 'key' => 'value' ) );

		$refreshed_order = new WC_Order();
		$refreshed_order->set_id( $order->get_id() );
		$this->switch_data_store( $refreshed_order, $this->sut );
		$this->sut->read( $refreshed_order );

		$this->assertEquals( array( 'key' => 'value' ), $refreshed_order->get_meta( 'my_custom_meta' ) );
	}

	/**
	 * When there are direct writes to posts data, order should synced upon reading.
	 */
	public function test_read_multiple_with_direct_write() {
		$this->enable_cot_sync();
		$order       = $this->create_complex_cot_order();
		$order_total = $order->get_total();
		$order->add_meta_data( 'custom_meta_1', 'custom_value_1' );
		$order->add_meta_data( 'custom_meta_2', 'custom_value_2' );
		$order->add_meta_data( 'custom_meta_3', 'custom_value_3' );
		$order->save();
		$post_object = get_post( $order->get_id() );
		assert( get_post_type( $post_object->ID ) === 'shop_order' );

		// simulate direct write.
		update_post_meta( $post_object->ID, '_order_total', $order_total + 100 ); // core table.
		update_post_meta( $post_object->ID, '_billing_first_name', 'John Doe Updated' ); // address table.
		update_post_meta( $post_object->ID, '_created_via', 'Unit tests Updated' ); // op data table.

		add_post_meta( $post_object->ID, 'custom_meta_4', 'custom_value_4' ); // new meta add.
		update_post_meta( $post_object->ID, 'custom_meta_1', 'custom_value_1_updated' ); // existing meta update.
		delete_post_meta( $post_object->ID, 'custom_meta_2' ); // existing meta delete.

		// Read a refreshed order.
		$refreshed_order = new WC_Order();
		$refreshed_order->set_id( $order->get_id() );
		$this->switch_data_store( $refreshed_order, $this->sut );
		$this->sut->read( $refreshed_order );
		$this->assertEquals( $order_total + 100, $refreshed_order->get_total() );
		$this->assertEquals( 'John Doe Updated', $refreshed_order->get_billing_first_name() );
		$this->assertEquals( 'Unit tests Updated', $refreshed_order->get_created_via() );
		$this->assertEquals( 'custom_value_4', $refreshed_order->get_meta( 'custom_meta_4' ) );
		$this->assertEquals( 'custom_value_1_updated', $refreshed_order->get_meta( 'custom_meta_1' ) );
		$this->assertEquals( '', $refreshed_order->get_meta( 'custom_meta_2' ) );
	}

	/**
	 * Test that we are able to correctly detect when order and post are out of sync.
	 */
	public function test_is_post_different_from_order() {
		$this->enable_cot_sync();
		$order                         = $this->create_complex_cot_order();
		$post_order_comparison_closure = function ( $order ) {
			$post_order = $this->get_post_orders_for_ids( array( $order->get_id() ) )[ $order->get_id() ][0];

			return $this->is_post_different_from_order( $order, $post_order );
		};
		// No changes, post and order should be same.
		$this->assertFalse( $post_order_comparison_closure->call( $this->sut, $order ) );

		// Simulate direct write.
		update_post_meta( $order->get_id(), 'my_custom_meta', array( 'key' => 'value' ) );

		// Order and post are different now.
		$this->assertTrue( $post_order_comparison_closure->call( $this->sut, $order ) );

		$r_order = new WC_Order();
		$r_order->set_id( $order->get_id() );
		// Reading again will make a call to migrate_post_record.
		$this->sut->read( $r_order );
		$this->assertFalse( $post_order_comparison_closure->call( $this->sut, $r_order ) );
		$this->assertEquals( array( 'key' => 'value' ), $r_order->get_meta( 'my_custom_meta' ) );
	}

	/**
	 * Test that after backfilling, post order is same as cot order.
	 */
	public function test_post_is_same_as_order_after_backfill() {
		$order = $this->create_complex_cot_order();
		$order->save();
		$this->sut->backfill_post_record( $order );

		$r_order = new WC_Order();
		$r_order->set_id( $order->get_id() );
		$this->switch_data_store( $r_order, $this->sut );
		$this->sut->read( $r_order );

		$post_order_comparison_closure = function () use ( $r_order ) {
			$post_order = $this->get_cpt_order( get_post( $r_order->get_id() ) );
			return $this->is_post_different_from_order( $r_order, $post_order );
		};

		$this->assertFalse( $post_order_comparison_closure->call( $this->sut ) );
	}

	/**
	 * Meta data should be migrated from post order to cot order.
	 *
	 * @return void
	 */
	public function test_migrate_meta_data_from_post_order() {
		$order1 = new WC_Order();
		$order1->add_meta_data( 'common_meta_key_1', 'common_meta_value_1' );
		$order1->add_meta_data( 'common_meta_key_2', 'common_meta_value_2' );
		$order1->add_meta_data( 'common_meta_key_3', 'common_meta_value_3' );
		$order1->add_meta_data( 'order1_meta_key_1', 'order1_meta_value_1' );
		$order1->save();

		$order2 = new WC_Order();
		$order2->add_meta_data( 'common_meta_key_1', 'common_meta_value_1' );
		$order2->add_meta_data( 'common_meta_key_2', 'common_meta_value_2_updated' );
		$order2->add_meta_data( 'order2_meta_key_1', 'order2_meta_key_1' );

		$diff_call_closure = function( $order1, $order2 ) {
			return $this->migrate_meta_data_from_post_order( $order1, $order2 );
		};

		$diff = $diff_call_closure->call( $this->sut, $order1, $order2 );
		$this->assertFalse( empty( $diff ) );

		$this->assertEquals( 'common_meta_value_1', $order1->get_meta( 'common_meta_key_1' ) );
		$this->assertEquals( 'common_meta_value_2_updated', $order1->get_meta( 'common_meta_key_2' ) );
		$this->assertEquals( '', $order1->get_meta( 'common_meta_key_3' ) );
		$this->assertEquals( '', $order1->get_meta( 'order1_meta_key_1' ) );
		$this->assertEquals( 'order2_meta_key_1', $order1->get_meta( 'order2_meta_key_1' ) );
	}

	/**
	 * Helper function to delete all meta for post.
	 *
	 * @param int $post_id Post ID to delete data for.
	 */
	private function delete_all_meta_for_post( $post_id ) {
		global $wpdb;
		$wpdb->delete( $wpdb->postmeta, array( 'post_id' => $post_id ) );
	}

	/**
	 * Helper method to allow switching data stores.
	 *
	 * @param WC_Order      $order Order object.
	 * @param WC_Data_Store $data_store Data store object to switch order to.
	 */
	private function switch_data_store( $order, $data_store ) {
		OrderHelper::switch_data_store( $order, $data_store );
	}

	/**
	 * Creates a complex COT order with address info, line items, etc.
	 * @return \WC_Order
	 */
	private function create_complex_cot_order() {
		return OrderHelper::create_complex_data_store_order( $this->sut );
	}

	/**
	 * Ensure search works as expected.
	 */
	public function test_cot_query_search(): void {
		$order_1 = new WC_Order();
		$order_1->set_billing_city( 'Fort Quality' );
		$this->switch_data_store( $order_1, $this->sut );
		$order_1->save();

		$product = new WC_Product_Simple();
		$product->set_name( 'Quality Chocolates' );
		$product->save();

		$item = new WC_Order_Item_Product();
		$item->set_product( $product );
		$item->save();

		$order_2 = new WC_Order();
		$order_2->add_item( $item );
		$this->switch_data_store( $order_2, $this->sut );
		$order_2->save();

		$order_3 = new WC_Order();
		$order_3->set_billing_address_1( $order_1->get_id() . ' Functional Street' );
		$this->switch_data_store( $order_3, $this->sut );
		$order_3->save();

		// Order 1's ID happens to be the same number used in Order 3's billing street address.
		$query = new OrdersTableQuery( array( 's' => $order_1->get_id() ) );
		$this->assertEquals(
			array( $order_1->get_id(), $order_3->get_id() ),
			$query->orders,
			'Search terms match against IDs as well as address data.'
		);

		// Order 1's billing address references "Quality" and so does one of Order 2's order items.
		$query = new OrdersTableQuery( array( 's' => 'Quality' ) );
		$this->assertEquals(
			array( $order_1->get_id(), $order_2->get_id() ),
			$query->orders,
			'Search terms match against address data as well as order item names.'
		);
	}

	/**
<<<<<<< HEAD
	 * Helper function to enable COT <> Posts sync.
	 */
	private function enable_cot_sync() {
		$hook_name = 'pre_option_' . DataSynchronizer::ORDERS_DATA_SYNC_ENABLED_OPTION;
		remove_all_actions( $hook_name );
		add_filter(
			$hook_name,
			function () {
				return 'yes';
			}
		);
	}

	/**
	 * Helper function to disable COT <> Posts sync.
	 */
	private function disable_cot_sync() {
		$hook_name = 'pre_option_' . DataSynchronizer::ORDERS_DATA_SYNC_ENABLED_OPTION;
		remove_all_actions( $hook_name );
		add_filter(
			$hook_name,
			function () {
				return 'no';
			}
		);
	}

	/**
=======
>>>>>>> f8526b39
	 * Test that props set by datastores can be set and get by using any of metadata, object props or from data store setters.
	 * Ideally, this should be possible only from getters and setters for objects, but for backward compatibility, earlier ways are also supported.
	 */
	public function test_internal_ds_getters_and_setters() {
		$props_to_test = array(
			'_download_permissions_granted',
			'_recorded_sales',
			'_recorded_coupon_usage_counts',
			'_new_order_email_sent',
			'_order_stock_reduced',
		);

		$ds_getter_setter_names = array(
			'_order_stock_reduced'  => 'stock_reduced',
			'_new_order_email_sent' => 'email_sent',
		);

		$order = $this->create_complex_cot_order();

		// set everything to true via props.
		foreach ( $props_to_test as $prop ) {
			$order->{"set$prop"}( true );
			$order->save();
		}
		$this->assert_get_prop_via_ds_object_and_metadata( $props_to_test, $order, true, $ds_getter_setter_names );

		// set everything to false, via metadata.
		foreach ( $props_to_test as $prop ) {
			$order->update_meta_data( $prop, false );
			$order->save();
		}
		$this->assert_get_prop_via_ds_object_and_metadata( $props_to_test, $order, false, $ds_getter_setter_names );

		// set everything to true again, via datastore setter.
		foreach ( $props_to_test as $prop ) {
			if ( in_array( $prop, array_keys( $ds_getter_setter_names ), true ) ) {
				$setter = $ds_getter_setter_names[ $prop ];
				$order->get_data_store()->{"set_$setter"}( $order, true );
				continue;
			}
			$order->get_data_store()->{"set$prop"}( $order, true );
		}
		$this->assert_get_prop_via_ds_object_and_metadata( $props_to_test, $order, true, $ds_getter_setter_names );

		// set everything to false again, via props.
		foreach ( $props_to_test as $prop ) {
			$order->{"set$prop"}( false );
			$order->save();
		}
		$this->assert_get_prop_via_ds_object_and_metadata( $props_to_test, $order, false, $ds_getter_setter_names );
	}

	/**
	 * Helper method to assert props are set.
	 *
	 * @param array    $props List of props to test.
	 * @param WC_Order $order Order object.
	 * @param mixed    $value Value to assert.
	 * @param array    $ds_getter_setter_names List of props with custom getter/setter names.
	 */
	private function assert_get_prop_via_ds_object_and_metadata( array $props, WC_Order $order, $value, array $ds_getter_setter_names ) {
		wp_cache_flush();
		$refreshed_order = new WC_Order();
		$refreshed_order->set_id( $order->get_id() );
		$this->sut->read( $refreshed_order );
		$this->switch_data_store( $refreshed_order, $this->sut );
		$value = wc_bool_to_string( $value );
		// assert via metadata.
		foreach ( $props as $prop ) {
			$this->assertEquals( $value, wc_bool_to_string( $refreshed_order->get_meta( $prop ) ), "Failed getting $prop from metadata" );
		}

		// assert via datastore object.
		foreach ( $props as $prop ) {
			if ( in_array( $prop, array_keys( $ds_getter_setter_names ), true ) ) {
				$getter = $ds_getter_setter_names[ $prop ];
				$this->assertEquals( $value, wc_bool_to_string( $refreshed_order->get_data_store()->{"get_$getter"}( $refreshed_order ) ), "Failed getting $prop from datastore" );
				continue;
			}
			$this->assertEquals( $value, wc_bool_to_string( $refreshed_order->get_data_store()->{"get$prop"}( $order ) ), "Failed getting $prop from datastore" );
		}

		// assert via order object.
		foreach ( $props as $prop ) {
			$this->assertEquals( $value, wc_bool_to_string( $refreshed_order->{"get$prop"}() ), "Failed getting $prop from object" );
		}
	}
<<<<<<< HEAD
=======

	/**
	 * Legacy getters and setters for props migrated from data stores should be set/reset properly.
	 */
	public function test_legacy_getters_setters() {
		$order_id = \Automattic\WooCommerce\RestApi\UnitTests\Helpers\OrderHelper::create_complex_wp_post_order();
		$order    = wc_get_order( $order_id );
		$this->switch_data_store( $order, $this->sut );
		$bool_props = array(
			'_download_permissions_granted' => 'download_permissions_granted',
			'_recorded_sales'               => 'recorded_sales',
			'_recorded_coupon_usage_counts' => 'recorded_coupon_usage_counts',
			'_order_stock_reduced'          => 'order_stock_reduced',
			'_new_order_email_sent'         => 'new_order_email_sent',
		);

		$this->set_props_via_data_store( $order, $bool_props, true );

		$this->assert_props_value_via_data_store( $order, $bool_props, true );

		$this->assert_props_value_via_order_object( $order, $bool_props, true );

		// Let's repeat for false value.

		$this->set_props_via_data_store( $order, $bool_props, false );

		$this->assert_props_value_via_data_store( $order, $bool_props, false );

		$this->assert_props_value_via_order_object( $order, $bool_props, false );

		// Let's repeat for true value but setting via order object.

		$this->set_props_via_order_object( $order, $bool_props, true );

		$this->assert_props_value_via_data_store( $order, $bool_props, true );

		$this->assert_props_value_via_order_object( $order, $bool_props, true );

	}

	/**
	 * Helper function to set prop via data store.
	 *
	 * @param WC_Order $order Order object.
	 * @param array    $props List of props and their setter names.
	 * @param mixed    $value value to set.
	 */
	private function set_props_via_data_store( $order, $props, $value ) {
		foreach ( $props as $meta_key_name => $prop_name ) {
			$order->get_data_store()->{"set_$prop_name"}( $order, $value );
		}
	}

	/**
	 * Helper function to set prop value via object.
	 *
	 * @param WC_Order $order Order object.
	 * @param array    $props List of props and their setter names.
	 * @param mixed    $value value to set.
	 */
	private function set_props_via_order_object( $order, $props, $value ) {
		foreach ( $props as $meta_key_name => $prop_name ) {
			$order->{"set_$prop_name"}( $value );
		}
		$order->save();
	}

	/**
	 * Helper function to assert prop value via data store.
	 *
	 * @param WC_Order $order Order object.
	 * @param array    $props List of props and their getter names.
	 * @param mixed    $value value to assert.
	 */
	private function assert_props_value_via_data_store( $order, $props, $value ) {
		foreach ( $props as $meta_key_name => $prop_name ) {
			$this->assertEquals( $value, $order->get_data_store()->{"get_$prop_name"}( $order ), "Prop $prop_name was not set correctly." );
		}
	}

	/**
	 * Helper function to assert prop value via order object.
	 *
	 * @param WC_Order $order Order object.
	 * @param array    $props List of props and their getter names.
	 * @param mixed    $value value to assert.
	 */
	private function assert_props_value_via_order_object( $order, $props, $value ) {
		foreach ( $props as $meta_key_name => $prop_name ) {
			$this->assertEquals( $value, $order->{"get_$prop_name"}(), "Prop $prop_name was not set correctly." );
		}
	}
>>>>>>> f8526b39
}<|MERGE_RESOLUTION|>--- conflicted
+++ resolved
@@ -225,14 +225,7 @@
 		}
 
 		foreach ( $datastore_updates as $prop => $value ) {
-<<<<<<< HEAD
-			if ( is_bool( $value ) ) {
-				$value = wc_bool_to_string( $value );
-			}
-			$this->assertEquals( $this->sut->{"get_$prop"}( $order ), $value );
-=======
 			$this->assertEquals( $value, $this->sut->{"get_$prop"}( $order ), "Unable to match prop $prop" );
->>>>>>> f8526b39
 		}
 	}
 
@@ -1227,7 +1220,6 @@
 	}
 
 	/**
-<<<<<<< HEAD
 	 * Helper function to enable COT <> Posts sync.
 	 */
 	private function enable_cot_sync() {
@@ -1256,8 +1248,6 @@
 	}
 
 	/**
-=======
->>>>>>> f8526b39
 	 * Test that props set by datastores can be set and get by using any of metadata, object props or from data store setters.
 	 * Ideally, this should be possible only from getters and setters for objects, but for backward compatibility, earlier ways are also supported.
 	 */
@@ -1345,8 +1335,6 @@
 			$this->assertEquals( $value, wc_bool_to_string( $refreshed_order->{"get$prop"}() ), "Failed getting $prop from object" );
 		}
 	}
-<<<<<<< HEAD
-=======
 
 	/**
 	 * Legacy getters and setters for props migrated from data stores should be set/reset properly.
@@ -1439,5 +1427,4 @@
 			$this->assertEquals( $value, $order->{"get_$prop_name"}(), "Prop $prop_name was not set correctly." );
 		}
 	}
->>>>>>> f8526b39
 }