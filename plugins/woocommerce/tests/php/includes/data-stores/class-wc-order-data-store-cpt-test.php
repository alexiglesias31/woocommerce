--- conflicted
+++ resolved
@@ -127,8 +127,6 @@
 		}
 	}
 
-<<<<<<< HEAD
-=======
 	/**
 	 * Legacy getters and setters for props migrated from data stores should be set/reset properly.
 	 */
@@ -246,5 +244,4 @@
 		}
 	}
 
->>>>>>> f8526b39
 }