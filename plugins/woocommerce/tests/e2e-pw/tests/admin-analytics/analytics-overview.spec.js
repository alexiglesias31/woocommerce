--- conflicted
+++ resolved
@@ -1,9 +1,6 @@
-<<<<<<< HEAD
-const { test, expect } = require( '@playwright/test' );
+const { test, expect, Page, Locator } = require( '@playwright/test' );
 const { getTranslationFor } = require( './../../test-data/data' );
 const { LANGUAGE } = process.env;
-=======
-const { test, expect, Page, Locator } = require( '@playwright/test' );
 const { admin } = require( '../../test-data/data' );
 
 const EXPECTED_SECTION_HEADERS = [ 'Performance', 'Charts', 'Leaderboards' ];
@@ -117,7 +114,6 @@
 		expect( dashboard_sections ).toHaveLength( 0 );
 	} );
 };
->>>>>>> 4d685c36
 
 test.describe( 'Analytics pages', () => {
 	test.use( {
@@ -127,49 +123,6 @@
 	test.beforeAll( async ( { browser } ) => {
 		page = await browser.newPage();
 
-<<<<<<< HEAD
-		// Grab all of the section headings
-		const sections = await page.$$(
-			'h2.woocommerce-section-header__title'
-		);
-		if ( sections.length < 3 ) {
-			// performance section is hidden
-			await page.click(
-				`//button[@title=${ getTranslationFor(
-					'"Add more sections"'
-				) }]`
-			);
-			await page.click(
-				`//button[@title=${ getTranslationFor(
-					'"Add Performance section"'
-				) }]`
-			);
-			await page.waitForSelector(
-				`h2:has-text(${ getTranslationFor( '"Performance"' ) })`,
-				{
-					state: 'visible',
-				}
-			);
-			await page.waitForLoadState( 'networkidle' );
-		}
-		const lastSection = await page.textContent(
-			'h2.woocommerce-section-header__title >> nth=2'
-		);
-		if ( lastSection === getTranslationFor( 'Performance' ) ) {
-			// sections are in the wrong order
-			await page.click(
-				`//button[@title=${ getTranslationFor(
-					'"Choose which analytics to display and the section name"'
-				) }]`
-			);
-			await page.click( `text=${ getTranslationFor( 'Move up' ) }` );
-			await page.click(
-				`//button[@title=${ getTranslationFor(
-					'"Choose which analytics to display and the section name"'
-				) }]`
-			);
-			await page.click( `text=${ getTranslationFor( 'Move up' ) }` );
-=======
 		await test.step( `Send GET request to get the current user id`, async () => {
 			const request = page.request;
 			const data = {
@@ -180,7 +133,6 @@
 				headers,
 			} );
 			const { id } = await response.json();
->>>>>>> 4d685c36
 
 			userId = id;
 		} );
@@ -220,29 +172,6 @@
 		} );
 	} );
 
-<<<<<<< HEAD
-	test( 'a user should see 3 sections by default - Performance, Charts, and Leaderboards', async ( {
-		page,
-	} ) => {
-		// Create an array of the sections we're expecting to find.
-		await page.goto(
-			'wp-admin/admin.php?page=wc-admin&path=%2Fanalytics%2Foverview'
-		);
-
-		for ( const expectedSection of getTranslationFor(
-			'arrExpectedSections'
-		) ) {
-			await test.step(
-				`Assert that the "${ expectedSection }" section is visible`,
-				async () => {
-					await expect(
-						page.locator( 'h2.woocommerce-section-header__title', {
-							hasText: expectedSection,
-						} )
-					).toBeVisible();
-				}
-			);
-=======
 	test.afterEach( async () => {
 		await resetSections();
 	} );
@@ -258,16 +187,10 @@
 					headings_sections.filter( { hasText: expectedSection } )
 				).toBeVisible();
 			} );
->>>>>>> 4d685c36
 		}
 	} );
 
 	test.describe( 'moving sections', () => {
-<<<<<<< HEAD
-		test.use( {
-			storageState: process.env.ADMINSTATE,
-		} );
-=======
 		test( 'should not display move up for the top, or move down for the bottom section', async () => {
 			await test.step( `Check the top section`, async () => {
 				await buttons_ellipsis.first().click();
@@ -275,7 +198,6 @@
 				await expect( menuitem_moveDown ).toBeVisible();
 				await page.keyboard.press( 'Escape' );
 			} );
->>>>>>> 4d685c36
 
 			await test.step( `Check the bottom section`, async () => {
 				await buttons_ellipsis.last().click();
@@ -332,149 +254,9 @@
 					name: 'Choose which analytics to display and the section name',
 				} )
 				.click();
-<<<<<<< HEAD
-			await expect(
-				page.locator( `text=${ getTranslationFor( 'Move up' ) }` )
-			).not.toBeVisible();
-			await expect(
-				page.locator( `text=${ getTranslationFor( 'Move down' ) }` )
-			).toBeVisible();
-			await page.keyboard.press( 'Escape' );
-
-			// check the bottom section
-=======
->>>>>>> 4d685c36
 			await page
 				.getByRole( 'menuitem', { name: 'Remove section' } )
 				.click();
-<<<<<<< HEAD
-			await expect(
-				page.locator( `text=${ getTranslationFor( 'Move down' ) }` )
-			).not.toBeVisible();
-			await expect(
-				page.locator( `text=${ getTranslationFor( 'Move up' ) }` )
-			).toBeVisible();
-			await page.keyboard.press( 'Escape' );
-		} );
-
-		test( 'should allow a user to move a section down', async ( {
-			page,
-		} ) => {
-			await page.goto(
-				'wp-admin/admin.php?page=wc-admin&path=%2Fanalytics%2Foverview'
-			);
-			const firstSection = await page
-				.locator( 'h2.woocommerce-section-header__title >> nth=0' )
-				.innerText();
-			const secondSection = await page
-				.locator( 'h2.woocommerce-section-header__title >> nth=1' )
-				.innerText();
-
-			await page.click(
-				'button.components-button.woocommerce-ellipsis-menu__toggle >> nth=0'
-			);
-			await page.click( `text=${ getTranslationFor( 'Move down' ) }` );
-
-			// second section becomes first section, first becomes second
-			await expect(
-				page.locator( 'h2.woocommerce-section-header__title >> nth=0' )
-			).toHaveText( secondSection );
-			await expect(
-				page.locator( 'h2.woocommerce-section-header__title >> nth=1' )
-			).toHaveText( firstSection );
-		} );
-
-		test( 'should allow a user to move a section up', async ( {
-			page,
-		} ) => {
-			await page.goto(
-				'wp-admin/admin.php?page=wc-admin&path=%2Fanalytics%2Foverview'
-			);
-			const firstSection = await page
-				.locator( 'h2.woocommerce-section-header__title >> nth=0' )
-				.innerText();
-			const secondSection = await page
-				.locator( 'h2.woocommerce-section-header__title >> nth=1' )
-				.innerText();
-
-			await page.click(
-				'button.components-button.woocommerce-ellipsis-menu__toggle >> nth=1'
-			);
-			await page.click( `text=${ getTranslationFor( 'Move up' ) }` );
-
-			// second section becomes first section, first becomes second
-			await expect(
-				page.locator( 'h2.woocommerce-section-header__title >> nth=0' )
-			).toHaveText( secondSection );
-			await expect(
-				page.locator( 'h2.woocommerce-section-header__title >> nth=1' )
-			).toHaveText( firstSection );
-		} );
-	} );
-
-	test( 'should allow a user to remove a section', async ( { page } ) => {
-		await page.goto(
-			'wp-admin/admin.php?page=wc-admin&path=%2Fanalytics%2Foverview'
-		);
-		// clicks the first button to the right of the Performance heading
-		if ( LANGUAGE === 'ar_AR' ) {
-			await page.click(
-				`button:left-of(:text(${ getTranslationFor(
-					'"Performance"'
-				) })) >> nth=0`
-			);
-		} else {
-			await page.click(
-				`button:right-of(:text(${ getTranslationFor(
-					'"Performance"'
-				) })) >> nth=0`
-			);
-		}
-
-		await page.click( `text=${ getTranslationFor( 'Remove section' ) }` );
-		// Grab all of the section headings
-		await page.waitForLoadState( 'networkidle' );
-		const sections = await page.$$(
-			'h2.woocommerce-section-header__title'
-		);
-		await expect( sections.length ).toEqual( 2 );
-	} );
-
-	test( 'should allow a user to add a section back in', async ( {
-		page,
-	} ) => {
-		await page.goto(
-			'wp-admin/admin.php?page=wc-admin&path=%2Fanalytics%2Foverview'
-		);
-		// button only shows when not all sections visible, so remove a section
-		if ( LANGUAGE === 'ar_AR' ) {
-			await page.click(
-				`button:left-of(:text(${ getTranslationFor(
-					'"Performance"'
-				) })) >> nth=0`
-			);
-		} else {
-			await page.click(
-				`button:right-of(:text(${ getTranslationFor(
-					'"Performance"'
-				) })) >> nth=0`
-			);
-		}
-		await page.click( `text=${ getTranslationFor( 'Remove section' ) }` );
-
-		// add section
-		await page.click(
-			`//button[@title=${ getTranslationFor( '"Add more sections"' ) }]`
-		);
-		await page.click(
-			`//button[@title=${ getTranslationFor(
-				'"Add Performance section"'
-			) }]`
-		);
-		await expect(
-			page.locator( 'h2.woocommerce-section-header__title >> nth=2' )
-		).toContainText( `${ getTranslationFor( 'Performance' ) }` );
-=======
 			await page.waitForResponse(
 				( response ) =>
 					response.url().includes( '/users' ) && response.ok()
@@ -499,6 +281,5 @@
 		await test.step( `Expect the Performance section to be added back.`, async () => {
 			await expect( heading_performance ).toBeVisible();
 		} );
->>>>>>> 4d685c36
 	} );
 } );