--- conflicted
+++ resolved
@@ -80,11 +80,7 @@
 		const locator = page.locator(
 			'.block-editor-block-patterns-list__list-item'
 		);
-<<<<<<< HEAD
-		await expect( locator ).toHaveCount( 4 );
-=======
 
 		await expect( locator ).toBeDefined();
->>>>>>> db22b89d
 	} );
 } );