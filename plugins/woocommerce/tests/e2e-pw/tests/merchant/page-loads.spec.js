--- conflicted
+++ resolved
@@ -7,88 +7,11 @@
 const wcPages = [
 	{
 		name: 'WooCommerce',
-<<<<<<< HEAD
 		subpages: getTranslationFor('WooCommerce subpages'),
 	},
 	{
 		name: 'Products',
 		subpages: getTranslationFor('Products subpages'),
-=======
-		subpages: [
-			{
-				name: 'Home',
-				heading: 'Home',
-				element:
-					'.wooocommerce-inbox-card__header > .components-truncate',
-				text: 'Inbox',
-			},
-			{
-				name: 'Orders',
-				heading: 'Orders',
-				element: '.select2-selection__placeholder',
-				text: 'Filter by registered customer',
-			},
-			{
-				name: 'Customers',
-				heading: 'Customers',
-				element: '#search-inline-input-0',
-				text: 'Move backward for selected items',
-			},
-			{
-				name: 'Reports',
-				heading: 'Orders',
-				element: '.nav-tab-wrapper > .nav-tab-active',
-				text: 'Orders',
-			},
-			{
-				name: 'Settings',
-				heading: 'General',
-				element: '#store_address-description',
-				text: 'This is where your business is located. Tax rates and shipping rates will use this address.',
-			},
-			{
-				name: 'Status',
-				heading: 'System status',
-				element: '.nav-tab-active',
-				text: 'System status',
-			},
-		],
-	},
-	{
-		name: 'Products',
-		subpages: [
-			{
-				name: 'All Products',
-				heading: 'Products',
-				element: '#dropdown_product_type',
-				text: 'Filter by product type',
-			},
-			{
-				name: 'Add New',
-				heading: 'Add New',
-				element: '.duplication',
-				text: 'Copy to a new draft',
-			},
-			{
-				name: 'Categories',
-				heading: 'Product categories',
-				element: '#submit',
-				text: 'Add new category',
-			},
-			{
-				name: 'Tags',
-				heading: 'Product tags',
-				element: '#submit',
-				text: 'Add new tag',
-			},
-			{
-				name: 'Attributes',
-				heading: 'Attributes',
-				element: '#submit',
-				text: 'Add attribute',
-			},
-		],
->>>>>>> 0ba8f784
 	},
 	// analytics is handled through a separate test
 	{
@@ -194,23 +117,6 @@
 			test( `Can load ${ currentPage.subpages[ i ].name }`, async ( {
 				page,
 			} ) => {
-<<<<<<< HEAD
-				// deal with cases where the 'Coupons' legacy menu had already been removed.
-				if ( currentPage.subpages[ i ].name === getTranslationFor('Coupons') ) {
-					const couponsMenuVisible = await page
-						.locator(
-							`li.wp-menu-open > ul.wp-submenu > li:has-text("${ currentPage.subpages[ i ].name }")`
-						)
-						.isVisible();
-
-					test.skip(
-						! couponsMenuVisible,
-						'Skipping this test because the legacy Coupons menu was not found and may have already been removed.'
-					);
-				}
-
-=======
->>>>>>> 0ba8f784
 				await page
 					.locator(
 						`li.wp-menu-open > ul.wp-submenu > li:has-text("${ currentPage.subpages[ i ].name }")`,
