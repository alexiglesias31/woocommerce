const { test, expect } = require( '@playwright/test' );
const { getTranslationFor } = require('../../../../utils/translations');

const {
	clickOnTab,
	isBlockProductEditorEnabled,
	toggleBlockProductEditor,
} = require( '../../../../utils/simple-products' );

const NEW_EDITOR_ADD_PRODUCT_URL =
	'wp-admin/admin.php?page=wc-admin&path=%2Fadd-product';

let isNewProductEditorEnabled = false;

const isTrackingSupposedToBeEnabled = !! process.env.ENABLE_TRACKING;

const productData = {
	name: `Simple product Name ${ new Date().getTime().toString() }`,
	summary: 'This is a product summary',
	productPrice: '100',
	salePrice: '90',
};

test.describe.configure( { mode: 'serial' } );

test.describe( 'General tab', () => {
	test.describe( 'Simple product form', () => {
		test.use( { storageState: process.env.ADMINSTATE } );

		test.beforeEach( async ( { browser } ) => {
			const context = await browser.newContext();
			const page = await context.newPage();
			isNewProductEditorEnabled = await isBlockProductEditorEnabled(
				page
			);
			if ( ! isNewProductEditorEnabled ) {
				await toggleBlockProductEditor( 'enable', page );
			}
		} );

		test.afterEach( async ( { browser } ) => {
			const context = await browser.newContext();
			const page = await context.newPage();
			isNewProductEditorEnabled = await isBlockProductEditorEnabled(
				page
			);
			if ( isNewProductEditorEnabled ) {
				await toggleBlockProductEditor( 'disable', page );
			}
		} );

		test( 'renders each block without error', async ( { page } ) => {
			await page.goto( NEW_EDITOR_ADD_PRODUCT_URL );
			await clickOnTab( 'General', page );
			await page.getByPlaceholder( 'e.g. 12 oz Coffee Mug' ).isVisible();

			expect( page.locator( '.block-editor-warning' ) ).toHaveCount( 0 );
		} );
	} );

	test.describe( 'Create product', () => {
		let productId;
		test.use( { storageState: process.env.ADMINSTATE } );

		test.skip(
			isTrackingSupposedToBeEnabled,
			'The block product editor is not being tested'
		);

		test.beforeEach( async ( { browser } ) => {
			const context = await browser.newContext();
			const page = await context.newPage();
			isNewProductEditorEnabled = await isBlockProductEditorEnabled(
				page
			);
			if ( ! isNewProductEditorEnabled ) {
				await toggleBlockProductEditor( 'enable', page );
			}
		} );

		test.afterEach( async ( { browser } ) => {
			const context = await browser.newContext();
			const page = await context.newPage();
			isNewProductEditorEnabled = await isBlockProductEditorEnabled(
				page
			);
			if ( isNewProductEditorEnabled ) {
				await toggleBlockProductEditor( 'disable', page );
			}
		} );

<<<<<<< HEAD
		test( 'can create a simple product', async ( { page } ) => {
			await page.goto( NEW_EDITOR_ADD_PRODUCT_URL );
			await clickOnTab( 'General', page );
			await page
				.getByPlaceholder( 'e.g. 12 oz Coffee Mug' )
				.fill( productData.name );
			await page
				.locator( '.components-summary-control' )
				.fill( productData.summary );
			await page
				.locator(
					'[id^="wp-block-woocommerce-product-regular-price-field"]'
				)
				.first()
				.fill( productData.productPrice );
			await page
				.locator(
					'[id^="wp-block-woocommerce-product-sale-price-field"]'
				)
				.first()
				.fill( productData.salePrice );

			// There is a bug where the Add button is not being translated:
			// https://github.com/woocommerce/woocommerce/issues/40965
			// Once that is resolved, we can update the 'button' below to:
			// name: getTranslationFor( 'Add' ), 
			await page
				.locator( '.woocommerce-product-header__actions' )
				.getByRole( 'button', {
					name: 'Add',
				} )
				.click();

			const element = await page.locator(
				'div.components-snackbar__content'
			);
			const textContent = await element.innerText();

			// There is a bug where the Snackbar is not being translated:
			// https://github.com/woocommerce/woocommerce/issues/40968
			// Once that is resolved, we can update the test below to:
			// name: getTranslationFor( /Product added/ ), 
			await expect( textContent ).toMatch( /Product added/ );

			const title = await page.locator(
				'.woocommerce-product-header__title'
			);

			// Save product ID
			const productIdRegex = /product%2F(\d+)/;
			const url = await page.url();
			const productIdMatch = productIdRegex.exec( url );
			productId = productIdMatch ? productIdMatch[ 1 ] : null;

			await expect( productId ).toBeDefined();
			await expect( title ).toHaveText( productData.name );
		} );
=======
test( 'can create a simple product', async ( { page } ) => {
	await page.goto( NEW_EDITOR_ADD_PRODUCT_URL );
	await clickOnTab( 'General', page );
	await page
		.getByPlaceholder( 'e.g. 12 oz Coffee Mug' )
		.fill( productData.name );
	await page
		.locator( '[data-template-block-id="basic-details"] .components-summary-control' )
		.last()
		.fill( productData.summary );
	await page
		.locator(
			'[id^="wp-block-woocommerce-product-regular-price-field"]'
		)
		.first()
		.fill( productData.productPrice );
	await page
		.locator(
			'[id^="wp-block-woocommerce-product-sale-price-field"]'
		)
		.first()
		.fill( productData.salePrice );

	await page
		.locator( '.woocommerce-product-header__actions' )
		.getByRole( 'button', {
			name: 'Add',
		} )
		.click();

	const element = await page.locator(
		'div.components-snackbar__content'
	);
	const textContent = await element.innerText();

	await expect( textContent ).toMatch( /Product added/ );

	const title = await page.locator(
		'.woocommerce-product-header__title'
	);

	// Save product ID
	const productIdRegex = /product%2F(\d+)/;
	const url = await page.url();
	const productIdMatch = productIdRegex.exec( url );
	productId = productIdMatch ? productIdMatch[ 1 ] : null;

	await expect( productId ).toBeDefined();
	await expect( title ).toHaveText( productData.name );
} );
>>>>>>> 0ba8f784
		test( 'can not create a product with duplicated SKU', async ( {
			page,
		} ) => {
			await page.goto( NEW_EDITOR_ADD_PRODUCT_URL );
			await clickOnTab( 'General', page );
			await page
				.locator( '//input[@placeholder="e.g. 12 oz Coffee Mug"]' )
				.fill( productData.name );
			await page
				.locator( '[data-template-block-id="basic-details"] .components-summary-control' )
				.fill( productData.summary );
			await page
				.locator(
					'[id^="wp-block-woocommerce-product-regular-price-field"]'
				)
				.first()
				.fill( productData.productPrice );
			
			// There is a bug where the Add button is not being translated:
			// https://github.com/woocommerce/woocommerce/issues/40965
			// Once that is resolved, we can update the 'button' below to:
			// name: getTranslationFor( 'Add' ), 
			await page
				.locator( '.woocommerce-product-header__actions' )
				.getByRole( 'button', {
					name: 'Add',
				} )
				.click();

			const element = await page.locator(
				'div.components-snackbar__content'
			);
			const textContent = await element.innerText();

			await expect( textContent ).toMatch( /Invalid or duplicated SKU./ );
		} );
		test( 'can a shopper add the simple product to the cart', async ( {
			page,
		} ) => {
			await page.goto( `/?post_type=product&p=${ productId }`, {
				waitUntil: 'networkidle',
			} );
			await expect( page.getByRole( 'heading', { name: productData.name } ) ).toBeVisible();
			const productPriceElements = await page
				.locator( '.summary .woocommerce-Price-amount' )
				.all();

			let foundProductPrice = false;
			let foundSalePrice = false;
			for ( const element of productPriceElements ) {
				const textContent = await element.innerText();
				if ( textContent.includes( productData.productPrice ) ) {
					foundProductPrice = true;
				}
				if ( textContent.includes( productData.salePrice ) ) {
					foundSalePrice = true;
				}
			}
			await expect( foundProductPrice && foundSalePrice ).toBeTruthy();

			await page.getByRole( 'button', { name: getTranslationFor( 'Add to cart') } ).click();
			await page.getByRole( 'link', { name: getTranslationFor( 'View cart' ) } ).click();
			await expect(
				page.locator( `td[data-title=${getTranslationFor( 'Product' )}]` ).first()
			).toContainText( productData.name );
			await page
				.locator( `a.remove[data-product_id='${ productId }']` )
				.click();
			await page.waitForLoadState( 'networkidle' );
			await expect(
				page.locator( `a.remove[data-product_id='${ productId }']` )
			).not.toBeVisible();
		} );
	} );
} );<|MERGE_RESOLUTION|>--- conflicted
+++ resolved
@@ -89,65 +89,6 @@
 			}
 		} );
 
-<<<<<<< HEAD
-		test( 'can create a simple product', async ( { page } ) => {
-			await page.goto( NEW_EDITOR_ADD_PRODUCT_URL );
-			await clickOnTab( 'General', page );
-			await page
-				.getByPlaceholder( 'e.g. 12 oz Coffee Mug' )
-				.fill( productData.name );
-			await page
-				.locator( '.components-summary-control' )
-				.fill( productData.summary );
-			await page
-				.locator(
-					'[id^="wp-block-woocommerce-product-regular-price-field"]'
-				)
-				.first()
-				.fill( productData.productPrice );
-			await page
-				.locator(
-					'[id^="wp-block-woocommerce-product-sale-price-field"]'
-				)
-				.first()
-				.fill( productData.salePrice );
-
-			// There is a bug where the Add button is not being translated:
-			// https://github.com/woocommerce/woocommerce/issues/40965
-			// Once that is resolved, we can update the 'button' below to:
-			// name: getTranslationFor( 'Add' ), 
-			await page
-				.locator( '.woocommerce-product-header__actions' )
-				.getByRole( 'button', {
-					name: 'Add',
-				} )
-				.click();
-
-			const element = await page.locator(
-				'div.components-snackbar__content'
-			);
-			const textContent = await element.innerText();
-
-			// There is a bug where the Snackbar is not being translated:
-			// https://github.com/woocommerce/woocommerce/issues/40968
-			// Once that is resolved, we can update the test below to:
-			// name: getTranslationFor( /Product added/ ), 
-			await expect( textContent ).toMatch( /Product added/ );
-
-			const title = await page.locator(
-				'.woocommerce-product-header__title'
-			);
-
-			// Save product ID
-			const productIdRegex = /product%2F(\d+)/;
-			const url = await page.url();
-			const productIdMatch = productIdRegex.exec( url );
-			productId = productIdMatch ? productIdMatch[ 1 ] : null;
-
-			await expect( productId ).toBeDefined();
-			await expect( title ).toHaveText( productData.name );
-		} );
-=======
 test( 'can create a simple product', async ( { page } ) => {
 	await page.goto( NEW_EDITOR_ADD_PRODUCT_URL );
 	await clickOnTab( 'General', page );
@@ -171,6 +112,10 @@
 		.first()
 		.fill( productData.salePrice );
 
+	// There is a bug where the Add button is not being translated:
+	// https://github.com/woocommerce/woocommerce/issues/40965
+	// Once that is resolved, we can update the 'button' below to:
+	// name: getTranslationFor( 'Add' ), 
 	await page
 		.locator( '.woocommerce-product-header__actions' )
 		.getByRole( 'button', {
@@ -183,6 +128,10 @@
 	);
 	const textContent = await element.innerText();
 
+	// There is a bug where the Snackbar is not being translated:
+	// https://github.com/woocommerce/woocommerce/issues/40968
+	// Once that is resolved, we can update the test below to:
+	// name: getTranslationFor( /Product added/ ), 
 	await expect( textContent ).toMatch( /Product added/ );
 
 	const title = await page.locator(
@@ -198,7 +147,6 @@
 	await expect( productId ).toBeDefined();
 	await expect( title ).toHaveText( productData.name );
 } );
->>>>>>> 0ba8f784
 		test( 'can not create a product with duplicated SKU', async ( {
 			page,
 		} ) => {
