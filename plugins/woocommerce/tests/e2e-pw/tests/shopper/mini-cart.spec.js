--- conflicted
+++ resolved
@@ -144,38 +144,19 @@
 		await page.locator( 'input[name="pwd"]' ).fill( admin.password );
 		await page.locator( 'text=Log In' ).click();
 
-<<<<<<< HEAD
-		const welcomeModalVisible = await page
-			.getByRole( 'heading', {
-				name: getTranslationFor( 'Welcome to the block editor' ),
-			} )
-			.isVisible();
-
-		if ( welcomeModalVisible ) {
-			await page.getByRole( 'button', { name: getTranslationFor( 'Close' ) } ).click();
-		}
-
-		await page
-			.getByRole( 'textbox', { name: getTranslationFor( 'Add Title' ) } )
-			.fill( pageTitle );
-
-		await page.getByRole( 'button', { name: getTranslationFor( 'Add default block' ) } ).click();
-
-=======
 		// Close welcome popup if prompted
 		try {
 			await page
-				.getByLabel( 'Close', { exact: true } )
+				.getByLabel( getTranslationFor ( 'Close' ), { exact: true } )
 				.click( { timeout: 5000 } );
 		} catch ( error ) {
 			console.log( "Welcome modal wasn't present, skipping action." );
 		}
 
 		await page
-			.getByRole( 'textbox', { name: 'Add title' } )
+			.getByRole( 'textbox', { name: getTranslationFor ( 'Add title' ) } )
 			.fill( pageTitle );
-		await page.getByRole( 'button', { name: 'Add default block' } ).click();
->>>>>>> db22b89d
+		await page.getByRole( 'button', { name: getTranslationFor( 'Add default block' ) } ).click();
 		await page
 			.getByRole( 'document', {
 				name: getTranslationFor( 'Empty block; start writing or type forward slash to choose a block' ),
@@ -212,14 +193,9 @@
 		page,
 	} ) => {
 		// add product to cart
-<<<<<<< HEAD
-		await page.goto( `product/${ slug }` );
-		await page.getByRole( 'button', { name: getTranslationFor( 'Add to cart' ) } ).click();
-=======
 		await page.goto( `/shop/?add-to-cart=${ productId }`, {
 			waitUntil: 'networkidle',
 		} );
->>>>>>> db22b89d
 
 		// go to page with mini cart block and test with the product added
 		await page.goto( pageSlug );
@@ -256,16 +232,10 @@
 		).toBeVisible();
 
 		// add product to cart and redirect from mini to regular cart
-<<<<<<< HEAD
-		await page.goto( `product/${ slug }` );
-		await page.getByRole( 'button', { name: getTranslationFor( 'Add to cart' ) } ).click();
-		await page.goto( '/mini-cart' );
-=======
 		await page.goto( `/shop/?add-to-cart=${ productId }`, {
 			waitUntil: 'networkidle',
 		} );
 		await page.goto( pageSlug );
->>>>>>> db22b89d
 		await page.locator( miniCartButton ).click();
 		await page.getByRole( 'link', { name: getTranslationFor( 'View my cart' ) } ).click();
 		await expect(
