const { test, expect } = require( '@playwright/test' );
const wcApi = require( '@woocommerce/woocommerce-rest-api' ).default;
const { getTranslationFor } = require( './../../utils/translations' );
const { get } = require('../../utils/api');

const randomNum = new Date().getTime().toString();
const customer = {
	username: `customer${ randomNum }`,
	password: 'password',
	email: `customer${ randomNum }@woocommercecoree2etestsuite.com`,
};

test.describe( 'Customer can manage addresses in My Account > Addresses page', () => {
	test.beforeAll( async ( { baseURL } ) => {
		const api = new wcApi( {
			url: baseURL,
			consumerKey: process.env.CONSUMER_KEY,
			consumerSecret: process.env.CONSUMER_SECRET,
			version: 'wc/v3',
		} );
		// create customer
		await api
			.post( 'customers', customer )
			.then( ( response ) => ( customer.id = response.data.id ) );
	} );

	test.afterAll( async ( { baseURL } ) => {
		const api = new wcApi( {
			url: baseURL,
			consumerKey: process.env.CONSUMER_KEY,
			consumerSecret: process.env.CONSUMER_SECRET,
			version: 'wc/v3',
		} );
		await api.delete( `customers/${ customer.id }`, { force: true } );
	} );

	test( 'can add billing address from my account', async ( { page } ) => {
		await page.goto( 'my-account/edit-address/' );
		// sign in as the "customer" user
		await page.locator( '#username' ).fill( customer.username );
		await page.locator( '#password' ).fill( customer.password );
		await page.getByRole( 'button', { name: getTranslationFor( 'Log in' ) }).click();

		// verify that the page exists and that there are no added addresses
		await expect( page.locator( 'h1.entry-title' ) ).toContainText(
			getTranslationFor( 'Addresses_header' )
		);
		await expect(
			page.locator( '.woocommerce-Address' ).first()
		).toContainText( getTranslationFor( 'You have not set up this type of address yet.' ) );

		// go to add billing address
		await page.goto( 'my-account/edit-address/billing' );
		await expect( page.locator( 'h3' ) ).toContainText( getTranslationFor( 'Billing address' ) );
		await page.locator( '#billing_first_name' ).fill( 'John' );
		await page.locator( '#billing_last_name' ).fill( 'Doe Billing' );
		await page
			.locator( '#billing_address_1' )
			.fill( '123 Evergreen Terrace' );
		await page.locator( '#billing_city' ).fill( 'Frisco' );
		await page.locator( '#billing_country' ).selectOption( 'US' );
		await page.locator( '#billing_state' ).selectOption( 'CA' );
		await page.locator( '#billing_postcode' ).fill( '97403' );
		await page.locator( '#billing_phone' ).fill( '555 555-5555' );
		await page.locator( `text=${getTranslationFor( 'Save address' )}` ).click();

		// verify billing address has been applied
<<<<<<< HEAD
		await expect( page.locator( '.woocommerce-message' ) ).toContainText(
			getTranslationFor( 'Address changed successfully.' )
=======
		await expect( page.locator( '.is-success' ) ).toContainText(
			'Address changed successfully.'
>>>>>>> 0ba8f784
		);
		await expect(
			page.locator( `:text("John Doe Billing")` )
		).toBeVisible();
		await expect(
			page.locator( `:text("123 Evergreen Terrace")` )
		).toBeVisible();
		await expect(
			page.locator( `:text("Frisco, CA 97403")` )
		).toBeVisible();
	} );

	test( 'can add shipping address from my account', async ( { page } ) => {
		await page.goto( 'my-account/edit-address/' );
		// sign in as the "customer" user
		await page.locator( '#username' ).fill( customer.username );
		await page.locator( '#password' ).fill( customer.password );
		await page.getByRole( 'button', { name: getTranslationFor( 'Log in' ) }).click();

		// verify that the page exists and that there are no added addresses
		await expect( page.locator( 'h1.entry-title' ) ).toContainText(
			getTranslationFor( 'Addresses_header' )
		);
		await expect(
			page.locator( '.woocommerce-Address' ).nth( 1 )
		).toContainText( getTranslationFor( 'You have not set up this type of address yet.' ) );

		// go to add shipping address
		await page.goto( 'my-account/edit-address/shipping' );
		await expect( page.locator( 'h3' ) ).toContainText(
			getTranslationFor( 'Shipping address' )
		);
		await page.locator( '#shipping_first_name' ).fill( 'John' );
		await page.locator( '#shipping_last_name' ).fill( 'Doe Shipping' );
		await page
			.locator( '#shipping_address_1' )
			.fill( '456 Nevergreen Terrace' );
		await page.locator( '#shipping_city' ).fill( 'New York' );
		await page.locator( '#shipping_country' ).selectOption( 'US' );
		await page.locator( '#shipping_state' ).selectOption( 'NY' );
		await page.locator( '#shipping_postcode' ).fill( '10010' );
		await page.locator( `text=${getTranslationFor( 'Save address' )}` ).click();

		// verify shipping address has been applied
<<<<<<< HEAD
		await expect( page.locator( '.woocommerce-message' ) ).toContainText(
			getTranslationFor( 'Address changed successfully.' )
=======
		await expect( page.locator( '.is-success' ) ).toContainText(
			'Address changed successfully.'
>>>>>>> 0ba8f784
		);
		await expect(
			page.locator( `:text("John Doe Shipping")` )
		).toBeVisible();
		await expect(
			page.locator( `:text("456 Nevergreen Terrace")` )
		).toBeVisible();
		await expect(
			page.locator( `:text("New York, NY 10010")` )
		).toBeVisible();
	} );
} );<|MERGE_RESOLUTION|>--- conflicted
+++ resolved
@@ -65,13 +65,8 @@
 		await page.locator( `text=${getTranslationFor( 'Save address' )}` ).click();
 
 		// verify billing address has been applied
-<<<<<<< HEAD
-		await expect( page.locator( '.woocommerce-message' ) ).toContainText(
+		await expect( page.locator( '.is-success' ) ).toContainText(
 			getTranslationFor( 'Address changed successfully.' )
-=======
-		await expect( page.locator( '.is-success' ) ).toContainText(
-			'Address changed successfully.'
->>>>>>> 0ba8f784
 		);
 		await expect(
 			page.locator( `:text("John Doe Billing")` )
@@ -116,13 +111,8 @@
 		await page.locator( `text=${getTranslationFor( 'Save address' )}` ).click();
 
 		// verify shipping address has been applied
-<<<<<<< HEAD
-		await expect( page.locator( '.woocommerce-message' ) ).toContainText(
+		await expect( page.locator( '.is-success' ) ).toContainText(
 			getTranslationFor( 'Address changed successfully.' )
-=======
-		await expect( page.locator( '.is-success' ) ).toContainText(
-			'Address changed successfully.'
->>>>>>> 0ba8f784
 		);
 		await expect(
 			page.locator( `:text("John Doe Shipping")` )
