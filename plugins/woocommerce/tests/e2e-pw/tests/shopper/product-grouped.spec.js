const { test, expect } = require( '@playwright/test' );
const wcApi = require( '@woocommerce/woocommerce-rest-api' ).default;
const { getTranslationFor } = require( '../../utils/translations' );

const productPrice = '18.16';
const simpleProductName = 'Simple single product';
const groupedProductName = 'Grouped single product';

let simpleProductId, simpleProduct2Id, groupedProductId;

test.describe( 'Grouped Product Page', () => {
	const slug = groupedProductName.replace( / /gi, '-' ).toLowerCase();
	const simpleProduct1 = simpleProductName + ' 1';
	const simpleProduct2 = simpleProductName + ' 2';

	test.beforeAll( async ( { baseURL } ) => {
		const api = new wcApi( {
			url: baseURL,
			consumerKey: process.env.CONSUMER_KEY,
			consumerSecret: process.env.CONSUMER_SECRET,
			version: 'wc/v3',
		} );
		// add products
		await api
			.post( 'products', {
				name: simpleProduct1,
				type: 'simple',
				regular_price: productPrice,
			} )
			.then( ( response ) => {
				simpleProductId = response.data.id;
			} );
		await api
			.post( 'products', {
				name: simpleProduct2,
				type: 'simple',
				regular_price: productPrice,
			} )
			.then( ( response ) => {
				simpleProduct2Id = response.data.id;
			} );
		await api
			.post( 'products', {
				name: groupedProductName,
				type: 'grouped',
				grouped_products: [ simpleProductId, simpleProduct2Id ],
			} )
			.then( ( response ) => {
				groupedProductId = response.data.id;
			} );
	} );

	test.beforeEach( async ( { context } ) => {
		// Shopping cart is very sensitive to cookies, so be explicit
		await context.clearCookies();
	} );

	test.afterAll( async ( { baseURL } ) => {
		const api = new wcApi( {
			url: baseURL,
			consumerKey: process.env.CONSUMER_KEY,
			consumerSecret: process.env.CONSUMER_SECRET,
			version: 'wc/v3',
		} );
		await api.delete( `products/${ simpleProductId }`, {
			force: true,
		} );
		await api.delete( `products/${ simpleProduct2Id }`, {
			force: true,
		} );
		await api.delete( `products/${ groupedProductId }`, {
			force: true,
		} );
	} );

	test( 'should be able to add grouped products to the cart', async ( {
		page,
	} ) => {
		await page.goto( `product/${ slug }` );

<<<<<<< HEAD
		await page.getByRole( 'button', { name: getTranslationFor( 'Add to cart' ) } ).click();
		await expect( page.locator( '.woocommerce-error' ) ).toContainText(
			getTranslationFor( 'Please choose the quantity of items you wish to add to your cart…' )
=======
		await page.getByRole( 'button', { name: 'Add to cart' } ).click();
		await expect( page.locator( '.is-error' ) ).toContainText(
			'Please choose the quantity of items you wish to add to your cart…'
>>>>>>> 0ba8f784
		);

		await page.locator( 'div.quantity input.qty >> nth=0' ).fill( '5' );
		await page.locator( 'div.quantity input.qty >> nth=1' ).fill( '5' );
<<<<<<< HEAD
		await page.getByRole( 'button', { name: getTranslationFor( 'Add to cart' ) } ).click();
		await expect( page.locator( '.woocommerce-message' ) ).toContainText(
			getTranslationFor( '“Simple single product 1” and “Simple single product 2” have been added to your cart.' )
=======
		await page.getByRole( 'button', { name: 'Add to cart' } ).click();
		await expect( page.locator( '.is-success' ) ).toContainText(
			`“${ simpleProduct1 }” and “${ simpleProduct2 }” have been added to your cart.`
>>>>>>> 0ba8f784
		);
		

		await page.goto( 'cart/' );
		await expect(
			page.locator( 'td.product-name >> nth=0' )
		).toContainText( simpleProduct1 );
		await expect(
			page.locator( 'td.product-name >> nth=1' )
		).toContainText( simpleProduct2 );
		let totalPrice = await page
			.locator( 'tr.order-total > td' )
			.last()
			.textContent();
		totalPrice = Number( totalPrice.replace( /\$([\d.]+).*/, '$1' ) );
		await expect( totalPrice ).toBeGreaterThanOrEqual( productPrice * 10 );
	} );

	test( 'should be able to remove grouped products from the cart', async ( {
		page,
	} ) => {
		await page.goto( `product/${ slug }` );
		await page.locator( 'div.quantity input.qty >> nth=0' ).fill( '1' );
		await page.locator( 'div.quantity input.qty >> nth=1' ).fill( '1' );
		await page.getByRole( 'button', { name: getTranslationFor( 'Add to cart' ) } ).click();

		await page.goto( 'cart/' );
		await page.locator( 'a.remove >> nth=1' ).click();
		await page.locator( 'a.remove >> nth=0' ).click();

<<<<<<< HEAD
		await expect( page.locator( '.cart-empty' ) ).toContainText(
			getTranslationFor( 'Your cart is currently empty.' )
=======
		await expect( page.locator( '.is-info' ) ).toContainText(
			'Your cart is currently empty.'
>>>>>>> 0ba8f784
		);
	} );
} );<|MERGE_RESOLUTION|>--- conflicted
+++ resolved
@@ -78,28 +78,16 @@
 	} ) => {
 		await page.goto( `product/${ slug }` );
 
-<<<<<<< HEAD
 		await page.getByRole( 'button', { name: getTranslationFor( 'Add to cart' ) } ).click();
-		await expect( page.locator( '.woocommerce-error' ) ).toContainText(
+		await expect( page.locator( '.is-error' ) ).toContainText(
 			getTranslationFor( 'Please choose the quantity of items you wish to add to your cart…' )
-=======
-		await page.getByRole( 'button', { name: 'Add to cart' } ).click();
-		await expect( page.locator( '.is-error' ) ).toContainText(
-			'Please choose the quantity of items you wish to add to your cart…'
->>>>>>> 0ba8f784
 		);
 
 		await page.locator( 'div.quantity input.qty >> nth=0' ).fill( '5' );
 		await page.locator( 'div.quantity input.qty >> nth=1' ).fill( '5' );
-<<<<<<< HEAD
 		await page.getByRole( 'button', { name: getTranslationFor( 'Add to cart' ) } ).click();
-		await expect( page.locator( '.woocommerce-message' ) ).toContainText(
+		await expect( page.locator( '.is-success' ) ).toContainText(
 			getTranslationFor( '“Simple single product 1” and “Simple single product 2” have been added to your cart.' )
-=======
-		await page.getByRole( 'button', { name: 'Add to cart' } ).click();
-		await expect( page.locator( '.is-success' ) ).toContainText(
-			`“${ simpleProduct1 }” and “${ simpleProduct2 }” have been added to your cart.`
->>>>>>> 0ba8f784
 		);
 		
 
@@ -130,13 +118,8 @@
 		await page.locator( 'a.remove >> nth=1' ).click();
 		await page.locator( 'a.remove >> nth=0' ).click();
 
-<<<<<<< HEAD
-		await expect( page.locator( '.cart-empty' ) ).toContainText(
+		await expect( page.locator( '.is-info' ) ).toContainText(
 			getTranslationFor( 'Your cart is currently empty.' )
-=======
-		await expect( page.locator( '.is-info' ) ).toContainText(
-			'Your cart is currently empty.'
->>>>>>> 0ba8f784
 		);
 	} );
 } );