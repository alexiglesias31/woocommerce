--- conflicted
+++ resolved
@@ -270,154 +270,5 @@
 					.locator( 'span' )
 			).toBeVisible();
 		} );
-<<<<<<< HEAD
-	} );
-
-	test( 'allows customer to calculate Free Shipping in cart block if in Netherlands', async ( {
-		page,
-		context,
-		cartBlockPage,
-	} ) => {
-		await context.clearCookies();
-
-		await addAProductToCart( page, product1Id );
-		await page.goto( cartBlockPage.slug );
-
-		// Set shipping country to Netherlands
-		await page.getByLabel( 'Add an address for shipping' ).click();
-		await page
-			.getByRole( 'combobox' )
-			.first()
-			.selectOption( 'Netherlands' );
-		await page.getByLabel( 'Postal code' ).fill( '1011AA' );
-		await page.getByLabel( 'City' ).fill( 'Amsterdam' );
-		await page.getByRole( 'button', { name: 'Update' } ).click();
-
-		// Verify shipping costs
-		await expect(
-			page.getByRole( 'group' ).getByText( 'Free shipping' )
-		).toBeVisible();
-		await expect(
-			page.getByRole( 'strong' ).getByText( 'Free', { exact: true } )
-		).toBeVisible();
-		await expect( page.getByText( '$' ).nth( 2 ) ).toContainText(
-			firstProductPrice
-		);
-	} );
-
-	test( 'allows customer to calculate Flat rate and Local pickup in cart block if in Portugal', async ( {
-		page,
-		context,
-		cartBlockPage,
-	} ) => {
-		await context.clearCookies();
-
-		await addAProductToCart( page, product1Id );
-		await page.goto( cartBlockPage.slug );
-
-		// Set shipping country to Portugal
-		await page.getByLabel( 'Add an address for shipping' ).click();
-		await page.getByRole( 'combobox' ).first().selectOption( 'Portugal' );
-		await page.getByLabel( 'Postal code' ).fill( '1000-001' );
-		await page.getByLabel( 'City' ).fill( 'Lisbon' );
-		await page.getByRole( 'button', { name: 'Update' } ).click();
-
-		// Verify shipping costs
-		await expect(
-			page.getByRole( 'group' ).getByText( 'Flat rate' )
-		).toBeVisible();
-		await expect( page.getByText( 'Shipping$5.00Flat' ) ).toBeVisible();
-		await expect(
-			page.getByText( `$${ firstProductWithFlatRate }` )
-		).toBeVisible();
-
-		// Set shipping to local pickup instead of flat rate
-		await page.getByRole( 'group' ).getByText( 'Local pickup' ).click();
-
-		// Verify updated shipping costs
-		await expect( page.getByText( 'ShippingFreeLocal' ) ).toBeVisible();
-		await expect( page.getByText( '$' ).nth( 2 ) ).toContainText(
-			firstProductPrice
-		);
-	} );
-
-	test( 'should show correct total cart block price after updating quantity', async ( {
-		page,
-		context,
-		cartBlockPage,
-	} ) => {
-		await context.clearCookies();
-
-		await addAProductToCart( page, product1Id );
-		await page.goto( cartBlockPage.slug );
-
-		// Set shipping country to Portugal
-		await page.getByLabel( 'Add an address for shipping' ).click();
-		await page.getByRole( 'combobox' ).first().selectOption( 'Portugal' );
-		await page.getByLabel( 'Postal code' ).fill( '1000-001' );
-		await page.getByLabel( 'City' ).fill( 'Lisbon' );
-		await page.getByRole( 'button', { name: 'Update' } ).click();
-
-		// Increase product quantity and verify the updated price
-		await page.getByLabel( 'Increase quantity of First' ).click();
-		await expect(
-			page.getByText(
-				`$${
-					parseInt( firstProductPrice, 10 ) +
-					parseInt( firstProductPrice, 10 ) +
-					5
-				}`.toString()
-			)
-		).toBeVisible();
-	} );
-
-	test( 'should show correct total cart block price with 2 different products and flat rate/local pickup', async ( {
-		page,
-		context,
-		cartBlockPage,
-	} ) => {
-		await context.clearCookies();
-
-		await addAProductToCart( page, product1Id );
-		await addAProductToCart( page, product2Id );
-		await page.goto( cartBlockPage.slug );
-
-		// Set shipping country to Portugal
-		await page.getByLabel( 'Add an address for shipping' ).click();
-		await page.getByRole( 'combobox' ).first().selectOption( 'Portugal' );
-		await page.getByLabel( 'Postal code' ).fill( '1000-001' );
-		await page.getByLabel( 'City' ).fill( 'Lisbon' );
-		await page.getByRole( 'button', { name: 'Update' } ).click();
-
-		// Verify shipping costs
-		await expect(
-			page.getByRole( 'group' ).getByText( 'Flat rate' )
-		).toBeVisible();
-		await expect( page.getByText( 'Shipping$5.00Flat' ) ).toBeVisible();
-		await expect(
-			page.getByText(
-				`$${
-					parseInt( firstProductPrice, 10 ) +
-					parseInt( secondProductPrice, 10 ) +
-					5
-				}`.toString()
-			)
-		).toBeVisible();
-
-		// Set shipping to local pickup instead of flat rate
-		await page.getByRole( 'group' ).getByText( 'Local pickup' ).click();
-
-		// Verify updated shipping costs
-		await expect( page.getByText( 'ShippingFreeLocal' ) ).toBeVisible();
-		await expect(
-			page
-				.locator( 'div' )
-				.filter( { hasText: /^\$30\.00$/ } )
-				.locator( 'span' )
-		).toBeVisible();
-	} );
-} );
-=======
 	}
-);
->>>>>>> 99ca770b
+);