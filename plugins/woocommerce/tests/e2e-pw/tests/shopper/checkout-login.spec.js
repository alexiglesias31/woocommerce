const { test, expect } = require( '@playwright/test' );
const wcApi = require( '@woocommerce/woocommerce-rest-api' ).default;
const { getTranslationFor } = require( './../../test-data/data' );

const customer = {
	username: 'customercheckoutlogin',
	password: 'password',
	email: `customercheckoutlogin${ new Date()
		.getTime()
		.toString() }@woocommercecoree2etestsuite.com`,
	billing: {
		first_name: 'Jane',
		last_name: 'Smith',
		address_1: '123 Anywhere St.',
		address_2: 'Apartment 42',
		city: 'New York',
		state: 'NY',
		postcode: '10010',
		country: 'US',
		phone: '(555) 777-7777',
	},
};

test.describe( 'Shopper Checkout Login Account', () => {
	let productId, orderId, shippingZoneId, customerId;

	test.beforeAll( async ( { baseURL } ) => {
		const api = new wcApi( {
			url: baseURL,
			consumerKey: process.env.CONSUMER_KEY,
			consumerSecret: process.env.CONSUMER_SECRET,
			version: 'wc/v3',
		} );
		// add product
		await api
			.post( 'products', {
				name: 'Checkout Login Account',
				type: 'simple',
				regular_price: '19.99',
			} )
			.then( ( response ) => {
				productId = response.data.id;
			} );
		await api.put(
			'settings/account/woocommerce_enable_checkout_login_reminder',
			{
				value: 'yes',
			}
		);
		// add a shipping zone and method
		await api
			.post( 'shipping/zones', {
				name: 'Free Shipping New York',
			} )
			.then( ( response ) => {
				shippingZoneId = response.data.id;
			} );
		await api.put( `shipping/zones/${ shippingZoneId }/locations`, [
			{
				code: 'US:NY',
				type: 'state',
			},
		] );
		await api.post( `shipping/zones/${ shippingZoneId }/methods`, {
			method_id: 'free_shipping',
		} );
		// create customer and save its id
		await api
			.post( 'customers', customer )
			.then( ( response ) => ( customerId = response.data.id ) );
		// enable a payment method
		await api.put( 'payment_gateways/cod', {
			enabled: true,
		} );
	} );

	test.afterAll( async ( { baseURL } ) => {
		const api = new wcApi( {
			url: baseURL,
			consumerKey: process.env.CONSUMER_KEY,
			consumerSecret: process.env.CONSUMER_SECRET,
			version: 'wc/v3',
		} );
		await api.delete( `products/${ productId }`, {
			force: true,
		} );
		if ( orderId ) {
			await api.delete( `orders/${ orderId }`, { force: true } );
		}
		await api.put(
			'settings/account/woocommerce_enable_checkout_login_reminder',
			{
				value: 'no',
			}
		);
		// delete the customer
		await api.delete( `customers/${ customerId }`, {
			force: true,
		} );
		// disable payment method
		await api.put( 'payment_gateways/cod', {
			enabled: false,
		} );
		// delete shipping
		await api.delete( `shipping/zones/${ shippingZoneId }`, {
			force: true,
		} );
	} );

	test.beforeEach( async ( { page, context } ) => {
		// Shopping cart is very sensitive to cookies, so be explicit
		await context.clearCookies();

		// all tests use the first product
		await page.goto( `/shop/?add-to-cart=${ productId }` );
		await page.waitForLoadState( 'networkidle' );
	} );

	test( 'can login to an existing account during checkout', async ( {
		page,
	} ) => {
		await page.goto( '/checkout/' );
<<<<<<< HEAD
		await page.click( `text=${getTranslationFor('Click here to login')}` );
=======
		await page.locator( 'text=Click here to login' ).click();
>>>>>>> 4d685c36

		// fill in the customer account info
		await page.locator( '#username' ).fill( customer.username );
		await page.locator( '#password' ).fill( customer.password );
		await page.locator( 'button[name="login"]' ).click();

		// billing form should pre-populate
		await expect( page.locator( '#billing_first_name' ) ).toHaveValue(
			customer.billing.first_name
		);
		await expect( page.locator( '#billing_last_name' ) ).toHaveValue(
			customer.billing.last_name
		);
		await expect( page.locator( '#billing_address_1' ) ).toHaveValue(
			customer.billing.address_1
		);
		await expect( page.locator( '#billing_address_2' ) ).toHaveValue(
			customer.billing.address_2
		);
		await expect( page.locator( '#billing_city' ) ).toHaveValue(
			customer.billing.city
		);
		await expect( page.locator( '#billing_state' ) ).toHaveValue(
			customer.billing.state
		);
		await expect( page.locator( '#billing_postcode' ) ).toHaveValue(
			customer.billing.postcode
		);
		await expect( page.locator( '#billing_phone' ) ).toHaveValue(
			customer.billing.phone
		);

		// place an order
<<<<<<< HEAD
		await page.click( `text=${getTranslationFor('Place order')}` );
=======
		await page.locator( 'text=Place order' ).click();
>>>>>>> 4d685c36
		await expect( page.locator( 'h1.entry-title' ) ).toContainText(
			getTranslationFor('Order received')
		);

		await page.waitForLoadState( 'networkidle' );
		// get order ID from the page
<<<<<<< HEAD
		const orderReceivedHtmlElement = await page.$(
			'.woocommerce-order-overview__order.order'
		);
		const orderReceivedText = await page.evaluate(
			( element ) => element.textContent,
			orderReceivedHtmlElement
		);
		orderId = orderReceivedText.split( /(\s+)/ )[ getTranslationFor('orderReceivedTextsplit') ].toString();
=======
		const orderReceivedText = await page
			.locator( '.woocommerce-order-overview__order.order' )
			.textContent();
		orderId = orderReceivedText.split( /(\s+)/ )[ 6 ].toString();
>>>>>>> 4d685c36

		await expect( page.locator( 'ul > li.email' ) ).toContainText(
			customer.email
		);

		// check my account page
		await page.goto( '/my-account/' );
		await expect( page.url() ).toContain( 'my-account/' );
		await expect( page.locator( 'h1.entry-title' ) ).toContainText(
			'My account'
		);
	} );
} );<|MERGE_RESOLUTION|>--- conflicted
+++ resolved
@@ -120,11 +120,7 @@
 		page,
 	} ) => {
 		await page.goto( '/checkout/' );
-<<<<<<< HEAD
-		await page.click( `text=${getTranslationFor('Click here to login')}` );
-=======
-		await page.locator( 'text=Click here to login' ).click();
->>>>>>> 4d685c36
+		await page.locator( `text=${getTranslationFor('Click here to login')}`).click();
 
 		// fill in the customer account info
 		await page.locator( '#username' ).fill( customer.username );
@@ -158,32 +154,17 @@
 		);
 
 		// place an order
-<<<<<<< HEAD
-		await page.click( `text=${getTranslationFor('Place order')}` );
-=======
-		await page.locator( 'text=Place order' ).click();
->>>>>>> 4d685c36
+		await page.locator(  `text=${getTranslationFor('Place order')}` ).click();
 		await expect( page.locator( 'h1.entry-title' ) ).toContainText(
 			getTranslationFor('Order received')
 		);
 
 		await page.waitForLoadState( 'networkidle' );
 		// get order ID from the page
-<<<<<<< HEAD
-		const orderReceivedHtmlElement = await page.$(
-			'.woocommerce-order-overview__order.order'
-		);
-		const orderReceivedText = await page.evaluate(
-			( element ) => element.textContent,
-			orderReceivedHtmlElement
-		);
-		orderId = orderReceivedText.split( /(\s+)/ )[ getTranslationFor('orderReceivedTextsplit') ].toString();
-=======
 		const orderReceivedText = await page
 			.locator( '.woocommerce-order-overview__order.order' )
 			.textContent();
-		orderId = orderReceivedText.split( /(\s+)/ )[ 6 ].toString();
->>>>>>> 4d685c36
+		orderId = orderReceivedText.split( /(\s+)/ )[ getTranslationFor('orderReceivedTextsplit') ].toString();
 
 		await expect( page.locator( 'ul > li.email' ) ).toContainText(
 			customer.email
