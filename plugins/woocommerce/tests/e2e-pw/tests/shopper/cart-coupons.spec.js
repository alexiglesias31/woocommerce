const { test, expect } = require( '@playwright/test' );
const wcApi = require( '@woocommerce/woocommerce-rest-api' ).default;
const { getTranslationFor } = require('../../utils/translations');

const firstProductName = 'Coupon test product';
const coupons = [
	{
		code: 'fixed-cart-off',
		discount_type: 'fixed_cart',
		amount: '5.00',
	},
	{
		code: 'percent-off',
		discount_type: 'percent',
		amount: '50',
	},
	{
		code: 'fixed-product-off',
		discount_type: 'fixed_product',
		amount: '7.00',
	},
];
const discounts = [ '$5.00', '$10.00', '$7.00' ];
const totals = [ '$15.00', '$10.00', '$13.00' ];

test.describe( 'Cart applying coupons', () => {
	let firstProductId;
	const couponBatchId = new Array();

	test.beforeAll( async ( { baseURL } ) => {
		const api = new wcApi( {
			url: baseURL,
			consumerKey: process.env.CONSUMER_KEY,
			consumerSecret: process.env.CONSUMER_SECRET,
			version: 'wc/v3',
		} );
		// make sure the currency is USD
		await api.put( 'settings/general/woocommerce_currency', {
			value: 'USD',
		} );
		// add product
		await api
			.post( 'products', {
				name: firstProductName,
				type: 'simple',
				regular_price: '20.00',
			} )
			.then( ( response ) => {
				firstProductId = response.data.id;
			} );
		// add coupons
		await api
			.post( 'coupons/batch', {
				create: coupons,
			} )
			.then( ( response ) => {
				for ( let i = 0; i < response.data.create.length; i++ ) {
					couponBatchId.push( response.data.create[ i ].id );
				}
			} );
	} );

	test.beforeEach( async ( { page, context } ) => {
		// Shopping cart is very sensitive to cookies, so be explicit
		await context.clearCookies();

		// all tests use the first product
		await page.goto( `/shop/?add-to-cart=${ firstProductId }` );
		await page.waitForLoadState( 'networkidle' );
	} );

	test.afterAll( async ( { baseURL } ) => {
		const api = new wcApi( {
			url: baseURL,
			consumerKey: process.env.CONSUMER_KEY,
			consumerSecret: process.env.CONSUMER_SECRET,
			version: 'wc/v3',
		} );
		await api.delete( `products/${ firstProductId }`, {
			force: true,
		} );
		await api.post( 'coupons/batch', { delete: [ ...couponBatchId ] } );
	} );

	for ( let i = 0; i < coupons.length; i++ ) {
		test( `allows cart to apply coupon of type ${ coupons[ i ].discount_type }`, async ( {
			page,
		} ) => {
			await page.goto( '/cart/' );
			await page.locator( '#coupon_code' ).fill( coupons[ i ].code );
			await page.getByRole( 'button', { name: getTranslationFor('Apply coupon') } ).click();

			await expect(
<<<<<<< HEAD
				page.locator( '.woocommerce-message' )
			).toContainText( getTranslationFor('Coupon code applied successfully.') );
=======
				page.getByText('Coupon code applied successfully.')
			).toBeVisible();
>>>>>>> db22b89d
			// Checks the coupon amount is credited properly
			await expect(
				page.locator( '.cart-discount .amount' )
			).toContainText( discounts[ i ] );
			// Checks that the cart total is updated
			await expect(
				page.locator( '.order-total .amount' )
			).toContainText( totals[ i ] );
		} );
	}

	test( 'prevents cart applying same coupon twice', async ( { page } ) => {
		await page.goto( '/cart/' );
		await page.locator( '#coupon_code' ).fill( coupons[ 0 ].code );
		await page.getByRole( 'button', { name: getTranslationFor('Apply coupon') } ).click();
		// successful first time
<<<<<<< HEAD
		await expect( page.locator( '.woocommerce-message' ) ).toContainText(
			getTranslationFor('Coupon code applied successfully.')
		);
=======
		await expect( page.getByText('Coupon code applied successfully.') ).toBeVisible();
>>>>>>> db22b89d
		await page.waitForLoadState( 'networkidle' );
		// try to apply the same coupon
		await page.goto( '/cart/' );
		await page.locator( '#coupon_code' ).fill( coupons[ 0 ].code );
		await page.getByRole( 'button', { name: getTranslationFor('Apply coupon') } ).click();
		await page.waitForLoadState( 'networkidle' );
		// error received
<<<<<<< HEAD
		await expect( page.locator( '.woocommerce-error' ) ).toContainText(
			getTranslationFor('Coupon code already applied!')
		);
=======
		await expect( page.getByText('Coupon code already applied!') ).toBeVisible();
>>>>>>> db22b89d
		// check cart total
		await expect( page.locator( '.cart-discount .amount' ) ).toContainText(
			discounts[ 0 ]
		);
		await expect( page.locator( '.order-total .amount' ) ).toContainText(
			totals[ 0 ]
		);
	} );

	test( 'allows cart to apply multiple coupons', async ( { page } ) => {
		await page.goto( '/cart/' );
		await page.locator( '#coupon_code' ).fill( coupons[ 0 ].code );
		await page.getByRole( 'button', { name: getTranslationFor('Apply coupon') } ).click();
		// successful
<<<<<<< HEAD
		await expect( page.locator( '.woocommerce-message' ) ).toContainText(
			getTranslationFor('Coupon code applied successfully.')
		);
=======
		await expect( page.getByText( 'Coupon code applied successfully.' ) ).toBeVisible();
>>>>>>> db22b89d

		await page.waitForLoadState( 'networkidle' );
		await page.locator( '#coupon_code' );
		await page.locator( '#coupon_code' ).fill( coupons[ 2 ].code );
		await page.getByRole( 'button', { name: getTranslationFor('Apply coupon') } ).click();
		// successful
<<<<<<< HEAD
		await expect( page.locator( '.woocommerce-message' ) ).toContainText(
			getTranslationFor('Coupon code applied successfully.')
		);
=======
		await expect( page.getByText( 'Coupon code applied successfully.' ) ).toBeVisible();
>>>>>>> db22b89d
		// check cart total
		await expect(
			page.locator( '.cart-discount .amount >> nth=0' )
		).toContainText( discounts[ 0 ] );
		await expect(
			page.locator( '.cart-discount .amount >> nth=1' )
		).toContainText( discounts[ 2 ] );
		await expect( page.locator( '.order-total .amount' ) ).toContainText(
			'$8.00'
		);
	} );

	test( 'restores cart total when coupons are removed', async ( {
		page,
	} ) => {
		await page.goto( '/cart/' );
		await page.locator( '#coupon_code' ).fill( coupons[ 0 ].code );
		await page.getByRole( 'button', { name: getTranslationFor('Apply coupon') } ).click();

		// confirm numbers
		await expect( page.locator( '.cart-discount .amount' ) ).toContainText(
			discounts[ 0 ]
		);
		await expect( page.locator( '.order-total .amount' ) ).toContainText(
			totals[ 0 ]
		);

		await page.locator( 'a.woocommerce-remove-coupon' ).click();
		await page.waitForLoadState( 'networkidle' );

		await expect( page.locator( '.order-total .amount' ) ).toContainText(
			'$20.00'
		);
	} );
} );<|MERGE_RESOLUTION|>--- conflicted
+++ resolved
@@ -91,13 +91,8 @@
 			await page.getByRole( 'button', { name: getTranslationFor('Apply coupon') } ).click();
 
 			await expect(
-<<<<<<< HEAD
-				page.locator( '.woocommerce-message' )
-			).toContainText( getTranslationFor('Coupon code applied successfully.') );
-=======
-				page.getByText('Coupon code applied successfully.')
+				page.getByText(getTranslationFor( 'Coupon code applied successfully.' ) )
 			).toBeVisible();
->>>>>>> db22b89d
 			// Checks the coupon amount is credited properly
 			await expect(
 				page.locator( '.cart-discount .amount' )
@@ -114,13 +109,7 @@
 		await page.locator( '#coupon_code' ).fill( coupons[ 0 ].code );
 		await page.getByRole( 'button', { name: getTranslationFor('Apply coupon') } ).click();
 		// successful first time
-<<<<<<< HEAD
-		await expect( page.locator( '.woocommerce-message' ) ).toContainText(
-			getTranslationFor('Coupon code applied successfully.')
-		);
-=======
-		await expect( page.getByText('Coupon code applied successfully.') ).toBeVisible();
->>>>>>> db22b89d
+		await expect( page.getByText( getTranslationFor( 'Coupon code applied successfully.' ) ) ).toBeVisible();
 		await page.waitForLoadState( 'networkidle' );
 		// try to apply the same coupon
 		await page.goto( '/cart/' );
@@ -128,13 +117,7 @@
 		await page.getByRole( 'button', { name: getTranslationFor('Apply coupon') } ).click();
 		await page.waitForLoadState( 'networkidle' );
 		// error received
-<<<<<<< HEAD
-		await expect( page.locator( '.woocommerce-error' ) ).toContainText(
-			getTranslationFor('Coupon code already applied!')
-		);
-=======
-		await expect( page.getByText('Coupon code already applied!') ).toBeVisible();
->>>>>>> db22b89d
+		await expect( page.getByText( getTranslationFor( 'Coupon code already applied!' ) ) ).toBeVisible();
 		// check cart total
 		await expect( page.locator( '.cart-discount .amount' ) ).toContainText(
 			discounts[ 0 ]
@@ -149,26 +132,14 @@
 		await page.locator( '#coupon_code' ).fill( coupons[ 0 ].code );
 		await page.getByRole( 'button', { name: getTranslationFor('Apply coupon') } ).click();
 		// successful
-<<<<<<< HEAD
-		await expect( page.locator( '.woocommerce-message' ) ).toContainText(
-			getTranslationFor('Coupon code applied successfully.')
-		);
-=======
-		await expect( page.getByText( 'Coupon code applied successfully.' ) ).toBeVisible();
->>>>>>> db22b89d
+		await expect( page.getByText( getTranslationFor( 'Coupon code applied successfully.' ) ) ).toBeVisible();
 
 		await page.waitForLoadState( 'networkidle' );
 		await page.locator( '#coupon_code' );
 		await page.locator( '#coupon_code' ).fill( coupons[ 2 ].code );
 		await page.getByRole( 'button', { name: getTranslationFor('Apply coupon') } ).click();
 		// successful
-<<<<<<< HEAD
-		await expect( page.locator( '.woocommerce-message' ) ).toContainText(
-			getTranslationFor('Coupon code applied successfully.')
-		);
-=======
-		await expect( page.getByText( 'Coupon code applied successfully.' ) ).toBeVisible();
->>>>>>> db22b89d
+		await expect( page.getByText( getTranslationFor( 'Coupon code applied successfully.' ) ) ).toBeVisible();
 		// check cart total
 		await expect(
 			page.locator( '.cart-discount .amount >> nth=0' )
