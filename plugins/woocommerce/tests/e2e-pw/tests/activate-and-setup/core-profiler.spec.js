const { test, expect } = require( '@playwright/test' );

test.describe( 'Store owner can complete the core profiler', () => {
	test.use( { storageState: process.env.ADMINSTATE } );

	test( 'Can complete the core profiler skipping extension install', async ( {
		page,
	} ) => {
		await page.goto(
			'wp-admin/admin.php?page=wc-admin&path=%2Fsetup-wizard'
		);

		await test.step( 'Intro page and opt in to data sharing', async () => {
			await expect(
				page.getByRole( 'heading', { name: 'Welcome to Woo!' } )
			).toBeVisible();
			await page
				.getByRole( 'checkbox', { name: 'I agree to share my data' } )
				.uncheck();
			await page
				.getByRole( 'button', { name: 'Set up my store' } )
				.click();
		} );

		await test.step( 'User profile information', async () => {
			await expect(
				page.getByRole( 'heading', {
					name: 'Which one of these best describes you?',
				} )
			).toBeVisible();
			await page
				.getByRole( 'radio', { name: "I'm just starting my business" } )
				.first()
				.click();
			await page.getByRole( 'button', { name: 'Continue' } ).click();
		} );

		await test.step( 'Business Information', async () => {
			await expect(
				page.getByRole( 'heading', {
					name: 'Tell us a bit about your store',
				} )
			).toBeVisible();
			await expect(
				page.getByPlaceholder( 'Ex. My awesome store' )
			).toHaveValue( 'WooCommerce Core E2E Test Suite' );
			await page
				.locator(
					'form.woocommerce-profiler-business-information-form > div > div > div > div > input'
				)
				.first()
				.click();
			// select clothing and accessories
			await page
				.getByRole( 'option', { name: 'Clothing and accessories' } )
				.click();
			// select a WooPayments compatible location
			await page
				.locator(
					'form.woocommerce-profiler-business-information-form > div > div > div > div > input'
				)
				.last()
				.click();
			await page
				.getByRole( 'option', {
					name: 'Australia — Northern Territory',
				} )
				.click();

			await page
				.getByPlaceholder( 'wordpress@example.com' )
				.fill( 'merchant@example.com' );
			await page.getByLabel( 'Opt-in to receive tips,' ).uncheck();
			await page.getByRole( 'button', { name: 'Continue' } ).click();
		} );

		await test.step( 'Extensions -- do not install any', async () => {
			await expect(
				page.getByRole( 'heading', {
					name: 'Get a boost with our free features',
				} )
			).toBeVisible();
			// check that WooPayments is displayed because Australia is a supported country
			await expect(
				page.getByRole( 'heading', {
					name: 'Get paid with WooPayments',
				} )
			).toBeVisible();
			// skip this step so that no extensions are installed
			await page
				.getByRole( 'button', { name: 'Skip this step' } )
				.click();
		} );

		await test.step( 'Confirm that core profiler was completed and no extensions installed', async () => {
			// intermediate page shown
			await expect(
				page.getByRole( 'heading', { name: 'Turning on the lights' } )
			).toBeVisible();
			await expect(
				page.locator( '.woocommerce-onboarding-progress-bar__filler' )
			).toBeVisible();
			// dashboard shown
			await expect(
				page.getByRole( 'heading', {
					name: 'Welcome to WooCommerce Core E2E Test Suite',
				} )
			).toBeVisible();

			// go to the plugins page to make sure that extensions weren't installed
			await page.goto( 'wp-admin/plugins.php' );
			await expect(
				page.getByRole( 'heading', { name: 'Plugins', exact: true } )
			).toBeVisible();
			// confirm that some of the optional extensions aren't present
			await expect( page.getByText( 'MailPoet' ) ).toBeHidden();
			await expect( page.getByText( 'Pinterest' ) ).toBeHidden();
			await expect(
<<<<<<< HEAD
				page.getByText( 'Google for WooCommerce' )
			).not.toBeAttached();
=======
				page.getByText( 'Google Listings & Ads' )
			).toBeHidden();
>>>>>>> d2bde136
		} );

		await test.step( 'Confirm that information from core profiler saved', async () => {
			await page.goto( 'wp-admin/admin.php?page=wc-settings' );
			await expect(
				page.getByRole( 'textbox', {
					name: 'Australia — Northern Territory',
				} )
			).toBeVisible();
			await expect(
				page.getByRole( 'textbox', { name: 'Australian dollar ($)' } )
			).toBeVisible();
			await expect(
				page.getByRole( 'textbox', { name: 'Left' } )
			).toBeVisible();
			await expect(
				page.getByLabel( 'Thousand separator', { exact: true } )
			).toHaveValue( ',' );
			await expect(
				page.getByLabel( 'Decimal separator', { exact: true } )
			).toHaveValue( '.' );
			await expect( page.getByLabel( 'Number of decimals' ) ).toHaveValue(
				'2'
			);
		} );
	} );

	test( 'Can complete the core profiler installing default extensions', async ( {
		page,
	} ) => {
		await page.goto(
			'wp-admin/admin.php?page=wc-admin&path=%2Fsetup-wizard'
		);

		await test.step( 'Intro page and opt in to data sharing', async () => {
			await expect(
				page.getByRole( 'heading', { name: 'Welcome to Woo!' } )
			).toBeVisible();
			await page
				.getByRole( 'checkbox', { name: 'I agree to share my data' } )
				.uncheck();
			await page
				.getByRole( 'button', { name: 'Set up my store' } )
				.click();
		} );

		await test.step( 'User profile information', async () => {
			await expect(
				page.getByRole( 'heading', {
					name: 'Which one of these best describes you?',
				} )
			).toBeVisible();
			await page
				.getByRole( 'radio', { name: "I'm already selling" } )
				.first()
				.click();
			await page.getByLabel( 'Select an option' ).click();
			await page
				.getByRole( 'option', { name: "No, I'm selling offline" } )
				.click();
			await page.getByRole( 'button', { name: 'Continue' } ).click();
		} );

		await test.step( 'Business Information', async () => {
			await expect(
				page.getByRole( 'heading', {
					name: 'Tell us a bit about your store',
				} )
			).toBeVisible();
			await expect(
				page.getByPlaceholder( 'Ex. My awesome store' )
			).toHaveValue( 'WooCommerce Core E2E Test Suite' );
			await page
				.locator(
					'form.woocommerce-profiler-business-information-form > div > div > div > div > input'
				)
				.first()
				.click();
			// select food and drink
			await page
				.getByRole( 'option', { name: 'Food and drink' } )
				.click();
			// select a WooPayments incompatible location
			await page
				.locator(
					'form.woocommerce-profiler-business-information-form > div > div > div > div > input'
				)
				.last()
				.click();
			await page.getByRole( 'option', { name: 'Afghanistan' } ).click();

			await page
				.getByPlaceholder( 'wordpress@example.com' )
				.fill( 'merchant@example.com' );
			await page.getByLabel( 'Opt-in to receive tips,' ).uncheck();
			await page.getByRole( 'button', { name: 'Continue' } ).click();
		} );

		await test.step( 'Extensions -- install some suggested extensions', async () => {
			await expect(
				page.getByRole( 'heading', {
					name: 'Get a boost with our free features',
				} )
			).toBeVisible();
			// check that WooPayments is not displayed because Afghanistan is not a supported country
			await expect(
				page.getByRole( 'heading', {
					name: 'Get paid with WooPayments',
				} )
			).not.toBeAttached();

			// select and install the rest of the extentions
			try {
				await page
					.getByText(
						'Boost content creation with Jetpack AI AssistantSave time on content creation'
					)
					.getByRole( 'checkbox' )
					.uncheck( { timeout: 2000 } );
			} catch ( e ) {
				console.log( 'Checkbox not present for Jetpack AI Assistant' );
			}
			try {
				await page
					.getByText(
						'Showcase your products with PinterestGet your products in front of a highly'
					)
					.getByRole( 'checkbox' )
					.check( { timeout: 2000 } );
			} catch ( e ) {
				console.log( 'Checkbox not present for Pinterest' );
			}
			try {
				await page
					.getByText(
						'Reach your customers with MailPoetSend purchase follow-up emails, newsletters,'
					)
					.getByRole( 'checkbox' )
					.uncheck( { timeout: 2000 } );
			} catch ( e ) {
				console.log( 'Checkbox not present for MailPoet' );
			}
			try {
				await page
					.getByText(
						'Drive sales with Google Listings & AdsReach millions of active shoppers across'
					)
					.getByRole( 'checkbox' )
					.check( { timeout: 2000 } );
			} catch ( e ) {
				console.log( 'Checkbox not present for Google Listings & Ads' );
			}
			await page.getByRole( 'button', { name: 'Continue' } ).click();
		} );

		await test.step( 'Confirm that core profiler was completed and a couple of default extensions installed', async () => {
			page.on( 'dialog', ( dialog ) => dialog.accept() );
			// intermediate page shown
			// the next two are soft assertions because depending on the extensions selected, they may or may not appear
			// and we want the test to complete in order for cleanup to happen
			await expect
				.soft(
					page.getByRole( 'heading', {
						name: "Woo! Let's get your features ready",
					} )
				)
				.toBeVisible( { timeout: 30000 } );
			await expect
				.soft(
					page.getByRole( 'heading', {
						name: "Extending your store's capabilities",
					} )
				)
				.toBeVisible( { timeout: 30000 } );
			// dashboard shown
			await expect(
				page.getByRole( 'heading', {
					name: 'Welcome to WooCommerce Core E2E Test Suite',
				} )
			).toBeVisible( { timeout: 30000 } );
			// go to the plugins page to make sure that extensions were installed
			await page.goto( 'wp-admin/plugins.php' );
			await expect(
				page.getByRole( 'heading', { name: 'Plugins', exact: true } )
			).toBeVisible();
			// confirm that the optional plugins are present
			await expect(
				page.getByText( 'Pinterest for WooCommerce', { exact: true } )
			).toBeVisible();
			await expect(
				page.getByText( 'Google for WooCommerce', { exact: true } )
			).toBeVisible();
			await expect( page.getByText( 'MailPoet' ) ).toBeHidden();
			await expect( page.getByText( 'Jetpack' ) ).toBeHidden();
		} );

		await test.step( 'Confirm that information from core profiler saved', async () => {
			await page.goto( 'wp-admin/admin.php?page=wc-settings' );
			await expect(
				page.getByRole( 'textbox', { name: 'Afghanistan' } )
			).toBeVisible();
			await expect(
				page.getByRole( 'textbox', { name: 'Afghan afghani (؋)' } )
			).toBeVisible();
			await expect(
				page.getByRole( 'textbox', { name: 'Left with space' } )
			).toBeVisible();
			await expect(
				page.getByLabel( 'Thousand separator', { exact: true } )
			).toHaveValue( '.' );
			await expect(
				page.getByLabel( 'Decimal separator', { exact: true } )
			).toHaveValue( ',' );
			await expect( page.getByLabel( 'Number of decimals' ) ).toHaveValue(
				'0'
			);
		} );

		await test.step( 'Clean up installed extensions', async () => {
			await page.goto( 'wp-admin/plugins.php' );
			await page
				.getByLabel( 'Deactivate Google for WooCommerce' )
				.click();
			await expect(
				page.getByText( 'Plugin deactivated.' )
			).toBeVisible();
			await page.getByLabel( 'Delete Google for WooCommerce' ).click();
			await expect(
				page.getByText(
					'Google for WooCommerce was successfully deleted.'
				)
			).toBeVisible();
			await page.getByLabel( 'Deactivate Pinterest for' ).click();
			await expect(
				page.getByText( 'Plugin deactivated.' )
			).toBeVisible();
			await page.getByLabel( 'Delete Pinterest for' ).click();
			await expect(
				page.getByText(
					'Pinterest for WooCommerce was successfully deleted.'
				)
			).toBeVisible();
		} );
	} );
} );

test.describe( 'Store owner can skip the core profiler', () => {
	test.use( { storageState: process.env.ADMINSTATE } );

	test( 'Can click skip guided setup', async ( { page } ) => {
		await page.goto(
			'wp-admin/admin.php?page=wc-admin&path=%2Fsetup-wizard'
		);

		await page.getByRole( 'button', { name: 'Skip guided setup' } ).click();

		await expect(
			page.getByRole( 'heading', {
				name: 'Where is your business located?',
			} )
		).toBeVisible();
		await page.getByLabel( 'Select country/region' ).click();
		await page
			.getByRole( 'option', { name: 'United States (US) — California' } )
			.click();
		await page.getByRole( 'button', { name: 'Go to my store' } ).click();

		await expect(
			page.getByRole( 'heading', { name: 'Turning on the lights' } )
		).toBeVisible();

		await expect(
			page.getByRole( 'heading', {
				name: 'Welcome to WooCommerce Core E2E Test Suite',
			} )
		).toBeVisible();
	} );
} );<|MERGE_RESOLUTION|>--- conflicted
+++ resolved
@@ -115,14 +115,7 @@
 			// confirm that some of the optional extensions aren't present
 			await expect( page.getByText( 'MailPoet' ) ).toBeHidden();
 			await expect( page.getByText( 'Pinterest' ) ).toBeHidden();
-			await expect(
-<<<<<<< HEAD
-				page.getByText( 'Google for WooCommerce' )
-			).not.toBeAttached();
-=======
-				page.getByText( 'Google Listings & Ads' )
-			).toBeHidden();
->>>>>>> d2bde136
+			await expect( page.getByText( 'Google for WooCommerce' ) ).toBeHidden();
 		} );
 
 		await test.step( 'Confirm that information from core profiler saved', async () => {
