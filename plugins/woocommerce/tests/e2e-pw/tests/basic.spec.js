--- conflicted
+++ resolved
@@ -2,41 +2,6 @@
 const { logIn } = require( '../utils/login' );
 const { admin, customer } = require( '../test-data/data' );
 
-<<<<<<< HEAD
-test.describe( 'A basic set of tests to ensure WP, wp-admin and my-account load', () => {
-	test( 'Load the home page', async ( { page } ) => {
-		await page.goto( '/' );
-		await expect(
-			page.getByRole( 'banner' ).getByRole( 'heading', {
-				name: 'WooCommerce Core E2E Test Suite',
-			} )
-		).toBeVisible();
-	} );
-
-	test.describe( 'Sign in as admin', () => {
-		test.use( {
-			storageState: process.env.ADMINSTATE,
-		} );
-		test( 'Load wp-admin', async ( { page } ) => {
-			await page.goto( '/wp-admin' );
-			await expect(
-				page.getByRole( 'heading', { name: 'Dashboard' } )
-			).toBeVisible();
-		} );
-	} );
-
-	test.describe( 'Sign in as customer', () => {
-		test.use( {
-			storageState: process.env.CUSTOMERSTATE,
-		} );
-		test( 'Load customer my account page', async ( { page } ) => {
-			await page.goto( '/my-account' );
-			await expect(
-				page.getByRole( 'heading', { name: 'My account' } )
-			).toBeVisible();
-		} );
-	} );
-=======
 test( 'Load the home page', async ( { page } ) => {
 	await page.goto( '/' );
 	await expect(
@@ -69,5 +34,4 @@
 	await expect(
 		page.getByRole( 'heading', { name: 'My Account' } )
 	).toBeVisible();
->>>>>>> 63443b50
 } );