--- conflicted
+++ resolved
@@ -20,7 +20,6 @@
 }
 
 .wc-addons-wrap {
-<<<<<<< HEAD
 
 	&.wrap {
 
@@ -35,8 +34,6 @@
 			}
 		}
 	}
-=======
->>>>>>> 662af413
 
 	.marketplace-header {
 		background-image: url(../images/marketplace-header-bg@2x.png);
@@ -556,7 +553,6 @@
 	}
 
 	.marketplace-content-wrapper {
-<<<<<<< HEAD
 		padding: 0 20px;
 	}
 
@@ -564,15 +560,6 @@
 		margin: 0 auto;
 		max-width: 1032px;
 		width: 100%;
-=======
-		margin: 0 auto 0 0;
-		max-width: 1032px;
-		width: 100%;
-
-		@media only screen and ( min-width: 1300px ) {
-			margin-left: 64px;
-		}
->>>>>>> 662af413
 	}
 
 	.products {
@@ -644,7 +631,6 @@
 					color: #2c3338;
 					margin: 14px 64px 0 0;
 					max-width: 389px;
-<<<<<<< HEAD
 				}
 			}
 
@@ -655,23 +641,8 @@
 				.price {
 					font-size: 16px;
 					color: #1d2327;
-=======
->>>>>>> 662af413
-				}
-			}
-
-			.product-footer {
-				border-top: 1px solid #dcdcde;
-				padding: 24px;
-
-<<<<<<< HEAD
-=======
-				.price {
-					font-size: 16px;
-					color: #1d2327;
-				}
-
->>>>>>> 662af413
+				}
+
 				.button {
 					background-color: #fff;
 					border-color: #007cba;
@@ -707,7 +678,6 @@
 	}
 }
 
-<<<<<<< HEAD
 .woocommerce-embed-page {
 
 	.wc-addons-wrap.wrap {
@@ -715,13 +685,10 @@
 	}
 }
 
-=======
->>>>>>> 662af413
 .wc-subscriptions-wrap {
 	max-width: 1200px;
 }
 
-<<<<<<< HEAD
 .woocommerce-page-wc-marketplace {
 
 	.woocommerce-layout {
@@ -749,8 +716,6 @@
 	}
 }
 
-=======
->>>>>>> 662af413
 .woocommerce-message,
 .woocommerce-BlankState {
 
@@ -7615,15 +7580,6 @@
 	font-weight: bold;
 }
 
-/* stylelint-disable selector-class-pattern */
-.woocommerce-embed-page.woocommerce_page_wc-addons {
-
-	#screen-meta-links {
-		position: absolute;
-		right: 0;
-	}
-}
-
 @media screen and (min-width: 600px) {
 
 	.wc-addons-wrap {
