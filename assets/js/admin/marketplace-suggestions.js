/* global marketplace_suggestions ajaxurl */
( function( $, marketplace_suggestions ) {
	$( function() {
		if ( 'undefined' === typeof marketplace_suggestions ) {
			return;
		}

		// Stand-in wcTracks.recordEvent in case tracks is not available (for any reason).
		window.wcTracks = window.wcTracks || {};
		window.wcTracks.recordEvent = window.wcTracks.recordEvent  || function() { };

		// Tracks events sent in this file:
		// - marketplace_suggestion_displayed
		// - marketplace_suggestion_clicked
		// - marketplace_suggestion_dismissed
		// All are prefixed by {WC_Tracks::PREFIX}.
		// All have one property for `suggestionSlug`, to identify the specific suggestion message.

		// Dismiss the specified suggestion from the UI, and save the dismissal in settings.
		function dismissSuggestion( suggestionSlug ) {
			// hide the suggestion in the UI
			var selector = '[data-suggestion-slug=' + suggestionSlug + ']';
			$( selector ).fadeOut( function() {
				$( this ).remove();
			} );

			// save dismissal in user settings
			jQuery.post(
				ajaxurl,
				{
					'action': 'woocommerce_add_dismissed_marketplace_suggestion',
					'_wpnonce': marketplace_suggestions.dismiss_suggestion_nonce,
					'slug': suggestionSlug,
				}
			);

			window.wcTracks.recordEvent( 'marketplace_suggestion_dismissed', {
				suggestionSlug: suggestionSlug
			} );
		}

		// Render DOM element for suggestion dismiss button.
		function renderDismissButton( suggestionSlug ) {
			var dismissButton = document.createElement( 'a' );

			dismissButton.classList.add( 'suggestion-dismiss' );
			dismissButton.setAttribute( 'href', '#' );
			dismissButton.onclick = function( event ) {
				event.preventDefault();
				dismissSuggestion( suggestionSlug );
			}

			return dismissButton;
		}

		function addUTMParameters( context, url ) {
			var utmParams = {
				utm_source: 'unknown',
				utm_campaign: 'marketplacesuggestions',
				utm_medium: 'product'
			};
			var sourceContextMap = {
				'productstable': [
					'products-list-inline'
				],
				'productsempty': [
					'products-list-empty-header',
					'products-list-empty-footer',
					'products-list-empty-body'
				],
				'ordersempty': [
					'orders-list-empty-header',
					'orders-list-empty-footer',
					'orders-list-empty-body'
				],
				'editproduct': [
					'product-edit-meta-tab-header',
					'product-edit-meta-tab-footer',
					'product-edit-meta-tab-body'
				]
			};
			var utmSource = _.findKey( sourceContextMap, function( sourceInfo ) {
				return _.contains( sourceInfo, context );
			} );
			if ( utmSource ) {
				utmParams.utm_source = utmSource;
			}

			return url + '?' + jQuery.param( utmParams );
		}

		// Render DOM element for suggestion linkout, optionally with button style.
		function renderLinkout( context, slug, url, text, isButton ) {
			var linkoutButton = document.createElement( 'a' );

			var utmUrl = addUTMParameters( context, url );
			linkoutButton.setAttribute( 'href', utmUrl );
			linkoutButton.setAttribute( 'target', 'blank' );
			linkoutButton.textContent = text;

			linkoutButton.onclick = function( event ) {
				window.wcTracks.recordEvent( 'marketplace_suggestion_clicked', {
					suggestionSlug: slug
				} );
			}

			if ( isButton ) {
				linkoutButton.classList.add( 'button' );
			}
			else {
				linkoutButton.classList.add( 'linkout' );
				var linkoutIcon = document.createElement( 'span' );
				linkoutIcon.classList.add( 'dashicons', 'dashicons-external' );
				linkoutButton.appendChild( linkoutIcon );
			}

			return linkoutButton;
		}

		// Render DOM element for suggestion icon image.
		function renderSuggestionIcon( slug, iconUrl ) {
			if ( ! iconUrl ) {
				return null;
			}

			var image = document.createElement( 'img' );
			image.src = iconUrl;
			image.classList.add( 'marketplace-suggestion-icon' );

			return image;
		}

		// Render DOM elements for suggestion content.
		function renderSuggestionContent( slug, title, copy ) {
			var left = document.createElement( 'div' );

			left.classList.add( 'marketplace-suggestion-container-content' );

			if ( title ) {
				var titleHeading = document.createElement( 'h4' );
				titleHeading.textContent = title;
				left.appendChild( titleHeading );
			}

			if ( copy ) {
				var body = document.createElement( 'p' );
				body.textContent = copy;
				left.appendChild( body );
			}

			return left;
		}

		// Render DOM elements for suggestion call-to-action – button or link with dismiss 'x'.
		function renderSuggestionCTA( context, slug, url, linkText, linkIsButton, allowDismiss ) {
			var right = document.createElement( 'div' );

			right.classList.add( 'marketplace-suggestion-container-cta' );
			if ( url && linkText ) {
				var linkoutElement = renderLinkout( context, slug, url, linkText, linkIsButton );
				right.appendChild( linkoutElement );
			}

			if ( allowDismiss ) {
				right.appendChild( renderDismissButton( slug ) )
			}

			return right;
		}

		// Render a "table banner" style suggestion.
		// These are used in admin lists, e.g. products list.
		function renderTableBanner( context, slug, iconUrl, title, copy, url, buttonText, allowDismiss ) {
			if ( ! title || ! url ) {
				return;
			}

			if ( ! buttonText ) {
				buttonText = 'Go';
			}

			var row = document.createElement( 'tr' );
			row.classList.add( 'marketplace-table-banner' );
			row.classList.add( 'marketplace-suggestions-container' );
			row.classList.add( 'showing-suggestion' );
			row.dataset.marketplaceSuggestionsContext = 'products-list-inline';
			row.dataset.suggestionSlug = slug;

			var cell = document.createElement( 'td' );
			cell.setAttribute( 'colspan', 10 );

			var container = document.createElement( 'div' );
			container.classList.add( 'marketplace-suggestion-container' );
			container.dataset.suggestionSlug = slug;

			var icon = renderSuggestionIcon( slug, iconUrl );
			if ( icon ) {
				container.appendChild( icon );
			}
			container.appendChild(
				renderSuggestionContent( slug, title, copy )
			);
			container.appendChild(
				renderSuggestionCTA( context, slug, url, buttonText, true, allowDismiss )
			);

			cell.appendChild( container );
			row.appendChild( cell );

			return row;
		}

		// Render a "list item" style suggestion.
		// These are used in onboarding style contexts, e.g. products list empty state.
		function renderListItem( context, slug, iconUrl, title, copy, url, linkText, linkIsButton, allowDismiss ) {
			var container = document.createElement( 'div' );
			container.classList.add( 'marketplace-suggestion-container' );
			container.dataset.suggestionSlug = slug;

			var icon = renderSuggestionIcon( slug, iconUrl );
			if ( icon ) {
				container.appendChild( icon );
			}
			container.appendChild(
				renderSuggestionContent( slug, title, copy )
			);
			container.appendChild(
				renderSuggestionCTA( context, slug, url, linkText, linkIsButton, allowDismiss )
			);

			return container;
		}

		// Filter suggestion data to remove less-relevant suggestions.
		function getRelevantPromotions( marketplaceSuggestionsApiData, displayContext ) {
			// select based on display context
			var promos = _.filter( marketplaceSuggestionsApiData, function( promo ) {
				if ( _.isArray( promo.context ) ) {
					return _.contains( promo.context, displayContext );
				}
				return ( displayContext === promo.context );
			} );

			// hide promos the user has dismissed
			promos = _.filter( promos, function( promo ) {
				return ! _.contains( marketplace_suggestions.dismissed_suggestions, promo.slug );
			} );

			// hide promos for things the user already has installed
			promos = _.filter( promos, function( promo ) {
				return ! _.contains( marketplace_suggestions.active_plugins, promo['hide-if-installed'] );
			} );

			// hide promos that are not applicable based on user's installed extensions
			promos = _.filter( promos, function( promo ) {
				if ( ! promo['show-if-installed'] ) {
					// this promotion is relevant to all
					return true;
				}

				// if the user has any of the prerequisites, show the promo
				return ( _.intersection( marketplace_suggestions.active_plugins, promo['show-if-installed'] ).length > 0 );
			} );

			return promos;
		}

		// Show and hide page elements dependent on suggestion state.
<<<<<<< HEAD
		function hidePageElementsForSuggestionState( usedSuggestionsContexts ) {
			var showingProductsEmptyStateSuggestions = _.contains( usedSuggestionsContexts, 'products-list-empty-body' );
=======
		function hidePageElementsForEmptyState( usedSuggestionsContexts ) {
			var showingEmptyStateSuggestions = _.intersection(
				usedSuggestionsContexts,
				[ 'products-list-empty-body', 'orders-list-empty-body' ]
			).length > 0;
>>>>>>> 8dbda1b9

			// Streamline onboarding UI if we're in 'empty state' welcome mode.
			if ( showingEmptyStateSuggestions ) {
				$( '#screen-meta-links' ).hide();
				$( '#wpfooter' ).hide();
			}

			// Hide the header & footer, they don't make sense without specific promotion content
			if ( ! showingEmptyStateSuggestions ) {
				$( '.marketplace-suggestions-container[data-marketplace-suggestions-context="products-list-empty-header"]' ).hide();
				$( '.marketplace-suggestions-container[data-marketplace-suggestions-context="products-list-empty-footer"]' ).hide();
				$( '.marketplace-suggestions-container[data-marketplace-suggestions-context="orders-list-empty-header"]' ).hide();
				$( '.marketplace-suggestions-container[data-marketplace-suggestions-context="orders-list-empty-footer"]' ).hide();
			}

			var showingProductMetaboxSuggestions = _.contains( usedSuggestionsContexts, 'product-edit-meta-tab-body' );
			if ( ! showingProductMetaboxSuggestions ) {
				$( '.marketplace-suggestions_options.marketplace-suggestions_tab' ).hide();
				$( '#marketplace_suggestions.panel.woocommerce_options_panel' ).hide();
			}
		}

		// Render suggestion data in appropriate places in UI.
		function displaySuggestions( marketplaceSuggestionsApiData ) {
			var usedSuggestionsContexts = [];

			// iterate over all suggestions containers, rendering promos
			$( '.marketplace-suggestions-container' ).each( function() {
				// determine the context / placement we're populating
				var context = this.dataset.marketplaceSuggestionsContext;

				// find promotions that target this context
				var promos = getRelevantPromotions( marketplaceSuggestionsApiData, context );

				// render the promo content
				for ( var i in promos ) {
					// only show a max of 5 suggestions per container
					if ( i >= 5 ) {
						break;
					}

					var linkText = promos[ i ]['link-text'];
					var linkoutIsButton = false;
					if ( promos[ i ]['button-text'] ) {
						linkText = promos[ i ]['button-text'];
						linkoutIsButton = true;
					}

					// dismiss is allowed by default
					var allowDismiss = true;
					if ( promos[ 0 ]['allow-dismiss'] === false ) {
						allowDismiss = false;
					}

					var content = renderListItem(
						context,
						promos[ i ].slug,
						promos[ i ].icon,
						promos[ i ].title,
						promos[ i ].copy,
						promos[ i ].url,
						linkText,
						linkoutIsButton,
						allowDismiss
					);
					$( this ).append( content );
					$( this ).addClass( 'showing-suggestion' );
					usedSuggestionsContexts.push( context );

					window.wcTracks.recordEvent( 'marketplace_suggestion_displayed', {
						suggestionSlug: promos[ i ].slug
					} );
				}
			} );

			// render inline promos in products list
			if ( 0 === usedSuggestionsContexts.length ) {
				$( '.wp-admin.admin-bar.edit-php.post-type-product table.wp-list-table.posts tbody').first().each( function() {
					var context = 'products-list-inline';

					// find promotions that target this context
					var promos = getRelevantPromotions( marketplaceSuggestionsApiData, context );
					if ( ! promos || ! promos.length ) {
						return;
					}

					// dismiss is allowed by default
					var allowDismiss = true;
					if ( false === promos[ 0 ]['allow-dismiss'] ) {
						allowDismiss = false;
					}

					// render first promo
					var content = renderTableBanner(
						context,
						promos[ 0 ].slug,
						promos[ 0 ].icon,
						promos[ 0 ].title,
						promos[ 0 ].copy,
						promos[ 0 ].url,
						promos[ 0 ]['button-text'],
						allowDismiss
					);

					if ( content ) {
						// where should we put it in the list?
						var rows = $( this ).children();
						var minRow = 3;

						if ( rows.length <= minRow ) {
							// if small number of rows, append at end
							$( this ).append( content );
						}
						else {
							// for more rows, append
							$( rows[ minRow - 1 ] ).after( content );
						}

						usedSuggestionsContexts.push( context );

						window.wcTracks.recordEvent( 'marketplace_suggestion_displayed', {
							suggestionSlug: promos[ 0 ].slug
						} );
					}
				} );
			}

			hidePageElementsForSuggestionState( usedSuggestionsContexts );
		}

		if ( marketplace_suggestions.suggestions_data ) {
			displaySuggestions( marketplace_suggestions.suggestions_data );
		}
	});

})( jQuery, marketplace_suggestions, ajaxurl );<|MERGE_RESOLUTION|>--- conflicted
+++ resolved
@@ -266,16 +266,11 @@
 		}
 
 		// Show and hide page elements dependent on suggestion state.
-<<<<<<< HEAD
 		function hidePageElementsForSuggestionState( usedSuggestionsContexts ) {
-			var showingProductsEmptyStateSuggestions = _.contains( usedSuggestionsContexts, 'products-list-empty-body' );
-=======
-		function hidePageElementsForEmptyState( usedSuggestionsContexts ) {
 			var showingEmptyStateSuggestions = _.intersection(
 				usedSuggestionsContexts,
 				[ 'products-list-empty-body', 'orders-list-empty-body' ]
 			).length > 0;
->>>>>>> 8dbda1b9
 
 			// Streamline onboarding UI if we're in 'empty state' welcome mode.
 			if ( showingEmptyStateSuggestions ) {
