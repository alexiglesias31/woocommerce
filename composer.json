--- conflicted
+++ resolved
@@ -21,13 +21,8 @@
     "pelago/emogrifier": "3.1.0",
     "psr/container": "1.0.0",
     "woocommerce/action-scheduler": "3.1.6",
-<<<<<<< HEAD
     "woocommerce/woocommerce-admin": "2.2.1",
-    "woocommerce/woocommerce-blocks": "4.7.2"
-=======
-    "woocommerce/woocommerce-admin": "2.1.5",
     "woocommerce/woocommerce-blocks": "4.9.1"
->>>>>>> 8bef2978
   },
   "require-dev": {
     "bamarni/composer-bin-plugin": "^1.4"
