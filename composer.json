{
  "name": "woocommerce/woocommerce",
  "description": "An eCommerce toolkit that helps you sell anything. Beautifully.",
  "homepage": "https://woocommerce.com/",
  "type": "wordpress-plugin",
  "license": "GPL-3.0-or-later",
  "prefer-stable": true,
  "minimum-stability": "dev",
  "require": {
    "php": ">=7.0",
    "automattic/jetpack-autoloader": "2.2.0",
    "automattic/jetpack-constants": "1.5.0",
    "composer/installers": "1.7.0",
    "maxmind-db/reader": "1.6.0",
    "pelago/emogrifier": "3.1.0",
    "psr/container": "1.0.0",
    "woocommerce/action-scheduler": "3.1.6",
<<<<<<< HEAD
    "woocommerce/woocommerce-admin": "1.6.2",
    "woocommerce/woocommerce-blocks": "3.4.0",
=======
    "woocommerce/woocommerce-admin": "1.6.1",
    "woocommerce/woocommerce-blocks": "3.6.0",
>>>>>>> f7e9c1bf
    "league/container": "3.3.3"
  },
  "require-dev": {
    "bamarni/composer-bin-plugin": "^1.4"
  },
  "config": {
    "platform": {
      "php": "7.1"
    },
    "preferred-install": {
        "woocommerce/action-scheduler": "dist",
        "woocommerce/woocommerce-rest-api": "dist",
        "woocommerce/woocommerce-blocks": "dist"
    },
    "sort-packages": true
  },
  "autoload": {
    "exclude-from-classmap": [
      "includes/legacy",
      "includes/libraries"
    ],
    "classmap": [
      "includes/rest-api"
    ],
    "psr-4": {
      "Automattic\\WooCommerce\\": "src/",
      "Automattic\\WooCommerce\\Vendor\\League\\Container\\": "vendor/league/container/"
    }
  },
  "autoload-dev": {
    "psr-4": {
      "Automattic\\WooCommerce\\Tests\\": "tests/php/src/",
      "Automattic\\WooCommerce\\Testing\\Tools\\": "tests/Tools/"
    },
    "classmap": [
      "tests/legacy/unit-tests/rest-api/Helpers"
    ]
  },
  "scripts": {
    "post-install-cmd": [
      "@composer bin all install --ansi",
      "sh ./bin/prefix-vendor-namespaces.sh",
      "sh ./bin/package-update.sh"
    ],
    "post-update-cmd": [
      "@composer bin all update --ansi",
      "sh ./bin/prefix-vendor-namespaces.sh",
      "sh ./bin/package-update.sh"
    ],
    "test": [
      "phpunit"
    ],
    "phpcs": [
      "phpcs -s -p"
    ],
    "phpcs-pre-commit": [
      "phpcs -s -p -n"
    ],
    "phpcbf": [
      "phpcbf -p"
    ],
    "makepot-audit": [
      "wp --allow-root i18n make-pot . --exclude=\".github,.wordpress-org,bin,sample-data,node_modules,tests\" --slug=woocommerce"
    ],
    "makepot": [
      "@makepot-audit --skip-audit"
    ],
    "bin": [
      "echo 'bin not installed'"
    ]
  },
  "extra": {
    "installer-paths": {
      "packages/action-scheduler": ["woocommerce/action-scheduler"],
      "packages/woocommerce-rest-api": ["woocommerce/woocommerce-rest-api"],
      "packages/woocommerce-blocks": ["woocommerce/woocommerce-blocks"],
      "packages/woocommerce-admin": ["woocommerce/woocommerce-admin"]
    },
    "scripts-description": {
      "test": "Run unit tests",
      "phpcs": "Analyze code against the WordPress coding standards with PHP_CodeSniffer",
      "phpcbf": "Fix coding standards warnings/errors automatically with PHP Code Beautifier",
      "makepot-audit": "Generate i18n/languages/woocommerce.pot file and run audit",
      "makepot": "Generate i18n/languages/woocommerce.pot file"
    },
    "bamarni-bin": {
      "target-directory": "bin/composer"
    }
  }
}<|MERGE_RESOLUTION|>--- conflicted
+++ resolved
@@ -15,13 +15,8 @@
     "pelago/emogrifier": "3.1.0",
     "psr/container": "1.0.0",
     "woocommerce/action-scheduler": "3.1.6",
-<<<<<<< HEAD
     "woocommerce/woocommerce-admin": "1.6.2",
-    "woocommerce/woocommerce-blocks": "3.4.0",
-=======
-    "woocommerce/woocommerce-admin": "1.6.1",
     "woocommerce/woocommerce-blocks": "3.6.0",
->>>>>>> f7e9c1bf
     "league/container": "3.3.3"
   },
   "require-dev": {
