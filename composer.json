--- conflicted
+++ resolved
@@ -21,13 +21,8 @@
     "pelago/emogrifier": "3.1.0",
     "psr/container": "1.0.0",
     "woocommerce/action-scheduler": "3.2.1",
-<<<<<<< HEAD
     "woocommerce/woocommerce-admin": "2.6.5",
-    "woocommerce/woocommerce-blocks": "5.7.1"
-=======
-    "woocommerce/woocommerce-admin": "2.6.4",
     "woocommerce/woocommerce-blocks": "5.7.2"
->>>>>>> d9a60e49
   },
   "require-dev": {
     "bamarni/composer-bin-plugin": "^1.4",
