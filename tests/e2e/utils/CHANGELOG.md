--- conflicted
+++ resolved
@@ -17,16 +17,13 @@
 - `createCoupon( couponAmount )` component which accepts a coupon amount string (it defaults to 5) and creates a basic coupon. Returns the generated coupon code.
 - `evalAndClick( selector )` use Puppeteer page.$eval to select and click and element.
 - `selectOptionInSelect2( selector, value )` util helper method that search and select in any select2 type field
-<<<<<<< HEAD
+- `createSimpleProductWithCategory` component which creates a simple product with categories, containing three parameters for title, price and category name.
+- `applyCoupon( couponName )` util helper method which applies previously created coupon to cart or checkout
+- `removeCoupon()` util helper method that removes a single coupon within cart or checkout
 - `selectOrderAction( action )` util helper method to select and initiate an order action in the Order Action postbox
 - `merchant.openEmailLog()` go to the WP Mail Log page
 - `deleteAllEmailLogs` delete all email logs in the WP Mail Log plugin
 - `clickUpdateOrder( noticeText, waitForSave )` util helper that clicks the `Update` button on an order
-=======
-- `createSimpleProductWithCategory` component which creates a simple product with categories, containing three parameters for title, price and category name.
-- `applyCoupon( couponName )` util helper method which applies previously created coupon to cart or checkout
-- `removeCoupon()` util helper method that removes a single coupon within cart or checkout
->>>>>>> af550f37
 
 ## Changes
 
