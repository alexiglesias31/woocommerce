/**
 * @format
 */

/**
 * Internal dependencies
 */
import { merchant } from './flows';
import { clickTab, uiUnblocked, verifyCheckboxIsUnset, evalAndClick, selectOptionInSelect2, setCheckbox } from './page-utils';
import factories from './factories';

const config = require( 'config' );
const simpleProductName = config.get( 'products.simple.name' );
const simpleProductPrice = config.has('products.simple.price') ? config.get('products.simple.price') : '9.99';

/**
 * Verify and publish
 *
 * @param noticeText The text that appears in the notice after publishing.
 */
const verifyAndPublish = async ( noticeText ) => {
	// Wait for auto save
	await page.waitFor( 2000 );

	// Publish product
	await expect( page ).toClick( '#publish' );
	await page.waitForSelector( '.updated.notice' );

	// Verify
	await expect( page ).toMatchElement( '.updated.notice', { text: noticeText } );
};

/**
 * Wait for primary button to be enabled and click.
 *
 * @param waitForNetworkIdle - Wait for network idle after click
 * @returns {Promise<void>}
 */
const waitAndClickPrimary = async ( waitForNetworkIdle = true ) => {
	// Wait for "Continue" button to become active
	await page.waitForSelector( 'button.is-primary:not(:disabled)' );
	await page.click( 'button.is-primary' );
	if ( waitForNetworkIdle ) {
		await page.waitForNavigation( { waitUntil: 'networkidle0' } );
	}
};
/**
 * Complete onboarding wizard.
 */
const completeOnboardingWizard = async () => {
	// Store Details section

	// Fill store's address - first line
	await expect( page ).toFill( '#inspector-text-control-0', config.get( 'addresses.admin.store.addressfirstline' ) );

	// Fill store's address - second line
	await expect( page ).toFill( '#inspector-text-control-1', config.get( 'addresses.admin.store.addresssecondline' ) );

	// Fill country and state where the store is located
	await expect( page ).toFill( '.woocommerce-select-control__control-input', config.get( 'addresses.admin.store.countryandstate' ) );

	// Fill the city where the store is located
	await expect( page ).toFill( '#inspector-text-control-2', config.get( 'addresses.admin.store.city' ) );

	// Fill postcode of the store
	await expect( page ).toFill( '#inspector-text-control-3', config.get( 'addresses.admin.store.postcode' ) );

	// Verify that checkbox next to "I'm setting up a store for a client" is not selected
	await verifyCheckboxIsUnset( '.components-checkbox-control__input' );

	// Wait for "Continue" button to become active
	await page.waitForSelector( 'button.is-primary:not(:disabled)' );

	// Click on "Continue" button to move to the next step
	await page.click( 'button.is-primary', { text: 'Continue' } );

	// Wait for usage tracking pop-up window to appear
	await page.waitForSelector( '.components-modal__header-heading' );
	await expect( page ).toMatchElement(
		'.components-modal__header-heading', { text: 'Build a better WooCommerce' }
	);

	// Query for "Continue" buttons
	const continueButtons = await page.$$( 'button.is-primary' );
	expect( continueButtons ).toHaveLength( 2 );

	await Promise.all( [
		// Click on "Continue" button of the usage pop-up window to move to the next step
		continueButtons[1].click(),

		// Wait for "In which industry does the store operate?" section to load
		page.waitForNavigation( { waitUntil: 'networkidle0' } ),
	] );

	// Industry section

	// Query for the industries checkboxes
	const industryCheckboxes = await page.$$( '.components-checkbox-control__input' );
	expect( industryCheckboxes ).toHaveLength( 8 );

	// Select all industries including "Other"
	for ( let i = 0; i < 8; i++ ) {
		await industryCheckboxes[i].click();
	}

	// Fill "Other" industry
	await expect( page ).toFill( '.components-text-control__input', config.get( 'onboardingwizard.industry' ) );

	// Wait for "Continue" button to become active
	await waitAndClickPrimary();

	// Product types section

	// Query for the product types checkboxes
	const productTypesCheckboxes = await page.$$( '.components-checkbox-control__input' );
	expect( productTypesCheckboxes ).toHaveLength( 7 );

	// Select Physical and Downloadable products
	for ( let i = 1; i < 2; i++ ) {
		await productTypesCheckboxes[i].click();
	}

	// Wait for "Continue" button to become active
	await waitAndClickPrimary();

	// Business Details section

	// Query for the <SelectControl>s
	const selectControls = await page.$$( '.woocommerce-select-control' );
	expect( selectControls ).toHaveLength( 2 );

	// Fill the number of products you plan to sell
	await selectControls[0].click();
	await page.waitForSelector( '.woocommerce-select-control__control' );
	await expect( page ).toClick( '.woocommerce-select-control__option', { text: config.get( 'onboardingwizard.numberofproducts' ) } );

	// Fill currently selling elsewhere
	await selectControls[1].click();
	await page.waitForSelector( '.woocommerce-select-control__control' );
	await expect( page ).toClick( '.woocommerce-select-control__option', { text: config.get( 'onboardingwizard.sellingelsewhere' ) } );

	// Wait for "Continue" button to become active
	await waitAndClickPrimary( false );

	// Skip installing extensions
	await evalAndClick( '.components-checkbox-control__input' );
	await waitAndClickPrimary();

	// Theme section
	await waitAndClickPrimary();

	// End of onboarding wizard

	// Wait for homescreen welcome modal to appear
	await page.waitForSelector( '.woocommerce__welcome-modal__page-content__header' );
	await expect( page ).toMatchElement(
		'.woocommerce__welcome-modal__page-content__header', { text: 'Welcome to your WooCommerce store\’s online HQ!' }
	);

	// Wait for "Next" button to become active
	await page.waitForSelector( 'button.components-guide__forward-button' );
	// Click on "Next" button to move to the next step
	await page.click( 'button.components-guide__forward-button' );

	// Wait for "Next" button to become active
	await page.waitForSelector( 'button.components-guide__forward-button' );
	// Click on "Next" button to move to the next step
	await page.click( 'button.components-guide__forward-button' );

	// Wait for "Let's go" button to become active
	await page.waitForSelector( 'button.components-guide__finish-button' );
	// Click on "Let's go" button to move to the next step
	await page.click( 'button.components-guide__finish-button' );
};

/**
 * Create simple product.
 */
const createSimpleProduct = async () => {
	const product = await factories.products.simple.create( {
		name: simpleProductName,
		regularPrice: simpleProductPrice
	} );
	return product.id;
} ;

/**
 * Create simple product with categories
 *
 * @param productName Product's name which can be changed when writing a test
 * @param productPrice Product's price which can be changed when writing a test
 * @param categoryName Product's category which can be changed when writing a test
 */
const createSimpleProductWithCategory = async ( productName, productPrice, categoryName ) => {
	const product = await factories.products.simple.create( {
		name: productName,
		regularPrice: productPrice,
		categories: [
			{
				name: categoryName,
			}
		],
		isVirtual: true,
	} );

	return product.id;
};

/**
 * Create variable product.
 */
const createVariableProduct = async () => {

	// We need to remove any listeners on the `dialog` event otherwise we can't catch the dialogs below
	page.removeAllListeners('dialog');

	// Go to "add product" page
	await merchant.openNewProduct();

	// Make sure we're on the add product page
	await expect( page.title() ).resolves.toMatch( 'Add new product' );

	// Set product data
	await expect( page ).toFill( '#title', 'Variable Product with Three Variations' );
	await expect( page ).toSelect( '#product-type', 'Variable product' );

	// Create attributes for variations
	await clickTab( 'Attributes' );
	await expect( page ).toSelect( 'select[name="attribute_taxonomy"]', 'Custom product attribute' );

	for ( let i = 0; i < 3; i++ ) {
		await expect( page ).toClick( 'button.add_attribute', { text: 'Add' } );
		// Wait for attribute form to load
		await uiUnblocked();

		await page.focus( `input[name="attribute_names[${ i }]"]` );
		await expect( page ).toFill( `input[name="attribute_names[${ i }]"]`, 'attr #' + ( i + 1 ) );
		await expect( page ).toFill( `textarea[name="attribute_values[${ i }]"]`, 'val1 | val2' );
		await expect( page ).toClick( `input[name="attribute_variation[${ i }]"]` );
	}

	await expect( page ).toClick( 'button', { text: 'Save attributes' } );

	// Wait for attribute form to save (triggers 2 UI blocks)
	await uiUnblocked();
	await page.waitFor( 1000 );
	await uiUnblocked();

	// Create variations from attributes
	await clickTab( 'Variations' );
	await page.waitForSelector( 'select.variation_actions:not([disabled])' );
	await page.focus( 'select.variation_actions' );
	await expect( page ).toSelect( 'select.variation_actions', 'Create variations from all attributes' );

	const firstDialog = await expect( page ).toDisplayDialog( async () => {
		// Using this technique since toClick() isn't working.
		// See: https://github.com/GoogleChrome/puppeteer/issues/1805#issuecomment-464802876
		page.$eval( 'a.do_variation_action', elem => elem.click() );

	} );

	expect( firstDialog.message() ).toMatch( 'Are you sure you want to link all variations?' );

	const secondDialog = await expect( page ).toDisplayDialog( async () => {
		await firstDialog.accept();
	} );

	expect( secondDialog.message() ).toMatch( '8 variations added' );
	await secondDialog.dismiss();

	// Set some variation data
	await uiUnblocked();
	await uiUnblocked();

	await page.waitForSelector( '.woocommerce_variation .handlediv' );

	// Verify that variations were created
	await Promise.all( [
		expect( page ).toMatchElement( 'select[name="attribute_attr-1[0]"]', { text: 'val1' } ),
		expect( page ).toMatchElement( 'select[name="attribute_attr-2[0]"]', { text: 'val1' } ),
		expect( page ).toMatchElement( 'select[name="attribute_attr-3[0]"]', { text: 'val1' } ),

		expect( page ).toMatchElement( 'select[name="attribute_attr-1[1]"]', { text: 'val1' } ),
		expect( page ).toMatchElement( 'select[name="attribute_attr-2[1]"]', { text: 'val1' } ),
		expect( page ).toMatchElement( 'select[name="attribute_attr-3[1]"]', { text: 'val2' } ),

		expect( page ).toMatchElement( 'select[name="attribute_attr-1[2]"]', { text: 'val1' } ),
		expect( page ).toMatchElement( 'select[name="attribute_attr-2[2]"]', { text: 'val2' } ),
		expect( page ).toMatchElement( 'select[name="attribute_attr-3[2]"]', { text: 'val1' } ),

		expect( page ).toMatchElement( 'select[name="attribute_attr-1[3]"]', { text: 'val1' } ),
		expect( page ).toMatchElement( 'select[name="attribute_attr-2[3]"]', { text: 'val2' } ),
		expect( page ).toMatchElement( 'select[name="attribute_attr-3[3]"]', { text: 'val2' } ),

		expect( page ).toMatchElement( 'select[name="attribute_attr-1[4]"]', { text: 'val2' } ),
		expect( page ).toMatchElement( 'select[name="attribute_attr-2[4]"]', { text: 'val1' } ),
		expect( page ).toMatchElement( 'select[name="attribute_attr-3[4]"]', { text: 'val1' } ),

		expect( page ).toMatchElement( 'select[name="attribute_attr-1[5]"]', { text: 'val2' } ),
		expect( page ).toMatchElement( 'select[name="attribute_attr-2[5]"]', { text: 'val1' } ),
		expect( page ).toMatchElement( 'select[name="attribute_attr-3[5]"]', { text: 'val2' } ),

		expect( page ).toMatchElement( 'select[name="attribute_attr-1[6]"]', { text: 'val2' } ),
		expect( page ).toMatchElement( 'select[name="attribute_attr-2[6]"]', { text: 'val2' } ),
		expect( page ).toMatchElement( 'select[name="attribute_attr-3[6]"]', { text: 'val1' } ),

		expect( page ).toMatchElement( 'select[name="attribute_attr-1[7]"]', { text: 'val2' } ),
		expect( page ).toMatchElement( 'select[name="attribute_attr-2[7]"]', { text: 'val2' } ),
		expect( page ).toMatchElement( 'select[name="attribute_attr-3[7]"]', { text: 'val2' } ),
	] );

	await expect( page ).toClick( '.woocommerce_variation:nth-of-type(2) .handlediv' );
	await page.waitFor( 2000 );
	await page.focus( 'input[name="variable_is_virtual[0]"]' );
	await expect( page ).toClick( 'input[name="variable_is_virtual[0]"]' );
	await expect( page ).toFill( 'input[name="variable_regular_price[0]"]', '9.99' );

	await expect( page ).toClick( '.woocommerce_variation:nth-of-type(3) .handlediv' );
	await page.waitFor( 2000 );
	await page.focus( 'input[name="variable_is_virtual[1]"]' );
	await expect( page ).toClick( 'input[name="variable_is_virtual[1]"]' );
	await expect( page ).toFill( 'input[name="variable_regular_price[1]"]', '11.99' );

	await expect( page ).toClick( '.woocommerce_variation:nth-of-type(4) .handlediv' );
	await page.waitFor( 2000 );
	await page.focus( 'input[name="variable_manage_stock[2]"]' );
	await expect( page ).toClick( 'input[name="variable_manage_stock[2]"]' );
	await expect( page ).toFill( 'input[name="variable_regular_price[2]"]', '20' );
	await expect( page ).toFill( 'input[name="variable_weight[2]"]', '200' );
	await expect( page ).toFill( 'input[name="variable_length[2]"]', '10' );
	await expect( page ).toFill( 'input[name="variable_width[2]"]', '20' );
	await expect( page ).toFill( 'input[name="variable_height[2]"]', '15' );

	await page.focus( 'button.save-variation-changes' );
	await expect( page ).toClick( 'button.save-variation-changes', { text: 'Save changes' } );

	await verifyAndPublish( 'Product published.' );

	const variablePostId = await page.$( '#post_ID' );
	let variablePostIdValue = ( await ( await variablePostId.getProperty( 'value' ) ).jsonValue() );
	return variablePostIdValue;
};

/**
 * Create grouped product.
 */
const createGroupedProduct = async () => {
	// Create two products to be linked in a grouped product after
	await factories.products.simple.create( {
		name: simpleProductName + ' 1',
		regularPrice: simpleProductPrice
	} );
	await factories.products.simple.create( {
		name: simpleProductName + ' 2',
		regularPrice: simpleProductPrice
	} );

	// Go to "add product" page
	await merchant.openNewProduct();

	// Make sure we're on the add product page
	await expect( page.title() ).resolves.toMatch( 'Add new product' );

	// Set product data and save the product
	await expect( page ).toFill( '#title', 'Grouped Product' );
	await expect( page ).toSelect( '#product-type', 'Grouped product' );
	await clickTab( 'Linked Products' );
	await selectOptionInSelect2( simpleProductName + ' 1' );
	await selectOptionInSelect2( simpleProductName + ' 2' );
	await verifyAndPublish();

	// Get product ID
	const groupedPostId = await page.$( '#post_ID' );
	let groupedPostIdValue = ( await ( await groupedPostId.getProperty( 'value' ) ).jsonValue() );
	return groupedPostIdValue;
}

/**
 * Create a basic order with the provided order status.
 *
 * @param orderStatus Status of the new order. Defaults to `Pending payment`.
 */
const createSimpleOrder = async ( orderStatus = 'Pending payment' ) => {
	// Go to 'Add new order' page
	await merchant.openNewOrder();

	// Make sure we're on the add order page
	await expect( page.title() ).resolves.toMatch( 'Add new order' );

	// Set order status
	await expect( page ).toSelect( '#order_status', orderStatus );

	// Wait for auto save
	await page.waitFor( 2000 );

	// Create the order
	await expect( page ).toClick( 'button.save_order' );
	await page.waitForSelector( '#message' );

	// Verify
	await expect( page ).toMatchElement( '#message', { text: 'Order updated.' } );

	const variablePostId = await page.$( '#post_ID' );
	let variablePostIdValue = ( await ( await variablePostId.getProperty( 'value' ) ).jsonValue() );
	return variablePostIdValue;
};

/**
 * Adds a product to an order in the merchant.
 *
 * @param orderId ID of the order to add the product to.
 * @param productName Name of the product being added to the order.
 */
const addProductToOrder = async ( orderId, productName ) => {
	await merchant.goToOrder( orderId );

	// Add a product to the order
	await expect( page ).toClick( 'button.add-line-item' );
	await expect( page ).toClick( 'button.add-order-item' );
	await page.waitForSelector( '.wc-backbone-modal-header' );
	await expect( page ).toClick( '.wc-backbone-modal-content .wc-product-search' );
	await expect( page ).toFill( '#wc-backbone-modal-dialog + .select2-container .select2-search__field', productName );
	await expect( page ).toClick( 'li[aria-selected="true"]' );
	await page.click( '.wc-backbone-modal-content #btn-ok' );

	await uiUnblocked();

	// Verify the product we added shows as a line item now
	await expect( page ).toMatchElement( '.wc-order-item-name', { text: productName } );
}

/**
 * Creates a basic coupon with the provided coupon amount. Returns the coupon code.
 *
 * @param couponAmount Amount to be applied. Defaults to 5.
 * @param discountType Type of a coupon. Defaults to Fixed cart discount.
 */
const createCoupon = async ( couponAmount = '5', discountType = 'Fixed cart discount' ) => {
	await merchant.openNewCoupon();

	// Fill in coupon code
	let couponCode = 'Code-' + discountType + new Date().getTime().toString();
	await expect(page).toFill( '#title', couponCode );

	// Set general coupon data
	await clickTab( 'General' );
	await expect(page).toSelect( '#discount_type', discountType );
	await expect(page).toFill( '#coupon_amount', couponAmount );

	// Publish coupon
	await expect( page ).toClick( '#publish' );
	await page.waitForSelector( '.updated.notice' );

	// Verify
	await expect( page ).toMatchElement( '.updated.notice', { text: 'Coupon updated.' } );

	return couponCode;
};

/**
<<<<<<< HEAD
 * Adds a shipping zone along with a shipping method.
 *
 * @param zoneName Shipping zone name.
 * @param zoneLocation Shiping zone location. Defaults to United States (US).
 * @param zipCode Shipping zone zip code. Defaults to empty one space.
 * @param zoneMethod Shipping method type. Defaults to flat_rate (use also: free_shipping or local_pickup)
 */
const addShippingZoneAndMethod = async ( zoneName, zoneLocation = 'United States (US)', zipCode = ' ', zoneMethod = 'flat_rate' ) => {
	await merchant.openNewShipping();
	
	// Fill shipping zone name
	await page.waitForSelector('input#zone_name');
	await expect(page).toFill('input#zone_name', zoneName);

	// Select shipping zone location
	// (.toSelect is not best option here because a lot of &nbsp are present in country/state names)
	await expect(page).toFill('#zone_locations', zoneLocation);
	await page.waitFor(1000); // avoiding flakiness
	await page.keyboard.press('Tab');
	await page.waitFor(1000); // avoiding flakiness
	await page.keyboard.press('Enter');

	// Fill shipping zone postcode if needed otherwise just put empty space
	await page.waitForSelector('a.wc-shipping-zone-postcodes-toggle');
	await expect(page).toClick('a.wc-shipping-zone-postcodes-toggle');
	await expect(page).toFill('#zone_postcodes', zipCode);
	await expect(page).toMatchElement('#zone_postcodes', zipCode);
	await expect(page).toClick('button#submit');

	// Add shipping zone method
	await page.waitFor(2000); // avoiding flakiness
	await expect(page).toClick('button.wc-shipping-zone-add-method', {text:'Add shipping method'});
	await page.waitFor(2000); // avoiding flakiness
	await page.waitForSelector('.wc-shipping-zone-method-description');
	await expect(page).toSelect('select[name="add_method_id"]', zoneMethod);
	await page.waitFor(1000); // avoiding flakiness
	await expect(page).toClick('button#btn-ok');
	await page.waitForSelector('#zone_locations');
	await page.waitFor(1000); // avoiding flakiness
=======
 * Click the Update button on the order details page.
 *
 * @param noticeText The text that appears in the notice after updating the order.
 * @param waitForSave Optionally wait for auto save.
 */
const clickUpdateOrder = async ( noticeText, waitForSave = false ) => {
	if ( waitForSave ) {
		await page.waitFor( 2000 );
	}

	// PUpdate order
	await expect( page ).toClick( 'button.save_order' );
	await page.waitForSelector( '.updated.notice' );

	// Verify
	await expect( page ).toMatchElement( '.updated.notice', { text: noticeText } );
};

/**
 * Delete all email logs in the WP Mail Logging plugin page.
 */
const deleteAllEmailLogs = async () => {
	await merchant.openEmailLog();

	// Make sure we have emails to delete. If we don't, this selector will return null.
	if ( await page.$( '#bulk-action-selector-top' ) !== null ) {
		await setCheckbox( '#cb-select-all-1' );
		await expect( page ).toSelect( '#bulk-action-selector-top', 'Delete' );
		await Promise.all( [
			page.click( '#doaction' ),
			page.waitForNavigation( { waitUntil: 'networkidle0' } ),
		] );
	}
>>>>>>> 54edb576
};

export {
	completeOnboardingWizard,
	createSimpleProduct,
	createVariableProduct,
	createGroupedProduct,
	createSimpleOrder,
	verifyAndPublish,
	addProductToOrder,
	createCoupon,
	addShippingZoneAndMethod,
	createSimpleProductWithCategory,
  clickUpdateOrder,
	deleteAllEmailLogs,
};<|MERGE_RESOLUTION|>--- conflicted
+++ resolved
@@ -458,7 +458,6 @@
 };
 
 /**
-<<<<<<< HEAD
  * Adds a shipping zone along with a shipping method.
  *
  * @param zoneName Shipping zone name.
@@ -498,7 +497,9 @@
 	await expect(page).toClick('button#btn-ok');
 	await page.waitForSelector('#zone_locations');
 	await page.waitFor(1000); // avoiding flakiness
-=======
+};
+
+/**
  * Click the Update button on the order details page.
  *
  * @param noticeText The text that appears in the notice after updating the order.
@@ -509,7 +510,7 @@
 		await page.waitFor( 2000 );
 	}
 
-	// PUpdate order
+	// Update order
 	await expect( page ).toClick( 'button.save_order' );
 	await page.waitForSelector( '.updated.notice' );
 
@@ -532,7 +533,6 @@
 			page.waitForNavigation( { waitUntil: 'networkidle0' } ),
 		] );
 	}
->>>>>>> 54edb576
 };
 
 export {
