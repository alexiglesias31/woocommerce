# Unreleased

<<<<<<< HEAD
## Added
=======
## Fixed

- Update `wc-e2e` script to fix an issue with directories with a space in their name

# 0.2.0
>>>>>>> b36ae4c3

- Support for screenshots on test errors

# 0.2.0

## Added

- support for custom container name
- Insert a 12 hour delay in using new docker image tags
- Package `bin` script `wc-e2e`
- WP Mail Log plugin as part of container initialization

## Fixed

- Return jest exit code from `npx wc-e2e test:e2e*`
- Remove redundant `puppeteer` dependency
- Support for admin user configuration from `default.json`

# 0.1.6

## Added

- `useE2EEsLintConfig`, `useE2EBabelConfig` config functions
- support for local Jest and Puppeteer configuration with `useE2EJestConfig`, `useE2EJestPuppeteerConfig` config functions
- support for local node configuration
- support for custom port use in included container
- support for running tests against URLs without a port
- support for PHP, MariaDB & WP versions
- support for a non-plugin folder mapping (theme or project)
- support for `JEST_PUPPETEER_CONFIG` environment variable
- implement `@automattic/puppeteer-utils`
- implement `@wordpress/e2e-test-utils`
- enable test debugging with `test:e2e-debug` script

## Fixed

- support for local test configuration 
- support for local Jest setup
- `docker:ssh` script works in any repo

## Changes

- removed the products and orders delete resets
- eliminated the use of docker-compose.yaml in the root of the project

# 0.1.5

- Initial/beta release<|MERGE_RESOLUTION|>--- conflicted
+++ resolved
@@ -1,16 +1,12 @@
 # Unreleased
 
-<<<<<<< HEAD
 ## Added
-=======
+
+- Support for screenshots on test errors
+
 ## Fixed
 
 - Update `wc-e2e` script to fix an issue with directories with a space in their name
-
-# 0.2.0
->>>>>>> b36ae4c3
-
-- Support for screenshots on test errors
 
 # 0.2.0
 
