{
  "name": "@woocommerce/e2e-environment",
  "version": "0.1.5",
  "description": "WooCommerce End to End Testing Environment Configuration.",
  "author": "Automattic",
  "license": "GPL-3.0-or-later",
  "keywords": [
    "wordpress",
    "woocommerce",
    "e2e",
    "puppeteer"
  ],
  "homepage": "https://github.com/woocommerce/woocommerce/tree/master/tests/e2e/env/README.md",
  "repository": {
    "type": "git",
    "url": "https://github.com/woocommerce/woocommerce.git"
  },
  "bugs": {
    "url": "https://github.com/woocommerce/woocommerce/issues"
  },
  "main": "index.js",
  "module": "build-module/index.js",
  "dependencies": {
    "@automattic/puppeteer-utils": "github:Automattic/puppeteer-utils#0f3ec50",
    "@jest/test-sequencer": "^25.5.4",
    "@wordpress/e2e-test-utils": "^4.6.0",
    "@wordpress/jest-preset-default": "^6.2.0",
    "app-root-path": "^3.0.0",
    "jest": "^25.1.0",
    "jest-puppeteer": "^4.4.0",
    "puppeteer": "^2.1.1"
  },
  "devDependencies": {
    "@babel/cli": "^7.8.4",
    "@babel/core": "^7.8.4",
    "@babel/polyfill": "^7.8.3",
    "@babel/preset-env": "^7.8.4",
    "@wordpress/eslint-plugin": "^4.0.0",
    "ndb": "^1.1.5",
    "woocommerce": "git+https://github.com/woocommerce/woocommerce.git"
  },
  "publishConfig": {
    "access": "public"
  },
  "scripts": {
<<<<<<< HEAD
    "docker:up": "./bin/docker-compose.sh up",
    "docker:down": "./bin/docker-compose.sh down",
=======
    "clean": "rm -rf ./build ./build-module",
    "compile": "node ./../bin/build.js",
    "build": "npm run clean && npm run compile",
    "prepare": "npm run build",
    "docker:up": "./bin/docker-compose.js up",
    "docker:down": "./bin/docker-compose.js down",
>>>>>>> 76cf1e4e
    "docker:clear-all": "docker rmi --force $(docker images -q)",
    "docker:ssh": "docker exec -it woocommerce_wordpress-www /bin/bash",
    "install-wp-tests": "./bin/install-wp-tests.sh",
    "test:e2e": "bash ./bin/wait-for-build.sh && ./bin/e2e-test-integration.js",
    "test:e2e-dev": "bash ./bin/wait-for-build.sh && ./bin/e2e-test-integration.js --dev"
  }
}<|MERGE_RESOLUTION|>--- conflicted
+++ resolved
@@ -43,17 +43,12 @@
     "access": "public"
   },
   "scripts": {
-<<<<<<< HEAD
-    "docker:up": "./bin/docker-compose.sh up",
-    "docker:down": "./bin/docker-compose.sh down",
-=======
     "clean": "rm -rf ./build ./build-module",
     "compile": "node ./../bin/build.js",
     "build": "npm run clean && npm run compile",
     "prepare": "npm run build",
-    "docker:up": "./bin/docker-compose.js up",
-    "docker:down": "./bin/docker-compose.js down",
->>>>>>> 76cf1e4e
+    "docker:up": "./bin/docker-compose.sh up",
+    "docker:down": "./bin/docker-compose.sh down",
     "docker:clear-all": "docker rmi --force $(docker images -q)",
     "docker:ssh": "docker exec -it woocommerce_wordpress-www /bin/bash",
     "install-wp-tests": "./bin/install-wp-tests.sh",
