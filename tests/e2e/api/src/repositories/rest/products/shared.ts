import {
	AddPropertyTransformation,
	CustomTransformation,
	IgnorePropertyTransformation,
	KeyChangeTransformation,
	ModelTransformation,
	ModelTransformer,
	ModelTransformerTransformation,
	PropertyType,
	PropertyTypeTransformation,
	TransformationOrder,
} from '../../../framework';
import {
	AbstractProduct,
	IProductCrossSells,
	IProductDelivery,
<<<<<<< HEAD
	IProductGrouped,
=======
	IProductExternal,
>>>>>>> bc9e3bf3
	IProductInventory,
	IProductSalesTax,
	IProductShipping,
	IProductUpSells,
	MetaData,
	ProductAttribute,
	ProductDownload,
	ProductImage,
	ProductTerm,
} from '../../../models';
import { createMetaDataTransformer } from '../shared';

/**
 * Creates a transformer for the product term object.
 *
 * @return {ModelTransformer} The created transformer.
 */
function createProductTermTransformer(): ModelTransformer< ProductTerm > {
	return new ModelTransformer(
		[
			new PropertyTypeTransformation( { id: PropertyType.Integer } ),
		],
	);
}

/**
 * Creates a transformer for the product attribute object.
 *
 * @return {ModelTransformer} The created transformer.
 */
function createProductAttributeTransformer(): ModelTransformer< ProductAttribute > {
	return new ModelTransformer(
		[
			new PropertyTypeTransformation(
				{
					id: PropertyType.Integer,
					sortOrder: PropertyType.Integer,
					isVisibleOnProductPage: PropertyType.Boolean,
					isForVariations: PropertyType.Boolean,
				},
			),
			new KeyChangeTransformation< ProductAttribute >(
				{
					sortOrder: 'position',
					isVisibleOnProductPage: 'visible',
					isForVariations: 'variation',
				},
			),
		],
	);
}

/**
 * Creates a transformer for the product image object.
 *
 * @return {ModelTransformer} The created transformer.
 */
function createProductImageTransformer(): ModelTransformer< ProductImage > {
	return new ModelTransformer(
		[
			new IgnorePropertyTransformation( [ 'date_created', 'date_modified' ] ),
			new PropertyTypeTransformation(
				{
					id: PropertyType.Integer,
					created: PropertyType.Date,
					modified: PropertyType.Date,
				},
			),
			new KeyChangeTransformation< ProductImage >(
				{
					created: 'date_created_gmt',
					modified: 'date_modified_gmt',
					url: 'src',
					altText: 'altText',
				},
			),
		],
	);
}

/**
 * Creates a transformer for the product download object.
 *
 * @return {ModelTransformer} The created transformer.
 */
function createProductDownloadTransformer(): ModelTransformer< ProductDownload > {
	return new ModelTransformer(
		[
			new KeyChangeTransformation< ProductDownload >( { url: 'file' } ),
		],
	);
}

/**
 * Creates a transformer for the shared properties of all products.
 *
 * @param {string} type The product type.
 * @param {Array.<ModelTransformation>} transformations Optional transformers to add to the transformer.
 * @return {ModelTransformer} The created transformer.
 */
export function createProductTransformer< T extends AbstractProduct >(
	type: string,
	transformations?: ModelTransformation[],
): ModelTransformer< T > {
	if ( ! transformations ) {
		transformations = [];
	}

	transformations.push(
		new AddPropertyTransformation( {}, { type } ),
		new IgnorePropertyTransformation(
			[
				'date_created',
				'date_modified',
				'date_on_sale_from',
				'date_on_sale_to',
			],
		),
		new ModelTransformerTransformation( 'categories', ProductTerm, createProductTermTransformer() ),
		new ModelTransformerTransformation( 'tags', ProductTerm, createProductTermTransformer() ),
		new ModelTransformerTransformation( 'attributes', ProductAttribute, createProductAttributeTransformer() ),
		new ModelTransformerTransformation( 'images', ProductImage, createProductImageTransformer() ),
		new ModelTransformerTransformation( 'metaData', MetaData, createMetaDataTransformer() ),
		new PropertyTypeTransformation(
			{
				created: PropertyType.Date,
				modified: PropertyType.Date,
				isPurchasable: PropertyType.Boolean,
				isFeatured: PropertyType.Boolean,
				onSale: PropertyType.Boolean,
				saleStart: PropertyType.Date,
				saleEnd: PropertyType.Date,
				allowReviews: PropertyType.Boolean,
				averageRating: PropertyType.Integer,
				numRatings: PropertyType.Integer,
				totalSales: PropertyType.Integer,
				parentId: PropertyType.Integer,
				menuOrder: PropertyType.Integer,
				permalink: PropertyType.String,
				priceHtml: PropertyType.String,
				relatedIds: PropertyType.Integer,
			},
		),
		new KeyChangeTransformation< AbstractProduct >(
			{
				created: 'date_created_gmt',
				modified: 'date_modified_gmt',
				postStatus: 'status',
				shortDescription: 'short_description',
				isPurchasable: 'purchasable',
				isFeatured: 'featured',
				catalogVisibility: 'catalog_visibility',
				regularPrice: 'regular_price',
				onSale: 'on_sale',
				salePrice: 'sale_price',
				saleStart: 'date_on_sale_from_gmt',
				saleEnd: 'date_on_sale_to_gmt',
				allowReviews: 'reviews_allowed',
				averageRating: 'average_rating',
				numRatings: 'rating_count',
				metaData: 'meta_data',
				totalSales: 'total_sales',
				parentId: 'parent_id',
				menuOrder: 'menu_order',
				priceHtml: 'price_html',
				relatedIds: 'related_ids',
				links: '_links',
			},
		),
	);

	return new ModelTransformer( transformations );
}

/**
 * Create a transformer for the product cross sells property.
 */
export function createProductCrossSellsTransformation(): ModelTransformation[] {
	const transformations = [
		new PropertyTypeTransformation(
			{
				crossSellIds: PropertyType.Integer,
			},
		),
		new KeyChangeTransformation< IProductCrossSells >(
			{
				crossSellIds: 'cross_sell_ids',
			},
		),
	];

	return transformations;
}

/**
 * Create a transformer for the product upsells property.
 */
export function createProductUpSellsTransformation(): ModelTransformation[] {
	const transformations = [
		new PropertyTypeTransformation(
			{
				upSellIds: PropertyType.Integer,
			},
		),
		new KeyChangeTransformation< IProductUpSells >(
			{
				upSellIds: 'upsell_ids',
			},
		),
	];

	return transformations;
}

/**
<<<<<<< HEAD
 * Transformer for the grouped products property.
 */
export function createProductGroupedTransformation(): ModelTransformation[] {
	const transformations = [
		new PropertyTypeTransformation(
			{
				groupedProducts: PropertyType.Integer,
			},
		),
		new KeyChangeTransformation< IProductGrouped >(
			{
				groupedProducts: 'grouped_products',
			},
		),
	];

	return transformations;
}

=======
 * Create a transformer for product delivery properties.
 */
>>>>>>> bc9e3bf3
export function createProductDeliveryTransformation(): ModelTransformation[] {
	const transformations = [
		new ModelTransformerTransformation( 'downloads', ProductDownload, createProductDownloadTransformer() ),
		new PropertyTypeTransformation(
			{
				isVirtual: PropertyType.Boolean,
				isDownloadable: PropertyType.Boolean,
				downloadLimit: PropertyType.Integer,
				daysToDownload: PropertyType.Integer,
				purchaseNote: PropertyType.String,
			},
		),
		new KeyChangeTransformation< IProductDelivery >(
			{
				isVirtual: 'virtual',
				isDownloadable: 'downloadable',
				downloadLimit: 'download_limit',
				daysToDownload: 'download_expiry',
				purchaseNote: 'purchase_note',
			},
		),
	];

	return transformations;
}

/**
 * Create a transformer for product inventory properties.
 */
export function createProductInventoryTransformation(): ModelTransformation[] {
	const transformations = [
		new PropertyTypeTransformation(
			{
				trackInventory: PropertyType.Boolean,
				remainingStock: PropertyType.Integer,
				canBackorder: PropertyType.Boolean,
				isOnBackorder: PropertyType.Boolean,
				onePerOrder: PropertyType.Boolean,
				stockStatus: PropertyType.String,
				backOrderStatus: PropertyType.String,
			},
		),
		new KeyChangeTransformation< IProductInventory >(
			{
				trackInventory: 'manage_stock',
				remainingStock: 'stock_quantity',
				stockStatus: 'stock_status',
				onePerOrder: 'sold_individually',
				backorderStatus: 'backorders',
				canBackorder: 'backorders_allowed',
				isOnBackorder: 'backordered',
			},
		),
	];

	return transformations;
}

/**
 * Create a transformer for product sales tax properties.
 */
export function createProductSalesTaxTransformation(): ModelTransformation[] {
	const transformations = [
		new PropertyTypeTransformation(
			{
				taxClass: PropertyType.String,
				taxStatus: PropertyType.String,
			},
		),
		new KeyChangeTransformation< IProductSalesTax >(
			{
				taxStatus: 'tax_status',
				taxClass: 'tax_class',
			},
		),
	];

	return transformations;
}

/**
 * Create a transformer for product shipping properties.
 */
export function createProductShippingTransformation(): ModelTransformation[] {
	const transformations = [
		new CustomTransformation(
			TransformationOrder.Normal,
			( properties: any ) => {
				if ( properties.hasOwnProperty( 'dimensions' ) ) {
					properties.length = properties.dimensions.length;
					properties.width = properties.dimensions.width;
					properties.height = properties.dimensions.height;
					delete properties.dimensions;
				}

				return properties;
			},
			( properties: any ) => {
				if ( properties.hasOwnProperty( 'length ' ) ||
					properties.hasOwnProperty( 'width' ) ||
					properties.hasOwnProperty( 'height' ) ) {
					properties.dimensions = {
						length: properties.length,
						width: properties.width,
						height: properties.height,
					};
					delete properties.length;
					delete properties.width;
					delete properties.height;
				}

				return properties;
			},
		),
		new PropertyTypeTransformation(
			{
				requiresShipping: PropertyType.Boolean,
				isShippingTaxable: PropertyType.Boolean,
				shippingClass: PropertyType.String,
				shippingClassId: PropertyType.Integer,
				weight: PropertyType.String,
			},
		),
		new KeyChangeTransformation< IProductShipping >(
			{
				requiresShipping: 'shipping_required',
				isShippingTaxable: 'shipping_taxable',
				shippingClass: 'shipping_class',
				shippingClassId: 'shipping_class_id',
			},
		),
	];

	return transformations;
}

/**
 * Transformer for the properties unique to the external product type.
 */
export function createProductExternalTransformation(): ModelTransformation[] {
	const transformations = [
		new PropertyTypeTransformation(
			{
				buttonText: PropertyType.String,
				externalUrl: PropertyType.String,
			},
		),
		new KeyChangeTransformation< IProductExternal >(
			{
				buttonText: 'button_text',
				externalUrl: 'external_url',
			},
		),
	];

	return transformations;
}
<|MERGE_RESOLUTION|>--- conflicted
+++ resolved
@@ -14,11 +14,8 @@
 	AbstractProduct,
 	IProductCrossSells,
 	IProductDelivery,
-<<<<<<< HEAD
+	IProductExternal,
 	IProductGrouped,
-=======
-	IProductExternal,
->>>>>>> bc9e3bf3
 	IProductInventory,
 	IProductSalesTax,
 	IProductShipping,
@@ -234,7 +231,6 @@
 }
 
 /**
-<<<<<<< HEAD
  * Transformer for the grouped products property.
  */
 export function createProductGroupedTransformation(): ModelTransformation[] {
@@ -254,10 +250,9 @@
 	return transformations;
 }
 
-=======
+/**
  * Create a transformer for product delivery properties.
  */
->>>>>>> bc9e3bf3
 export function createProductDeliveryTransformation(): ModelTransformation[] {
 	const transformations = [
 		new ModelTransformerTransformation( 'downloads', ProductDownload, createProductDownloadTransformer() ),
