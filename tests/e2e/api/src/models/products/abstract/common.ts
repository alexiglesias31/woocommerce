--- conflicted
+++ resolved
@@ -1,9 +1,5 @@
-<<<<<<< HEAD
 import { AbstractProductData } from './data';
-=======
-import { Model, ModelID } from '../../model';
-import { MetaData, PostStatus } from '../../shared-types';
->>>>>>> 322cc71a
+import { ModelID } from '../../model';
 import {
 	CatalogVisibility,
 	ProductTerm,
