--- conflicted
+++ resolved
@@ -4,11 +4,8 @@
 
 ## Added
 
-<<<<<<< HEAD
 - Shopper Checkout Login Account
-=======
 - Shopper My Account Create Account
->>>>>>> 1c40a284
 
 ## Fixed
 
