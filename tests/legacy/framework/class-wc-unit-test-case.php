--- conflicted
+++ resolved
@@ -153,7 +153,6 @@
 	}
 
 	/**
-<<<<<<< HEAD
 	 * Create a new user in a given role and set it as the current user.
 	 *
 	 * @param string $role The role for the user to be created.
@@ -171,8 +170,10 @@
 	 * @return int The id of the user created.
 	 */
 	public function login_as_administrator() {
-		$this->login_as_role( 'administrator' );
-=======
+		return $this->login_as_role( 'administrator' );
+  }
+
+  /**
 	 * Get an instance of a class that has been registered in the dependency injection container.
 	 * To get an instance of a legacy class (such as the ones in the 'íncludes' directory) use
 	 * 'get_legacy_instance_of' instead.
@@ -244,6 +245,5 @@
 	 */
 	public function register_legacy_proxy_class_mocks( array $mocks ) {
 		wc_get_container()->get( LegacyProxy::class )->register_class_mocks( $mocks );
->>>>>>> 3c6cff4b
 	}
 }