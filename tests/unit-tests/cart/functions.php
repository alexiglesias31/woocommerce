--- conflicted
+++ resolved
@@ -137,11 +137,7 @@
 
 		$this->expectOutputString( apply_filters( 'woocommerce_cart_totals_coupon_label', 'Coupon: ' . $coupon->get_code() ), wc_cart_totals_coupon_label( $coupon ) );
 
-<<<<<<< HEAD
-		\WC_Helper_Coupon::delete_coupon( $coupon->get_id() );
-=======
-		WC_Helper_Coupon::delete_coupon( $coupon->id );
->>>>>>> 34f2bd68
+		WC_Helper_Coupon::delete_coupon( $coupon->get_id() );
 	}
 
 	/**
