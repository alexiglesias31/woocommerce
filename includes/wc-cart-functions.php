--- conflicted
+++ resolved
@@ -366,17 +366,7 @@
  * @return float
  */
 function wc_cart_round_discount( $value, $precision ) {
-<<<<<<< HEAD
-	if ( version_compare( PHP_VERSION, '5.3.0', '>=' ) ) {
-		return round( $value, $precision, WC_DISCOUNT_ROUNDING_MODE ); // phpcs:ignore PHPCompatibility.PHP.NewFunctionParameters.round_modeFound
-	} elseif ( 2 === WC_DISCOUNT_ROUNDING_MODE ) {
-		return wc_legacy_round_half_down( $value, $precision );
-	} else {
-		return round( $value, $precision );
-	}
-=======
 	return wc_round_discount( $value, $precision );
->>>>>>> 8d02f5ba
 }
 
 /**
