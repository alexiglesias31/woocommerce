<?php
/**
 * Email Class
 *
 * WooCommerce Email Class which is extended by specific email template classes to add emails to WooCommerce
 *
 * @class       WC_Email
 * @version     2.0.0
 * @package     WooCommerce/Classes/Emails
 * @author      WooThemes
 * @extends     WC_Settings_API
 */
if ( ! defined( 'ABSPATH' ) ) {
	exit;
}

if ( class_exists( 'WC_Email' ) ) {
	return;
}

/**
 * WC_Email
 */
class WC_Email extends WC_Settings_API {

	/**
	 * Email method ID.
	 *
	 * @var String
	 */
	public $id;

	/**
	 * Email method title.
	 *
	 * @var string
	 */
	public $title;

	/**
	 * 'yes' if the method is enabled.
	 *
	 * @var string
	 */
	public $enabled;

	/**
	 * Description for the email.
	 *
	 * @var string
	 */
	public $description;

	/**
	 * Plain text template path.
	 *
	 * @var string
	 */
	public $template_plain;

	/**
	 * HTML template path.
	 *
	 * @var string
	 */
	public $template_html;

	/**
	 * Template path.
	 *
	 * @var string
	 */
	public $template_base;

	/**
	 * Recipients for the email.
	 *
	 * @var string
	 */
	public $recipient;

	/**
	 * Heading for the email content.
	 *
	 * @var string
	 */
	public $heading;

	/**
	 * Subject for the email.
	 *
	 * @var string
	 */
	public $subject;

	/**
	 * Object this email is for, for example a customer, product, or email.
	 *
	 * @var object
	 */
	public $object;

	/**
	 * Strings to find in subjects/headings.
	 *
	 * @var array
	 */
	public $find;

	/**
	 * Strings to replace in subjects/headings.
	 *
	 * @var array
	 */
	public $replace;

	/**
	 * Mime boundary (for multipart emails).
	 *
	 * @var string
	 */
	public $mime_boundary;

	/**
	 * Mime boundary header (for multipart emails).
	 *
	 * @var string
	 */
	public $mime_boundary_header;

	/**
	 * True when email is being sent.
	 *
	 * @var bool
	 */
	public $sending;

	/**
	 *  List of preg* regular expression patterns to search for,
	 *  used in conjunction with $replace.
	 *  https://raw.github.com/ushahidi/wp-silcc/master/class.html2text.inc
	 *
	 *  @var array $search
	 *  @see $replace
	 */
	public $plain_search = array(
		"/\r/",                                          // Non-legal carriage return
		'/&(nbsp|#160);/i',                              // Non-breaking space
		'/&(quot|rdquo|ldquo|#8220|#8221|#147|#148);/i', // Double quotes
		'/&(apos|rsquo|lsquo|#8216|#8217);/i',           // Single quotes
		'/&gt;/i',                                       // Greater-than
		'/&lt;/i',                                       // Less-than
		'/&#38;/i',                                      // Ampersand
		'/&#038;/i',                                     // Ampersand
		'/&amp;/i',                                      // Ampersand
		'/&(copy|#169);/i',                              // Copyright
		'/&(trade|#8482|#153);/i',                       // Trademark
		'/&(reg|#174);/i',                               // Registered
		'/&(mdash|#151|#8212);/i',                       // mdash
		'/&(ndash|minus|#8211|#8722);/i',                // ndash
		'/&(bull|#149|#8226);/i',                        // Bullet
		'/&(pound|#163);/i',                             // Pound sign
		'/&(euro|#8364);/i',                             // Euro sign
		'/&#36;/',                                       // Dollar sign
		'/&[^&;]+;/i',                                   // Unknown/unhandled entities
		'/[ ]{2,}/'                                      // Runs of spaces, post-handling
	);

	/**
	 *  List of pattern replacements corresponding to patterns searched.
	 *
	 *  @var array $replace
	 *  @see $search
	 */
	public $plain_replace = array(
		'',                                             // Non-legal carriage return
		' ',                                            // Non-breaking space
		'"',                                            // Double quotes
		"'",                                            // Single quotes
		'>',                                            // Greater-than
		'<',                                            // Less-than
		'&',                                            // Ampersand
		'&',                                            // Ampersand
		'&',                                            // Ampersand
		'(c)',                                          // Copyright
		'(tm)',                                         // Trademark
		'(R)',                                          // Registered
		'--',                                           // mdash
		'-',                                            // ndash
		'*',                                            // Bullet
		'£',                                            // Pound sign
		'EUR',                                          // Euro sign. € ?
		'$',                                            // Dollar sign
		'',                                             // Unknown/unhandled entities
		' '                                             // Runs of spaces, post-handling
	);

	/**
	 * Constructor
	 */
	public function __construct() {

		// Init settings
		$this->init_form_fields();
		$this->init_settings();

		// Save settings hook
		add_action( 'woocommerce_update_options_email_' . $this->id, array( $this, 'process_admin_options' ) );

		// Default template base if not declared in child constructor
		if ( is_null( $this->template_base ) ) {
			$this->template_base = WC()->plugin_path() . '/templates/';
		}

		// Settings
		$this->heading     = $this->get_option( 'heading', $this->heading );
		$this->subject     = $this->get_option( 'subject', $this->subject );
		$this->email_type  = $this->get_option( 'email_type' );
		$this->enabled     = $this->get_option( 'enabled' );

		// Find/replace
		$this->find['blogname']      = '{blogname}';
		$this->find['site-title']    = '{site_title}';

		$this->replace['blogname']   = $this->get_blogname();
		$this->replace['site-title'] = $this->get_blogname();

		// For multipart messages
		add_filter( 'phpmailer_init', array( $this, 'handle_multipart' ) );
	}

	/**
	 * handle_multipart function.
	 *
	 * @param PHPMailer $mailer
	 * @return PHPMailer
	 */
	public function handle_multipart( $mailer )  {

		if ( $this->sending && $this->get_email_type() == 'multipart' ) {

			$mailer->AltBody = wordwrap( preg_replace( $this->plain_search, $this->plain_replace, strip_tags( $this->get_content_plain() ) ) );
			//$mailer->AltBody = wordwrap( html_entity_decode( strip_tags( $this->get_content_plain() ) ), 70 );
			$this->sending = false;
		}

		return $mailer;
	}

	/**
	 * format_string function.
	 *
	 * @param mixed $string
	 * @return string
	 */
	public function format_string( $string ) {
		return str_replace( $this->find, $this->replace, $string );
	}

	/**
	 * get_subject function.
	 *
	 * @return string
	 */
	public function get_subject() {
		return apply_filters( 'woocommerce_email_subject_' . $this->id, $this->format_string( $this->subject ), $this->object );
	}

	/**
	 * get_heading function.
	 *
	 * @return string
	 */
	public function get_heading() {
		return apply_filters( 'woocommerce_email_heading_' . $this->id, $this->format_string( $this->heading ), $this->object );
	}

	/**
	 * get_recipient function.
	 *
	 * @return string
	 */
	public function get_recipient() {
		return apply_filters( 'woocommerce_email_recipient_' . $this->id, $this->recipient, $this->object );
	}

	/**
	 * get_headers function.
	 *
	 * @return string
	 */
	public function get_headers() {
		return apply_filters( 'woocommerce_email_headers', "Content-Type: " . $this->get_content_type() . "\r\n", $this->id, $this->object );
	}

	/**
	 * get_attachments function.
	 *
	 * @return string|array
	 */
	public function get_attachments() {
		return apply_filters( 'woocommerce_email_attachments', array(), $this->id, $this->object );
	}

	/**
	 * get_type function.
	 *
	 * @return string
	 */
	public function get_email_type() {
		return $this->email_type && class_exists( 'DOMDocument' ) ? $this->email_type : 'plain';
	}

	/**
	 * get_content_type function.
	 *
	 * @return string
	 */
	public function get_content_type() {
		switch ( $this->get_email_type() ) {
			case 'html' :
				return 'text/html';
			case 'multipart' :
				return 'multipart/alternative';
			default :
				return 'text/plain';
		}
	}

	/**
	 * Proxy to parent's get_option and attempt to localize the result using gettext.
	 *
	 * @param string $key
	 * @param mixed  $empty_value
	 * @return string
	 */
	public function get_option( $key, $empty_value = null ) {
<<<<<<< HEAD
		return apply_filters( 'woocommerce_email_get_option', __( parent::get_option( $key, $empty_value ) ), $this, $key, $empty_value );
=======
		$value = parent::get_option( $key, $empty_value );

		return apply_filters( 'woocommerce_email_get_option', __( $value ), $this, $value, $key, $empty_value );
>>>>>>> 28bf06b7
	}

	/**
	 * Checks if this email is enabled and will be sent.
	 *
	 * @return bool
	 */
	public function is_enabled() {
		$enabled = $this->enabled == 'yes' ? true : false;

		return apply_filters( 'woocommerce_email_enabled_' . $this->id, $enabled, $this->object );
	}

	/**
	 * get_blogname function.
	 *
	 * @return string
	 */
	public function get_blogname() {
		return wp_specialchars_decode( get_option( 'blogname' ), ENT_QUOTES );
	}

	/**
	 * get_content function.
	 *
	 * @return string
	 */
	public function get_content() {

		$this->sending = true;

		if ( $this->get_email_type() == 'plain' ) {
			$email_content = preg_replace( $this->plain_search, $this->plain_replace, strip_tags( $this->get_content_plain() ) );
		} else {
			$email_content = $this->get_content_html();
		}

		return wordwrap( $email_content, 70 );
	}

	/**
	 * Apply inline styles to dynamic content.
	 *
	 * @param string|null $content
	 * @return string
	 */
	public function style_inline( $content ) {
		// make sure we only inline CSS for html emails
		if ( in_array( $this->get_content_type(), array( 'text/html', 'multipart/alternative' ) ) && class_exists( 'DOMDocument' ) ) {

			// get CSS styles
			ob_start();
			wc_get_template( 'emails/email-styles.php' );
			$css = apply_filters( 'woocommerce_email_styles', ob_get_clean() );

			// apply CSS styles inline for picky email clients
			$emogrifier = new Emogrifier( $content, $css );
			$content = $emogrifier->emogrify();
		}

		return $content;
	}

	/**
	 * get_content_plain function.
	 *
	 * @return string
	 */
	public function get_content_plain() {}

	/**
	 * get_content_html function.
	 *
	 * @return string
	 */
	public function get_content_html() {}

	/**
	 * Get from name for email.
	 *
	 * @return string
	 */
	public function get_from_name() {
		return wp_specialchars_decode( esc_html( get_option( 'woocommerce_email_from_name' ) ), ENT_QUOTES );
	}

	/**
	 * Get from email address.
	 *
	 * @return string
	 */
	public function get_from_address() {
		return sanitize_email( get_option( 'woocommerce_email_from_address' ) );
	}

	/**
	 * Send the email.
	 *
	 * @param string $to
	 * @param string $subject
	 * @param string $message
	 * @param string $headers
	 * @param string $attachments
	 * @return bool
	 */
	public function send( $to, $subject, $message, $headers, $attachments ) {

		add_filter( 'wp_mail_from', array( $this, 'get_from_address' ) );
		add_filter( 'wp_mail_from_name', array( $this, 'get_from_name' ) );
		add_filter( 'wp_mail_content_type', array( $this, 'get_content_type' ) );

		$message = apply_filters( 'woocommerce_mail_content', $this->style_inline( $message ) );
		$return  = wp_mail( $to, $subject, $message, $headers, $attachments );

		remove_filter( 'wp_mail_from', array( $this, 'get_from_address' ) );
		remove_filter( 'wp_mail_from_name', array( $this, 'get_from_name' ) );
		remove_filter( 'wp_mail_content_type', array( $this, 'get_content_type' ) );

		return $return;
	}

	/**
	 * Initialise Settings Form Fields - these are generic email options most will use.
	 */
	public function init_form_fields() {
		$this->form_fields = array(
			'enabled' => array(
				'title'         => __( 'Enable/Disable', 'woocommerce' ),
				'type'          => 'checkbox',
				'label'         => __( 'Enable this email notification', 'woocommerce' ),
				'default'       => 'yes'
			),
			'subject' => array(
				'title'         => __( 'Email subject', 'woocommerce' ),
				'type'          => 'text',
				'description'   => sprintf( __( 'Defaults to <code>%s</code>', 'woocommerce' ), $this->subject ),
				'placeholder'   => '',
				'default'       => ''
			),
			'heading' => array(
				'title'         => __( 'Email heading', 'woocommerce' ),
				'type'          => 'text',
				'description'   => sprintf( __( 'Defaults to <code>%s</code>', 'woocommerce' ), $this->heading ),
				'placeholder'   => '',
				'default'       => ''
			),
			'email_type' => array(
				'title'         => __( 'Email type', 'woocommerce' ),
				'type'          => 'select',
				'description'   => __( 'Choose which format of email to send.', 'woocommerce' ),
				'default'       => 'html',
				'class'         => 'email_type wc-enhanced-select',
				'options'       => $this->get_email_type_options()
			)
		);
	}

	/**
	 * Email type options
	 *
	 * @return array
	 */
	public function get_email_type_options() {
		$types = array(
			'plain' => __( 'Plain text', 'woocommerce' )
		);

		if ( class_exists( 'DOMDocument' ) ) {
			$types['html'] = __( 'HTML', 'woocommerce' );
			$types['multipart'] = __( 'Multipart', 'woocommerce' );
		}

		return $types;
	}

	/**
	 * Admin Panel Options Processing
	 * - Saves the options to the DB
	 *
	 * @since 1.0.0
	 * @return boolean|null
	 */
	public function process_admin_options() {

		// Save regular options
		parent::process_admin_options();

		// Save templates
		if ( ! empty( $_POST['template_html_code'] ) && ! empty( $this->template_html ) ) {

			$saved  = false;
			$file   = get_stylesheet_directory() . '/woocommerce/' . $this->template_html;
			$code   = stripslashes( $_POST['template_html_code'] );

			if ( is_writeable( $file ) ) {

				$f = fopen( $file, 'w+' );

				if ( $f !== FALSE ) {
					fwrite( $f, $code );
					fclose( $f );
					$saved = true;
				}
			}

			if ( ! $saved ) {
				$redirect = add_query_arg( 'wc_error', urlencode( __( 'Could not write to template file.', 'woocommerce' ) ) );
				wp_redirect( $redirect );
				exit;
			}
		}

		if ( ! empty( $_POST['template_plain_code'] ) && ! empty( $this->template_plain ) ) {

			$saved  = false;
			$file   = get_stylesheet_directory() . '/woocommerce/' . $this->template_plain;
			$code   = stripslashes( $_POST['template_plain_code'] );

			if ( is_writeable( $file ) ) {

				$f = fopen( $file, 'w+' );

				if ( $f !== FALSE ) {
					fwrite( $f, $code );
					fclose( $f );
					$saved = true;
				}
			}

			if ( ! $saved ) {
				$redirect = add_query_arg( 'wc_error', __( 'Could not write to template file.', 'woocommerce' ) );
				wp_redirect( $redirect );
				exit;
			}
		}
	}

	/**
	 * Get template.
	 *
	 * @param  string $type
	 *
	 * @return string
	 */
	public function get_template( $type ) {
		$type = esc_attr( basename( $type ) );

		if ( 'template_html' == $type ) {
			return $this->template_html;
		} else if ( 'template_plain' == $type ) {
			return $this->template_plain;
		}

		return '';
	}

	/**
	 * Get the template file in the current theme.
	 *
	 * @param  string $template
	 *
	 * @return string
	 */
	public function get_theme_template_file( $template ) {
		return get_stylesheet_directory() . '/' . apply_filters( 'woocommerce_template_directory', 'woocommerce', $template ) . '/' . $template;
	}

	/**
	 * Move template action.
	 *
	 * @param string $template_type
	 */
	protected function move_template_action( $template_type ) {
		if ( $template = $this->get_template( $template_type ) ) {

			if ( ! empty( $template ) ) {

				$theme_file = $this->get_theme_template_file( $template );

				if ( wp_mkdir_p( dirname( $theme_file ) ) && ! file_exists( $theme_file ) ) {

					// Locate template file
					$core_file     = $this->template_base . $template;
					$template_file = apply_filters( 'woocommerce_locate_core_template', $core_file, $template, $this->template_base );

					// Copy template file
					copy( $template_file, $theme_file );

					/**
					 * woocommerce_copy_email_template action hook
					 *
					 * @param string $template_type The copied template type
					 * @param string $email The email object
					 */
					do_action( 'woocommerce_copy_email_template', $template_type, $this );

					echo '<div class="updated fade"><p>' . __( 'Template file copied to theme.', 'woocommerce' ) . '</p></div>';
				}
			}
		}
	}

	/**
	 * Delete template action.
	 *
	 * @param string $template_type
	 */
	protected function delete_template_action( $template_type ) {
		if ( $template = $this->get_template( $template_type ) ) {

			if ( ! empty( $template ) ) {

				$theme_file = $this->get_theme_template_file( $template );

				if ( file_exists( $theme_file ) ) {
					unlink( $theme_file );

					/**
					 * woocommerce_delete_email_template action hook
					 *
					 * @param string $template The deleted template type
					 * @param string $email The email object
					 */
					do_action( 'woocommerce_delete_email_template', $template_type, $this );

					echo '<div class="updated fade"><p>' . __( 'Template file deleted from theme.', 'woocommerce' ) . '</p></div>';
				}
			}
		}
	}

	/**
	 * Admin actions.
	 */
	protected function admin_actions() {
		// Handle any actions
		if ( ! empty( $this->template_html ) || ! empty( $this->template_plain ) ) {

			if ( ! empty( $_GET['move_template'] ) ) {
				$this->move_template_action( $_GET['move_template'] );
			}

			if ( ! empty( $_GET['delete_template'] ) ) {
				$this->delete_template_action( $_GET['delete_template'] );
			}
		}
	}

	/**
	 * Admin Options
	 *
	 * Setup the gateway settings screen.
	 * Override this in your gateway.
	 *
	 * @since 1.0.0
	 */
	public function admin_options() {
		// Do admin acations.
		$this->admin_actions();

		?>
		<h3><?php echo ( ! empty( $this->title ) ) ? $this->title : __( 'Settings','woocommerce' ) ; ?></h3>

		<?php echo ( ! empty( $this->description ) ) ? wpautop( $this->description ) : ''; ?>

		<?php
			/**
			 * woocommerce_email_settings_before action hook
			 *
			 * @param string $email The email object
			 */
			do_action( 'woocommerce_email_settings_before', $this );
		?>

		<table class="form-table">
			<?php $this->generate_settings_html(); ?>
		</table>

		<?php
			/**
			 * woocommerce_email_settings_after action hook
			 *
			 * @param string $email The email object
			 */
			do_action( 'woocommerce_email_settings_after', $this );
		?>

		<?php if ( ! empty( $this->template_html ) || ! empty( $this->template_plain ) ) { ?>
			<div id="template">
			<?php
				$templates = array(
					'template_html'  => __( 'HTML template', 'woocommerce' ),
					'template_plain' => __( 'Plain text template', 'woocommerce' )
				);

				foreach ( $templates as $template_type => $title ) :
					$template = $this->get_template( $template_type );

					if ( empty( $template ) ) {
						continue;
					}

					$local_file    = $this->get_theme_template_file( $template );
					$core_file     = $this->template_base . $template;
					$template_file = apply_filters( 'woocommerce_locate_core_template', $core_file, $template, $this->template_base );
					$template_dir  = apply_filters( 'woocommerce_template_directory', 'woocommerce', $template );
					?>
					<div class="template <?php echo $template_type; ?>">

						<h4><?php echo wp_kses_post( $title ); ?></h4>

						<?php if ( file_exists( $local_file ) ) { ?>

							<p>
								<a href="#" class="button toggle_editor"></a>

								<?php if ( is_writable( $local_file ) ) : ?>
									<a href="<?php echo esc_url( remove_query_arg( array( 'move_template', 'saved' ), add_query_arg( 'delete_template', $template_type ) ) ); ?>" class="delete_template button"><?php _e( 'Delete template file', 'woocommerce' ); ?></a>
								<?php endif; ?>

								<?php printf( __( 'This template has been overridden by your theme and can be found in: <code>%s</code>.', 'woocommerce' ), 'yourtheme/' . $template_dir . '/' . $template ); ?>
							</p>

							<div class="editor" style="display:none">
								<textarea class="code" cols="25" rows="20" <?php if ( ! is_writable( $local_file ) ) : ?>readonly="readonly" disabled="disabled"<?php else : ?>data-name="<?php echo $template_type . '_code'; ?>"<?php endif; ?>><?php echo file_get_contents( $local_file ); ?></textarea>
							</div>

						<?php } elseif ( file_exists( $template_file ) ) { ?>

							<p>
								<a href="#" class="button toggle_editor"></a>

								<?php if ( ( is_dir( get_stylesheet_directory() . '/' . $template_dir . '/emails/' ) && is_writable( get_stylesheet_directory() . '/' . $template_dir . '/emails/' ) ) || is_writable( get_stylesheet_directory() ) ) { ?>
									<a href="<?php echo esc_url( remove_query_arg( array( 'delete_template', 'saved' ), add_query_arg( 'move_template', $template_type ) ) ); ?>" class="button"><?php _e( 'Copy file to theme', 'woocommerce' ); ?></a>
								<?php } ?>

								<?php printf( __( 'To override and edit this email template copy <code>%s</code> to your theme folder: <code>%s</code>.', 'woocommerce' ), plugin_basename( $template_file ) , 'yourtheme/' . $template_dir . '/' . $template ); ?>
							</p>

							<div class="editor" style="display:none">
								<textarea class="code" readonly="readonly" disabled="disabled" cols="25" rows="20"><?php echo file_get_contents( $template_file ); ?></textarea>
							</div>

						<?php } else { ?>

							<p><?php _e( 'File was not found.', 'woocommerce' ); ?></p>

						<?php } ?>

					</div>
					<?php
				endforeach;
			?>
			</div>
			<?php
			wc_enqueue_js( "
				jQuery('select.email_type').change(function() {

					var val = jQuery( this ).val();

					jQuery('.template_plain, .template_html').show();

					if ( val != 'multipart' && val != 'html' )
						jQuery('.template_html').hide();

					if ( val != 'multipart' && val != 'plain' )
						jQuery('.template_plain').hide();

				}).change();

				var view = '" . esc_js( __( 'View template', 'woocommerce' ) ) . "';
				var hide = '" . esc_js( __( 'Hide template', 'woocommerce' ) ) . "';

				jQuery('a.toggle_editor').text( view ).toggle( function() {
					jQuery( this ).text( hide ).closest('.template').find('.editor').slideToggle();
					return false;
				}, function() {
					jQuery( this ).text( view ).closest('.template').find('.editor').slideToggle();
					return false;
				} );

				jQuery('a.delete_template').click(function(){
					var answer = confirm('" . esc_js( __( 'Are you sure you want to delete this template file?', 'woocommerce' ) ) . "');

					if (answer)
						return true;

					return false;
				});

				jQuery('.editor textarea').change(function(){
					var name = jQuery(this).attr( 'data-name' );

					if ( name )
						jQuery(this).attr( 'name', name );
				});
			" );
		}
	}
}<|MERGE_RESOLUTION|>--- conflicted
+++ resolved
@@ -335,13 +335,9 @@
 	 * @return string
 	 */
 	public function get_option( $key, $empty_value = null ) {
-<<<<<<< HEAD
-		return apply_filters( 'woocommerce_email_get_option', __( parent::get_option( $key, $empty_value ) ), $this, $key, $empty_value );
-=======
 		$value = parent::get_option( $key, $empty_value );
 
 		return apply_filters( 'woocommerce_email_get_option', __( $value ), $this, $value, $key, $empty_value );
->>>>>>> 28bf06b7
 	}
 
 	/**
