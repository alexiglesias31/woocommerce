--- conflicted
+++ resolved
@@ -1976,7 +1976,6 @@
 }
 
 /**
-<<<<<<< HEAD
  * Set the comment type to 'review' for product reviews that don't have a comment type.
  */
 function wc_update_350_reviews_comment_type() {
@@ -1984,7 +1983,10 @@
 
 	$wpdb->query(
 		"UPDATE {$wpdb->prefix}comments JOIN {$wpdb->prefix}posts ON {$wpdb->prefix}posts.ID = {$wpdb->prefix}comments.comment_post_ID AND ( {$wpdb->prefix}posts.post_type = 'product' OR {$wpdb->prefix}posts.post_type = 'product_variation' ) SET {$wpdb->prefix}comments.comment_type = 'review' WHERE {$wpdb->prefix}comments.comment_type = ''"
-=======
+	);
+}
+
+/**
  * Change wp_woocommerce_sessions schema to use a bigint auto increment field
  * instead of char(32) field as the primary key. Doing this change primarily as
  * it should reduce the occurrence of deadlocks (see
@@ -1999,7 +2001,6 @@
 
 	$wpdb->query(
 		"ALTER TABLE `{$wpdb->prefix}woocommerce_sessions` DROP PRIMARY KEY, DROP KEY `session_id`, ADD PRIMARY KEY(`session_id`), ADD UNIQUE KEY(`session_key`)"
->>>>>>> b4242135
 	);
 }
 
