--- conflicted
+++ resolved
@@ -762,11 +762,7 @@
  * @return string the log file path.
  */
 function wc_get_log_file_path( $handle ) {
-<<<<<<< HEAD
 	return WC_Log_Handler_File::get_log_file_path( $handle );
-=======
-	return trailingslashit( WC_LOG_DIR ) . sanitize_file_name( $handle ) . '-' . sanitize_file_name( wp_hash( $handle ) ) . '.log';
->>>>>>> 73029c15
 }
 
 /**
