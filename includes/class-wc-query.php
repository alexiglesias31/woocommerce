--- conflicted
+++ resolved
@@ -862,31 +862,26 @@
 	    if ( isset( $_GET['max_price'] ) || isset( $_GET['min_price'] ) ) {
 
 			$matched_products = array();
-<<<<<<< HEAD
 			$min              = isset( $_GET['min_price'] ) ? floatval( $_GET['min_price'] ) : 0;
 			$max              = isset( $_GET['max_price'] ) ? floatval( $_GET['max_price'] ) : 9999999999;
-=======
-			$min              = floatval( $_GET['min_price'] );
-			$max              = floatval( $_GET['max_price'] );
-			
+
 		$tax_display_mode      = get_option( 'woocommerce_tax_display_shop' );
 		$tax_prices_include_tax      = get_option( 'woocommerce_prices_include_tax' );
 		//check if tax are include and display mode
 		if($tax_display_mode=='incl' && $tax_prices_include_tax=='no') {
 			$_tax  = new WC_Tax();
-			$tax_rates= $_tax->get_rates(new WC_Product());
-			foreach($tax_rates as $tax) { 
+			$tax_rates= $_tax->get_rates();
+			foreach($tax_rates as $tax) {
 				$my_tax = $tax;
 				break;
 			}
-			
-			
+
+
 			//calculation the negative dif in tax
 			$tax_down = ( 10000/($my_tax['rate']+100) )/100;
 			$min =floor($min*$tax_down);
 			$max =ceil($max*$tax_down);
 		}
->>>>>>> f21ff35f
 
 	        $matched_products_query = apply_filters( 'woocommerce_price_filter_results', $wpdb->get_results( $wpdb->prepare( '
 	        	SELECT DISTINCT ID, post_parent, post_type FROM %1$s
