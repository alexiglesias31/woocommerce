--- conflicted
+++ resolved
@@ -28,27 +28,6 @@
 	 * Ran through `woocommerce_data_stores`.
 	 */
 	private $stores = array(
-<<<<<<< HEAD
-		'coupon'              => 'WC_Coupon_Data_Store_CPT',
-		'customer'            => 'WC_Customer_Data_Store',
-		'customer-download'   => 'WC_Customer_Download_Data_Store',
-		'customer-session'    => 'WC_Customer_Data_Store_Session',
-		'order'               => 'WC_Order_Data_Store_CPT',
-		'order-refund'        => 'WC_Order_Refund_Data_Store_CPT',
-		'order-item'          => 'WC_Order_Item_Data_Store',
-		'order-item-coupon'   => 'WC_Order_Item_Coupon_Data_Store',
-		'order-item-fee'      => 'WC_Order_Item_Fee_Data_Store',
-		'order-item-product'  => 'WC_Order_Item_Product_Data_Store',
-		'order-item-shipping' => 'WC_Order_Item_Shipping_Data_Store',
-		'order-item-tax'      => 'WC_Order_Item_Tax_Data_Store',
-		'payment-token'       => 'WC_Payment_Token_Data_Store',
-		'product'             => 'WC_Product_Data_Store_CPT',
-		'product-grouped'     => 'WC_Product_Grouped_Data_Store_CPT',
-		'product-variable'    => 'WC_Product_Variable_Data_Store_CPT',
-		'product-variation'   => 'WC_Product_Variation_Data_Store_CPT',
-		'shipping-zone'       => 'WC_Shipping_Zone_Data_Store',
-		'webhook'            => 'WC_Webhook_Data_Store',
-=======
 		'coupon'                => 'WC_Coupon_Data_Store_CPT',
 		'customer'              => 'WC_Customer_Data_Store',
 		'customer-download'     => 'WC_Customer_Download_Data_Store',
@@ -68,7 +47,7 @@
 		'product-variable'      => 'WC_Product_Variable_Data_Store_CPT',
 		'product-variation'     => 'WC_Product_Variation_Data_Store_CPT',
 		'shipping-zone'         => 'WC_Shipping_Zone_Data_Store',
->>>>>>> ef4859aa
+		'webhook'               => 'WC_Webhook_Data_Store',
 	);
 
 	/**
