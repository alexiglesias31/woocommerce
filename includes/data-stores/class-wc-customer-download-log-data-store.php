<?php
<<<<<<< HEAD
=======
/**
 * Class WC_Customer_Download_Log_Data_Store file.
 *
 * @package WooCommerce\DataStores
 */

if ( ! defined( 'ABSPATH' ) ) {
	exit;
}

>>>>>>> 718c91f9
/**
 * WC Customer Download Log Data Store.
 *
 * @version  3.3.0
<<<<<<< HEAD
 * @package WooCommerce\Classes
 */

defined( 'ABSPATH' ) || exit;

/**
 * WC_Customer_Download_Log_Data_Store class.
=======
>>>>>>> 718c91f9
 */
class WC_Customer_Download_Log_Data_Store implements WC_Customer_Download_Log_Data_Store_Interface {

	// Table name for download logs.
	const WC_DOWNLOAD_LOG_TABLE = 'wc_download_log';

	/**
	 * Get the table name for download logs.
	 *
	 * @return string
	 */
	public static function get_table_name() {
		return self::WC_DOWNLOAD_LOG_TABLE;
	}

	/**
	 * Create download log entry.
	 *
<<<<<<< HEAD
	 * @param WC_Customer_Download_Log $download_log Download log object.
=======
	 * @param WC_Customer_Download_Log $download_log Customer download log object.
>>>>>>> 718c91f9
	 */
	public function create( WC_Customer_Download_Log &$download_log ) {
		global $wpdb;

		// Always set a timestamp.
		if ( is_null( $download_log->get_timestamp( 'edit' ) ) ) {
			$download_log->set_timestamp( current_time( 'timestamp', true ) );
		}

		$data = array(
			'timestamp'       => date( 'Y-m-d H:i:s', $download_log->get_timestamp( 'edit' )->getTimestamp() ),
			'permission_id'   => $download_log->get_permission_id( 'edit' ),
			'user_id'         => $download_log->get_user_id( 'edit' ),
			'user_ip_address' => $download_log->get_user_ip_address( 'edit' ),
		);

		$format = array(
			'%s',
			'%s',
			'%s',
			'%s',
		);

		$result = $wpdb->insert(
			$wpdb->prefix . self::get_table_name(),
			apply_filters( 'woocommerce_downloadable_product_download_log_insert_data', $data ),
			apply_filters( 'woocommerce_downloadable_product_download_log_insert_format', $format, $data )
		);

		do_action( 'woocommerce_downloadable_product_download_log_insert', $data );

		if ( $result ) {
			$download_log->set_id( $wpdb->insert_id );
			$download_log->apply_changes();
		} else {
			wp_die( esc_html__( 'Unable to insert download log entry in database.', 'woocommerce' ) );
		}
	}

	/**
	 * Method to read a download log from the database.
	 *
<<<<<<< HEAD
	 * @param WC_Customer_Download_Log $download_log Download log object.
	 * @throws Exception Exception when read is not possible.
=======
	 * @param WC_Customer_Download_Log $download_log Customer download log object.
	 *
	 * @throws Exception If invalid download log.
>>>>>>> 718c91f9
	 */
	public function read( &$download_log ) {
		global $wpdb;

		$download_log->set_defaults();

		// Ensure we have an id to pull from the DB.
		if ( ! $download_log->get_id() ) {
			throw new Exception( __( 'Invalid download log: no ID.', 'woocommerce' ) );
		}

		$table = $wpdb->prefix . self::get_table_name();

		// Query the DB for the download log.
<<<<<<< HEAD
		$raw_download_log = $wpdb->get_row( $wpdb->prepare( "SELECT * FROM {$table} WHERE download_log_id = %d", $download_log->get_id() ) ); // WPCS: unprepared SQL ok.

=======
		$raw_download_log = $wpdb->get_row(
			$wpdb->prepare(
				"SELECT * FROM {$wpdb->prefix}" . self::get_table_name() . ' WHERE download_log_id = %d', // phpcs:ignore WordPress.WP.PreparedSQL.NotPrepared
				$download_log->get_id()
			)
		);
>>>>>>> 718c91f9
		if ( ! $raw_download_log ) {
			throw new Exception( __( 'Invalid download log: not found.', 'woocommerce' ) );
		}

<<<<<<< HEAD
		$download_log->set_props( array(
			'timestamp'       => strtotime( $raw_download_log->timestamp ),
			'permission_id'   => $raw_download_log->permission_id,
			'user_id'         => $raw_download_log->user_id,
			'user_ip_address' => $raw_download_log->user_ip_address,
		) );
=======
		$download_log->set_props(
			array(
				'timestamp'       => strtotime( $raw_download_log->timestamp ),
				'permission_id'   => $raw_download_log->permission_id,
				'user_id'         => $raw_download_log->user_id,
				'user_ip_address' => $raw_download_log->user_ip_address,
			)
		);
>>>>>>> 718c91f9

		$download_log->set_object_read( true );
	}

	/**
	 * Method to update a download log in the database.
	 *
<<<<<<< HEAD
	 * @param WC_Customer_Download_Log $download_log Download log object.
=======
	 * @param WC_Customer_Download_Log $download_log Customer download log object.
>>>>>>> 718c91f9
	 */
	public function update( &$download_log ) {
		global $wpdb;

		$data = array(
			'timestamp'       => date( 'Y-m-d H:i:s', $download_log->get_timestamp( 'edit' )->getTimestamp() ),
			'permission_id'   => $download_log->get_permission_id( 'edit' ),
			'user_id'         => $download_log->get_user_id( 'edit' ),
			'user_ip_address' => $download_log->get_user_ip_address( 'edit' ),
		);

		$format = array(
			'%s',
			'%s',
			'%s',
			'%s',
		);

		$wpdb->update(
			$wpdb->prefix . self::get_table_name(),
			$data,
			array(
				'download_log_id' => $download_log->get_id(),
			),
			$format
		);
		$download_log->apply_changes();
	}

	/**
	 * Get a download log object.
	 *
	 * @param  array $data From the DB.
	 * @return WC_Customer_Download_Log
	 */
	private function get_download_log( $data ) {
		return new WC_Customer_Download_Log( $data );
	}

	/**
	 * Get array of download log ids by specified args.
	 *
<<<<<<< HEAD
	 * @param  array $args Args to query.
=======
	 * @param  array $args Arguments to define download logs to retrieve.
>>>>>>> 718c91f9
	 * @return array
	 */
	public function get_download_logs( $args = array() ) {
		global $wpdb;

<<<<<<< HEAD
		$args = wp_parse_args( $args, array(
			'permission_id'   => '',
			'user_id'         => '',
			'user_ip_address' => '',
			'orderby'         => 'download_log_id',
			'order'           => 'DESC',
			'limit'           => -1,
			'page'            => 1,
			'return'          => 'objects',
		) );

		$query   = array();
		$table   = $wpdb->prefix . self::get_table_name();
		$query[] = "SELECT * FROM {$table} WHERE 1=1";
=======
		$args = wp_parse_args(
			$args, array(
				'permission_id'   => '',
				'user_id'         => '',
				'user_ip_address' => '',
				'orderby'         => 'download_log_id',
				'order'           => 'DESC',
				'limit'           => -1,
				'return'          => 'objects',
			)
		);

		$query   = array();
		$query[] = "SELECT * FROM {$wpdb->prefix}" . self::get_table_name() . ' WHERE 1=1';
>>>>>>> 718c91f9

		if ( $args['permission_id'] ) {
			$query[] = $wpdb->prepare( 'AND permission_id = %d', $args['permission_id'] );
		}

		if ( $args['user_id'] ) {
			$query[] = $wpdb->prepare( 'AND user_id = %d', $args['user_id'] );
		}

		if ( $args['user_ip_address'] ) {
			$query[] = $wpdb->prepare( 'AND user_ip_address = %s', $args['user_ip_address'] );
		}

		$allowed_orders = array( 'download_log_id', 'timestamp', 'permission_id', 'user_id' );
		$order          = in_array( $args['order'], $allowed_orders, true ) ? $args['order'] : 'download_log_id';
		$orderby        = 'DESC' === strtoupper( $args['orderby'] ) ? 'DESC' : 'ASC';
		$orderby_sql    = sanitize_sql_orderby( "{$order} {$orderby}" );
		$query[]        = "ORDER BY {$orderby_sql}";

		if ( 0 < $args['limit'] ) {
<<<<<<< HEAD
			$query[] = $wpdb->prepare( 'LIMIT %d, %d', absint( $args['limit'] ) * absint( $args['page'] - 1 ), absint( $args['limit'] ) );
		}

		$raw_download_logs = $wpdb->get_results( implode( ' ', $query ) ); // WPCS: unprepared SQL ok.
=======
			$query[] = $wpdb->prepare( 'LIMIT %d', $args['limit'] );
		}

		$raw_download_logs = $wpdb->get_results( implode( ' ', $query ) ); // phpcs:ignore WordPress.WP.PreparedSQL.NotPrepared
>>>>>>> 718c91f9

		switch ( $args['return'] ) {
			case 'ids':
				return wp_list_pluck( $raw_download_logs, 'download_log_id' );
			default:
				return array_map( array( $this, 'get_download_log' ), $raw_download_logs );
		}
	}

	/**
	 * Get download logs for a given download permission.
	 *
<<<<<<< HEAD
	 * @param int $permission_id Permission to get logs for.
=======
	 * @param  int $permission_id Permission ID.
>>>>>>> 718c91f9
	 * @return array
	 */
	public function get_download_logs_for_permission( $permission_id ) {
		// If no permission_id is passed, return an empty array.
		if ( empty( $permission_id ) ) {
			return array();
		}

<<<<<<< HEAD
		return $this->get_download_logs( array(
			'permission_id' => $permission_id,
		) );
=======
		return $this->get_download_logs(
			array(
				'permission_id' => $permission_id,
			)
		);
>>>>>>> 718c91f9
	}

	/**
	 * Method to delete download logs for a given permission ID.
	 *
	 * @since 3.4.0
	 * @param int $id download_id of the downloads that will be deleted.
	 */
	public function delete_by_permission_id( $id ) {
		global $wpdb;
		$wpdb->query( $wpdb->prepare( "DELETE FROM {$wpdb->prefix}woocommerce_downloadable_product_permissions WHERE permission_id = %d", $id ) );
	}
}<|MERGE_RESOLUTION|>--- conflicted
+++ resolved
@@ -1,22 +1,8 @@
 <?php
-<<<<<<< HEAD
-=======
 /**
  * Class WC_Customer_Download_Log_Data_Store file.
  *
- * @package WooCommerce\DataStores
- */
-
-if ( ! defined( 'ABSPATH' ) ) {
-	exit;
-}
-
->>>>>>> 718c91f9
-/**
- * WC Customer Download Log Data Store.
- *
  * @version  3.3.0
-<<<<<<< HEAD
  * @package WooCommerce\Classes
  */
 
@@ -24,8 +10,6 @@
 
 /**
  * WC_Customer_Download_Log_Data_Store class.
-=======
->>>>>>> 718c91f9
  */
 class WC_Customer_Download_Log_Data_Store implements WC_Customer_Download_Log_Data_Store_Interface {
 
@@ -44,11 +28,7 @@
 	/**
 	 * Create download log entry.
 	 *
-<<<<<<< HEAD
-	 * @param WC_Customer_Download_Log $download_log Download log object.
-=======
 	 * @param WC_Customer_Download_Log $download_log Customer download log object.
->>>>>>> 718c91f9
 	 */
 	public function create( WC_Customer_Download_Log &$download_log ) {
 		global $wpdb;
@@ -91,14 +71,8 @@
 	/**
 	 * Method to read a download log from the database.
 	 *
-<<<<<<< HEAD
 	 * @param WC_Customer_Download_Log $download_log Download log object.
 	 * @throws Exception Exception when read is not possible.
-=======
-	 * @param WC_Customer_Download_Log $download_log Customer download log object.
-	 *
-	 * @throws Exception If invalid download log.
->>>>>>> 718c91f9
 	 */
 	public function read( &$download_log ) {
 		global $wpdb;
@@ -113,29 +87,12 @@
 		$table = $wpdb->prefix . self::get_table_name();
 
 		// Query the DB for the download log.
-<<<<<<< HEAD
 		$raw_download_log = $wpdb->get_row( $wpdb->prepare( "SELECT * FROM {$table} WHERE download_log_id = %d", $download_log->get_id() ) ); // WPCS: unprepared SQL ok.
 
-=======
-		$raw_download_log = $wpdb->get_row(
-			$wpdb->prepare(
-				"SELECT * FROM {$wpdb->prefix}" . self::get_table_name() . ' WHERE download_log_id = %d', // phpcs:ignore WordPress.WP.PreparedSQL.NotPrepared
-				$download_log->get_id()
-			)
-		);
->>>>>>> 718c91f9
 		if ( ! $raw_download_log ) {
 			throw new Exception( __( 'Invalid download log: not found.', 'woocommerce' ) );
 		}
 
-<<<<<<< HEAD
-		$download_log->set_props( array(
-			'timestamp'       => strtotime( $raw_download_log->timestamp ),
-			'permission_id'   => $raw_download_log->permission_id,
-			'user_id'         => $raw_download_log->user_id,
-			'user_ip_address' => $raw_download_log->user_ip_address,
-		) );
-=======
 		$download_log->set_props(
 			array(
 				'timestamp'       => strtotime( $raw_download_log->timestamp ),
@@ -144,7 +101,6 @@
 				'user_ip_address' => $raw_download_log->user_ip_address,
 			)
 		);
->>>>>>> 718c91f9
 
 		$download_log->set_object_read( true );
 	}
@@ -152,11 +108,7 @@
 	/**
 	 * Method to update a download log in the database.
 	 *
-<<<<<<< HEAD
 	 * @param WC_Customer_Download_Log $download_log Download log object.
-=======
-	 * @param WC_Customer_Download_Log $download_log Customer download log object.
->>>>>>> 718c91f9
 	 */
 	public function update( &$download_log ) {
 		global $wpdb;
@@ -199,17 +151,12 @@
 	/**
 	 * Get array of download log ids by specified args.
 	 *
-<<<<<<< HEAD
-	 * @param  array $args Args to query.
-=======
 	 * @param  array $args Arguments to define download logs to retrieve.
->>>>>>> 718c91f9
 	 * @return array
 	 */
 	public function get_download_logs( $args = array() ) {
 		global $wpdb;
 
-<<<<<<< HEAD
 		$args = wp_parse_args( $args, array(
 			'permission_id'   => '',
 			'user_id'         => '',
@@ -224,22 +171,6 @@
 		$query   = array();
 		$table   = $wpdb->prefix . self::get_table_name();
 		$query[] = "SELECT * FROM {$table} WHERE 1=1";
-=======
-		$args = wp_parse_args(
-			$args, array(
-				'permission_id'   => '',
-				'user_id'         => '',
-				'user_ip_address' => '',
-				'orderby'         => 'download_log_id',
-				'order'           => 'DESC',
-				'limit'           => -1,
-				'return'          => 'objects',
-			)
-		);
-
-		$query   = array();
-		$query[] = "SELECT * FROM {$wpdb->prefix}" . self::get_table_name() . ' WHERE 1=1';
->>>>>>> 718c91f9
 
 		if ( $args['permission_id'] ) {
 			$query[] = $wpdb->prepare( 'AND permission_id = %d', $args['permission_id'] );
@@ -260,17 +191,10 @@
 		$query[]        = "ORDER BY {$orderby_sql}";
 
 		if ( 0 < $args['limit'] ) {
-<<<<<<< HEAD
 			$query[] = $wpdb->prepare( 'LIMIT %d, %d', absint( $args['limit'] ) * absint( $args['page'] - 1 ), absint( $args['limit'] ) );
 		}
 
 		$raw_download_logs = $wpdb->get_results( implode( ' ', $query ) ); // WPCS: unprepared SQL ok.
-=======
-			$query[] = $wpdb->prepare( 'LIMIT %d', $args['limit'] );
-		}
-
-		$raw_download_logs = $wpdb->get_results( implode( ' ', $query ) ); // phpcs:ignore WordPress.WP.PreparedSQL.NotPrepared
->>>>>>> 718c91f9
 
 		switch ( $args['return'] ) {
 			case 'ids':
@@ -283,11 +207,7 @@
 	/**
 	 * Get download logs for a given download permission.
 	 *
-<<<<<<< HEAD
 	 * @param int $permission_id Permission to get logs for.
-=======
-	 * @param  int $permission_id Permission ID.
->>>>>>> 718c91f9
 	 * @return array
 	 */
 	public function get_download_logs_for_permission( $permission_id ) {
@@ -296,17 +216,11 @@
 			return array();
 		}
 
-<<<<<<< HEAD
-		return $this->get_download_logs( array(
-			'permission_id' => $permission_id,
-		) );
-=======
 		return $this->get_download_logs(
 			array(
 				'permission_id' => $permission_id,
 			)
 		);
->>>>>>> 718c91f9
 	}
 
 	/**
