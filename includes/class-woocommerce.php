<?php
/**
 * WooCommerce setup
 *
 * @package WooCommerce
 * @since   3.2.0
 */

defined( 'ABSPATH' ) || exit;

/**
 * Main WooCommerce Class.
 *
 * @class WooCommerce
 */
final class WooCommerce {

	/**
	 * WooCommerce version.
	 *
	 * @var string
	 */
	public $version = '3.6.0';

	/**
	 * The single instance of the class.
	 *
	 * @var WooCommerce
	 * @since 2.1
	 */
	protected static $_instance = null;

	/**
	 * Session instance.
	 *
	 * @var WC_Session|WC_Session_Handler
	 */
	public $session = null;

	/**
	 * Query instance.
	 *
	 * @var WC_Query
	 */
	public $query = null;

	/**
	 * Product factory instance.
	 *
	 * @var WC_Product_Factory
	 */
	public $product_factory = null;

	/**
	 * Countries instance.
	 *
	 * @var WC_Countries
	 */
	public $countries = null;

	/**
	 * Integrations instance.
	 *
	 * @var WC_Integrations
	 */
	public $integrations = null;

	/**
	 * Cart instance.
	 *
	 * @var WC_Cart
	 */
	public $cart = null;

	/**
	 * Customer instance.
	 *
	 * @var WC_Customer
	 */
	public $customer = null;

	/**
	 * Order factory instance.
	 *
	 * @var WC_Order_Factory
	 */
	public $order_factory = null;

	/**
	 * Structured data instance.
	 *
	 * @var WC_Structured_Data
	 */
	public $structured_data = null;

	/**
	 * Array of deprecated hook handlers.
	 *
	 * @var array of WC_Deprecated_Hooks
	 */
	public $deprecated_hook_handlers = array();

	/**
	 * Main WooCommerce Instance.
	 *
	 * Ensures only one instance of WooCommerce is loaded or can be loaded.
	 *
	 * @since 2.1
	 * @static
	 * @see WC()
	 * @return WooCommerce - Main instance.
	 */
	public static function instance() {
		if ( is_null( self::$_instance ) ) {
			self::$_instance = new self();
		}
		return self::$_instance;
	}

	/**
	 * Cloning is forbidden.
	 *
	 * @since 2.1
	 */
	public function __clone() {
		wc_doing_it_wrong( __FUNCTION__, __( 'Cloning is forbidden.', 'woocommerce' ), '2.1' );
	}

	/**
	 * Unserializing instances of this class is forbidden.
	 *
	 * @since 2.1
	 */
	public function __wakeup() {
		wc_doing_it_wrong( __FUNCTION__, __( 'Unserializing instances of this class is forbidden.', 'woocommerce' ), '2.1' );
	}

	/**
	 * Auto-load in-accessible properties on demand.
	 *
	 * @param mixed $key Key name.
	 * @return mixed
	 */
	public function __get( $key ) {
		if ( in_array( $key, array( 'payment_gateways', 'shipping', 'mailer', 'checkout' ), true ) ) {
			return $this->$key();
		}
	}

	/**
	 * WooCommerce Constructor.
	 */
	public function __construct() {
		$this->define_constants();
		$this->includes();
		$this->init_hooks();
	}

	/**
	 * When WP has loaded all plugins, trigger the `woocommerce_loaded` hook.
	 *
	 * This ensures `woocommerce_loaded` is called only after all other plugins
	 * are loaded, to avoid issues caused by plugin directory naming changing
	 * the load order. See #21524 for details.
	 *
	 * @since 3.6.0
	 */
	public function on_plugins_loaded() {
		do_action( 'woocommerce_loaded' );
	}

	/**
	 * Hook into actions and filters.
	 *
	 * @since 2.3
	 */
	private function init_hooks() {
		register_activation_hook( WC_PLUGIN_FILE, array( 'WC_Install', 'install' ) );
		register_shutdown_function( array( $this, 'log_errors' ) );

		add_action( 'plugins_loaded', array( $this, 'on_plugins_loaded' ), -1 );
		add_action( 'after_setup_theme', array( $this, 'setup_environment' ) );
		add_action( 'after_setup_theme', array( $this, 'include_template_functions' ), 11 );
		add_action( 'init', array( $this, 'init' ), 0 );
		add_action( 'init', array( 'WC_Shortcodes', 'init' ) );
		add_action( 'init', array( 'WC_Emails', 'init_transactional_emails' ) );
		add_action( 'init', array( $this, 'wpdb_table_fix' ), 0 );
		add_action( 'init', array( $this, 'add_image_sizes' ) );
		add_action( 'switch_blog', array( $this, 'wpdb_table_fix' ), 0 );
	}

	/**
	 * Ensures fatal errors are logged so they can be picked up in the status report.
	 *
	 * @since 3.2.0
	 */
	public function log_errors() {
		$error = error_get_last();
		if ( in_array( $error['type'], array( E_ERROR, E_PARSE, E_COMPILE_ERROR, E_USER_ERROR, E_RECOVERABLE_ERROR ), true ) ) {
			$logger = wc_get_logger();
			$logger->critical(
				/* translators: 1: error message 2: file name and path 3: line number */
				sprintf( __( '%1$s in %2$s on line %3$s', 'woocommerce' ), $error['message'], $error['file'], $error['line'] ) . PHP_EOL,
				array(
					'source' => 'fatal-errors',
				)
			);
			do_action( 'woocommerce_shutdown_error', $error );
		}
	}

	/**
	 * Define WC Constants.
	 */
	private function define_constants() {
		$upload_dir = wp_upload_dir( null, false );

		$this->define( 'WC_ABSPATH', dirname( WC_PLUGIN_FILE ) . '/' );
		$this->define( 'WC_PLUGIN_BASENAME', plugin_basename( WC_PLUGIN_FILE ) );
		$this->define( 'WC_VERSION', $this->version );
		$this->define( 'WOOCOMMERCE_VERSION', $this->version );
		$this->define( 'WC_ROUNDING_PRECISION', 6 );
		$this->define( 'WC_DISCOUNT_ROUNDING_MODE', 2 );
		$this->define( 'WC_TAX_ROUNDING_MODE', 'yes' === get_option( 'woocommerce_prices_include_tax', 'no' ) ? 2 : 1 );
		$this->define( 'WC_DELIMITER', '|' );
		$this->define( 'WC_LOG_DIR', $upload_dir['basedir'] . '/wc-logs/' );
		$this->define( 'WC_SESSION_CACHE_GROUP', 'wc_session_id' );
		$this->define( 'WC_TEMPLATE_DEBUG_MODE', false );
	}

	/**
	 * Define constant if not already set.
	 *
	 * @param string      $name  Constant name.
	 * @param string|bool $value Constant value.
	 */
	private function define( $name, $value ) {
		if ( ! defined( $name ) ) {
			define( $name, $value );
		}
	}

	/**
	 * Returns true if the request is a non-legacy REST API request.
	 *
	 * Legacy REST requests should still run some extra code for backwards compatibility.
	 *
	 * @todo: replace this function once core WP function is available: https://core.trac.wordpress.org/ticket/42061.
	 *
	 * @return bool
	 */
	public function is_rest_api_request() {
		if ( empty( $_SERVER['REQUEST_URI'] ) ) {
			return false;
		}

		// REST API prefix.
		$rest_prefix = trailingslashit( rest_get_url_prefix() );

		// Check if this is a WC endpoint.
		$is_woocommerce_endpoint = ( false !== strpos( $_SERVER['REQUEST_URI'], $rest_prefix . 'wc/' ) ); // phpcs:disable WordPress.Security.ValidatedSanitizedInput.MissingUnslash, WordPress.Security.ValidatedSanitizedInput.InputNotSanitized

		return apply_filters( 'woocommerce_is_rest_api_request', $is_woocommerce_endpoint );
	}

	/**
	 * What type of request is this?
	 *
	 * @param  string $type admin, ajax, cron or frontend.
	 * @return bool
	 */
	private function is_request( $type ) {
		switch ( $type ) {
			case 'admin':
				return is_admin();
			case 'ajax':
				return defined( 'DOING_AJAX' );
			case 'cron':
				return defined( 'DOING_CRON' );
			case 'frontend':
				return ( ! is_admin() || defined( 'DOING_AJAX' ) ) && ! defined( 'DOING_CRON' ) && ! $this->is_rest_api_request();
		}
	}

	/**
	 * Include required core files used in admin and on the frontend.
	 */
	public function includes() {
		/**
		 * Class autoloader.
		 */
		include_once WC_ABSPATH . 'includes/class-wc-autoloader.php';

		/**
		 * Interfaces.
		 */
		include_once WC_ABSPATH . 'includes/interfaces/class-wc-abstract-order-data-store-interface.php';
		include_once WC_ABSPATH . 'includes/interfaces/class-wc-coupon-data-store-interface.php';
		include_once WC_ABSPATH . 'includes/interfaces/class-wc-customer-data-store-interface.php';
		include_once WC_ABSPATH . 'includes/interfaces/class-wc-customer-download-data-store-interface.php';
		include_once WC_ABSPATH . 'includes/interfaces/class-wc-customer-download-log-data-store-interface.php';
		include_once WC_ABSPATH . 'includes/interfaces/class-wc-object-data-store-interface.php';
		include_once WC_ABSPATH . 'includes/interfaces/class-wc-order-data-store-interface.php';
		include_once WC_ABSPATH . 'includes/interfaces/class-wc-order-item-data-store-interface.php';
		include_once WC_ABSPATH . 'includes/interfaces/class-wc-order-item-product-data-store-interface.php';
		include_once WC_ABSPATH . 'includes/interfaces/class-wc-order-item-type-data-store-interface.php';
		include_once WC_ABSPATH . 'includes/interfaces/class-wc-order-refund-data-store-interface.php';
		include_once WC_ABSPATH . 'includes/interfaces/class-wc-payment-token-data-store-interface.php';
		include_once WC_ABSPATH . 'includes/interfaces/class-wc-product-data-store-interface.php';
		include_once WC_ABSPATH . 'includes/interfaces/class-wc-product-variable-data-store-interface.php';
		include_once WC_ABSPATH . 'includes/interfaces/class-wc-shipping-zone-data-store-interface.php';
		include_once WC_ABSPATH . 'includes/interfaces/class-wc-logger-interface.php';
		include_once WC_ABSPATH . 'includes/interfaces/class-wc-log-handler-interface.php';
		include_once WC_ABSPATH . 'includes/interfaces/class-wc-webhooks-data-store-interface.php';
		include_once WC_ABSPATH . 'includes/interfaces/class-wc-queue-interface.php';

		/**
		 * Abstract classes.
		 */
		include_once WC_ABSPATH . 'includes/abstracts/abstract-wc-data.php';
		include_once WC_ABSPATH . 'includes/abstracts/abstract-wc-object-query.php';
		include_once WC_ABSPATH . 'includes/abstracts/abstract-wc-payment-token.php';
		include_once WC_ABSPATH . 'includes/abstracts/abstract-wc-product.php';
		include_once WC_ABSPATH . 'includes/abstracts/abstract-wc-order.php';
		include_once WC_ABSPATH . 'includes/abstracts/abstract-wc-settings-api.php';
		include_once WC_ABSPATH . 'includes/abstracts/abstract-wc-shipping-method.php';
		include_once WC_ABSPATH . 'includes/abstracts/abstract-wc-payment-gateway.php';
		include_once WC_ABSPATH . 'includes/abstracts/abstract-wc-integration.php';
		include_once WC_ABSPATH . 'includes/abstracts/abstract-wc-log-handler.php';
		include_once WC_ABSPATH . 'includes/abstracts/abstract-wc-deprecated-hooks.php';
		include_once WC_ABSPATH . 'includes/abstracts/abstract-wc-session.php';
		include_once WC_ABSPATH . 'includes/abstracts/abstract-wc-privacy.php';

		/**
		 * Core classes.
		 */
		include_once WC_ABSPATH . 'includes/wc-core-functions.php';
		include_once WC_ABSPATH . 'includes/class-wc-datetime.php';
		include_once WC_ABSPATH . 'includes/class-wc-post-types.php';
		include_once WC_ABSPATH . 'includes/class-wc-install.php';
		include_once WC_ABSPATH . 'includes/class-wc-geolocation.php';
		include_once WC_ABSPATH . 'includes/class-wc-download-handler.php';
		include_once WC_ABSPATH . 'includes/class-wc-comments.php';
		include_once WC_ABSPATH . 'includes/class-wc-post-data.php';
		include_once WC_ABSPATH . 'includes/class-wc-ajax.php';
		include_once WC_ABSPATH . 'includes/class-wc-emails.php';
		include_once WC_ABSPATH . 'includes/class-wc-data-exception.php';
		include_once WC_ABSPATH . 'includes/class-wc-query.php';
		include_once WC_ABSPATH . 'includes/class-wc-meta-data.php';
		include_once WC_ABSPATH . 'includes/class-wc-order-factory.php';
		include_once WC_ABSPATH . 'includes/class-wc-order-query.php';
		include_once WC_ABSPATH . 'includes/class-wc-product-factory.php';
		include_once WC_ABSPATH . 'includes/class-wc-product-query.php';
		include_once WC_ABSPATH . 'includes/class-wc-payment-tokens.php';
		include_once WC_ABSPATH . 'includes/class-wc-shipping-zone.php';
		include_once WC_ABSPATH . 'includes/gateways/class-wc-payment-gateway-cc.php';
		include_once WC_ABSPATH . 'includes/gateways/class-wc-payment-gateway-echeck.php';
		include_once WC_ABSPATH . 'includes/class-wc-countries.php';
		include_once WC_ABSPATH . 'includes/class-wc-integrations.php';
		include_once WC_ABSPATH . 'includes/class-wc-cache-helper.php';
		include_once WC_ABSPATH . 'includes/class-wc-https.php';
		include_once WC_ABSPATH . 'includes/class-wc-deprecated-action-hooks.php';
		include_once WC_ABSPATH . 'includes/class-wc-deprecated-filter-hooks.php';
		include_once WC_ABSPATH . 'includes/class-wc-background-emailer.php';
		include_once WC_ABSPATH . 'includes/class-wc-discounts.php';
		include_once WC_ABSPATH . 'includes/class-wc-cart-totals.php';
		include_once WC_ABSPATH . 'includes/customizer/class-wc-shop-customizer.php';
		include_once WC_ABSPATH . 'includes/class-wc-regenerate-images.php';
		include_once WC_ABSPATH . 'includes/class-wc-privacy.php';
		include_once WC_ABSPATH . 'includes/class-wc-structured-data.php';
		include_once WC_ABSPATH . 'includes/class-wc-shortcodes.php';
		include_once WC_ABSPATH . 'includes/class-wc-logger.php';
		include_once WC_ABSPATH . 'includes/queue/class-wc-action-queue.php';
		include_once WC_ABSPATH . 'includes/queue/class-wc-queue.php';
		include_once WC_ABSPATH . 'includes/admin/marketplace-suggestions/class-wc-marketplace-updater.php';

		/**
		 * Data stores - used to store and retrieve CRUD object data from the database.
		 */
		include_once WC_ABSPATH . 'includes/class-wc-data-store.php';
		include_once WC_ABSPATH . 'includes/data-stores/class-wc-data-store-wp.php';
		include_once WC_ABSPATH . 'includes/data-stores/class-wc-coupon-data-store-cpt.php';
		include_once WC_ABSPATH . 'includes/data-stores/class-wc-product-data-store-cpt.php';
		include_once WC_ABSPATH . 'includes/data-stores/class-wc-product-grouped-data-store-cpt.php';
		include_once WC_ABSPATH . 'includes/data-stores/class-wc-product-variable-data-store-cpt.php';
		include_once WC_ABSPATH . 'includes/data-stores/class-wc-product-variation-data-store-cpt.php';
		include_once WC_ABSPATH . 'includes/data-stores/abstract-wc-order-item-type-data-store.php';
		include_once WC_ABSPATH . 'includes/data-stores/class-wc-order-item-data-store.php';
		include_once WC_ABSPATH . 'includes/data-stores/class-wc-order-item-coupon-data-store.php';
		include_once WC_ABSPATH . 'includes/data-stores/class-wc-order-item-fee-data-store.php';
		include_once WC_ABSPATH . 'includes/data-stores/class-wc-order-item-product-data-store.php';
		include_once WC_ABSPATH . 'includes/data-stores/class-wc-order-item-shipping-data-store.php';
		include_once WC_ABSPATH . 'includes/data-stores/class-wc-order-item-tax-data-store.php';
		include_once WC_ABSPATH . 'includes/data-stores/class-wc-payment-token-data-store.php';
		include_once WC_ABSPATH . 'includes/data-stores/class-wc-customer-data-store.php';
		include_once WC_ABSPATH . 'includes/data-stores/class-wc-customer-data-store-session.php';
		include_once WC_ABSPATH . 'includes/data-stores/class-wc-customer-download-data-store.php';
		include_once WC_ABSPATH . 'includes/data-stores/class-wc-customer-download-log-data-store.php';
		include_once WC_ABSPATH . 'includes/data-stores/class-wc-shipping-zone-data-store.php';
		include_once WC_ABSPATH . 'includes/data-stores/abstract-wc-order-data-store-cpt.php';
		include_once WC_ABSPATH . 'includes/data-stores/class-wc-order-data-store-cpt.php';
		include_once WC_ABSPATH . 'includes/data-stores/class-wc-order-refund-data-store-cpt.php';
		include_once WC_ABSPATH . 'includes/data-stores/class-wc-webhook-data-store.php';

		/**
		 * REST API.
		 */
		include_once WC_ABSPATH . 'includes/legacy/class-wc-legacy-api.php';
		include_once WC_ABSPATH . 'includes/class-wc-api.php';
		include_once WC_ABSPATH . 'includes/class-wc-auth.php';
		include_once WC_ABSPATH . 'includes/class-wc-register-wp-admin-settings.php';

		/**
		 * Libraries
		 */
		include_once WC_ABSPATH . 'includes/libraries/action-scheduler/action-scheduler.php';

		if ( defined( 'WP_CLI' ) && WP_CLI ) {
			include_once WC_ABSPATH . 'includes/class-wc-cli.php';
		}

		if ( $this->is_request( 'admin' ) ) {
			include_once WC_ABSPATH . 'includes/admin/class-wc-admin.php';
		}

		if ( $this->is_request( 'frontend' ) ) {
			$this->frontend_includes();
		}

		if ( $this->is_request( 'cron' ) && 'yes' === get_option( 'woocommerce_allow_tracking', 'no' ) ) {
			include_once WC_ABSPATH . 'includes/class-wc-tracker.php';
		}

		$this->theme_support_includes();
		$this->query = new WC_Query();
		$this->api   = new WC_API();
	}

	/**
	 * Include classes for theme support.
	 *
	 * @since 3.3.0
	 */
	private function theme_support_includes() {
		if ( wc_is_active_theme( array( 'twentynineteen', 'twentyseventeen', 'twentysixteen', 'twentyfifteen', 'twentyfourteen', 'twentythirteen', 'twentyeleven', 'twentytwelve', 'twentyten' ) ) ) {
			switch ( get_template() ) {
				case 'twentyten':
					include_once WC_ABSPATH . 'includes/theme-support/class-wc-twenty-ten.php';
					break;
				case 'twentyeleven':
					include_once WC_ABSPATH . 'includes/theme-support/class-wc-twenty-eleven.php';
					break;
				case 'twentytwelve':
					include_once WC_ABSPATH . 'includes/theme-support/class-wc-twenty-twelve.php';
					break;
				case 'twentythirteen':
					include_once WC_ABSPATH . 'includes/theme-support/class-wc-twenty-thirteen.php';
					break;
				case 'twentyfourteen':
					include_once WC_ABSPATH . 'includes/theme-support/class-wc-twenty-fourteen.php';
					break;
				case 'twentyfifteen':
					include_once WC_ABSPATH . 'includes/theme-support/class-wc-twenty-fifteen.php';
					break;
				case 'twentysixteen':
					include_once WC_ABSPATH . 'includes/theme-support/class-wc-twenty-sixteen.php';
					break;
				case 'twentyseventeen':
					include_once WC_ABSPATH . 'includes/theme-support/class-wc-twenty-seventeen.php';
					break;
				case 'twentynineteen':
					include_once WC_ABSPATH . 'includes/theme-support/class-wc-twenty-nineteen.php';
					break;
			}
		}
	}

	/**
	 * Include required frontend files.
	 */
	public function frontend_includes() {
		include_once WC_ABSPATH . 'includes/wc-cart-functions.php';
		include_once WC_ABSPATH . 'includes/wc-notice-functions.php';
		include_once WC_ABSPATH . 'includes/wc-template-hooks.php';
		include_once WC_ABSPATH . 'includes/class-wc-template-loader.php';
		include_once WC_ABSPATH . 'includes/class-wc-frontend-scripts.php';
		include_once WC_ABSPATH . 'includes/class-wc-form-handler.php';
		include_once WC_ABSPATH . 'includes/class-wc-cart.php';
		include_once WC_ABSPATH . 'includes/class-wc-tax.php';
		include_once WC_ABSPATH . 'includes/class-wc-shipping-zones.php';
		include_once WC_ABSPATH . 'includes/class-wc-customer.php';
		include_once WC_ABSPATH . 'includes/class-wc-embed.php';
		include_once WC_ABSPATH . 'includes/class-wc-session-handler.php';
	}

	/**
	 * Function used to Init WooCommerce Template Functions - This makes them pluggable by plugins and themes.
	 */
	public function include_template_functions() {
		include_once WC_ABSPATH . 'includes/wc-template-functions.php';
	}

	/**
	 * Init WooCommerce when WordPress Initialises.
	 */
	public function init() {
		// Before init action.
		do_action( 'before_woocommerce_init' );

		// Set up localisation.
		$this->load_plugin_textdomain();

		// Load class instances.
		$this->product_factory                     = new WC_Product_Factory();
		$this->order_factory                       = new WC_Order_Factory();
		$this->countries                           = new WC_Countries();
		$this->integrations                        = new WC_Integrations();
		$this->structured_data                     = new WC_Structured_Data();
		$this->deprecated_hook_handlers['actions'] = new WC_Deprecated_Action_Hooks();
		$this->deprecated_hook_handlers['filters'] = new WC_Deprecated_Filter_Hooks();

		// Classes/actions loaded for the frontend and for ajax requests.
		if ( $this->is_request( 'frontend' ) ) {
			// Session class, handles session data for users - can be overwritten if custom handler is needed.
			$session_class = apply_filters( 'woocommerce_session_handler', 'WC_Session_Handler' );
			$this->session = new $session_class();
			$this->session->init();

			$this->customer = new WC_Customer( get_current_user_id(), true );
			// Cart needs the customer info.
			$this->cart = new WC_Cart();

			// Customer should be saved during shutdown.
			add_action( 'shutdown', array( $this->customer, 'save' ), 10 );
		}

		$this->load_webhooks();

		// Init action.
		do_action( 'woocommerce_init' );
	}

	/**
	 * Load Localisation files.
	 *
	 * Note: the first-loaded translation file overrides any following ones if the same translation is present.
	 *
	 * Locales found in:
	 *      - WP_LANG_DIR/woocommerce/woocommerce-LOCALE.mo
	 *      - WP_LANG_DIR/plugins/woocommerce-LOCALE.mo
	 */
	public function load_plugin_textdomain() {
		$locale = is_admin() && function_exists( 'get_user_locale' ) ? get_user_locale() : get_locale();
		$locale = apply_filters( 'plugin_locale', $locale, 'woocommerce' );

		unload_textdomain( 'woocommerce' );
		load_textdomain( 'woocommerce', WP_LANG_DIR . '/woocommerce/woocommerce-' . $locale . '.mo' );
		load_plugin_textdomain( 'woocommerce', false, plugin_basename( dirname( WC_PLUGIN_FILE ) ) . '/i18n/languages' );
	}

	/**
	 * Ensure theme and server variable compatibility and setup image sizes.
	 */
	public function setup_environment() {
		/**
		 * WC_TEMPLATE_PATH constant.
		 *
		 * @deprecated 2.2 Use WC()->template_path() instead.
		 */
		$this->define( 'WC_TEMPLATE_PATH', $this->template_path() );

		$this->add_thumbnail_support();
	}

	/**
	 * Ensure post thumbnail support is turned on.
	 */
	private function add_thumbnail_support() {
		if ( ! current_theme_supports( 'post-thumbnails' ) ) {
			add_theme_support( 'post-thumbnails' );
		}
		add_post_type_support( 'product', 'thumbnail' );
	}

	/**
	 * Add WC Image sizes to WP.
	 *
	 * As of 3.3, image sizes can be registered via themes using add_theme_support for woocommerce
	 * and defining an array of args. If these are not defined, we will use defaults. This is
	 * handled in wc_get_image_size function.
	 *
	 * 3.3 sizes:
	 *
	 * woocommerce_thumbnail - Used in product listings. We assume these work for a 3 column grid layout.
	 * woocommerce_single - Used on single product pages for the main image.
	 *
	 * @since 2.3
	 */
	public function add_image_sizes() {
		$thumbnail         = wc_get_image_size( 'thumbnail' );
		$single            = wc_get_image_size( 'single' );
		$gallery_thumbnail = wc_get_image_size( 'gallery_thumbnail' );

		add_image_size( 'woocommerce_thumbnail', $thumbnail['width'], $thumbnail['height'], $thumbnail['crop'] );
		add_image_size( 'woocommerce_single', $single['width'], $single['height'], $single['crop'] );
		add_image_size( 'woocommerce_gallery_thumbnail', $gallery_thumbnail['width'], $gallery_thumbnail['height'], $gallery_thumbnail['crop'] );

		/**
		 * Legacy image sizes.
		 *
		 * @deprecated These sizes will be removed in 4.0.
		 */
		add_image_size( 'shop_catalog', $thumbnail['width'], $thumbnail['height'], $thumbnail['crop'] );
		add_image_size( 'shop_single', $single['width'], $single['height'], $single['crop'] );
		add_image_size( 'shop_thumbnail', $gallery_thumbnail['width'], $gallery_thumbnail['height'], $gallery_thumbnail['crop'] );
	}

	/**
	 * Get the plugin url.
	 *
	 * @return string
	 */
	public function plugin_url() {
		return untrailingslashit( plugins_url( '/', WC_PLUGIN_FILE ) );
	}

	/**
	 * Get the plugin path.
	 *
	 * @return string
	 */
	public function plugin_path() {
		return untrailingslashit( plugin_dir_path( WC_PLUGIN_FILE ) );
	}

	/**
	 * Get the template path.
	 *
	 * @return string
	 */
	public function template_path() {
		return apply_filters( 'woocommerce_template_path', 'woocommerce/' );
	}

	/**
	 * Get Ajax URL.
	 *
	 * @return string
	 */
	public function ajax_url() {
		return admin_url( 'admin-ajax.php', 'relative' );
	}

	/**
	 * Return the WC API URL for a given request.
	 *
	 * @param string    $request Requested endpoint.
	 * @param bool|null $ssl     If should use SSL, null if should auto detect. Default: null.
	 * @return string
	 */
	public function api_request_url( $request, $ssl = null ) {
		if ( is_null( $ssl ) ) {
			$scheme = wp_parse_url( home_url(), PHP_URL_SCHEME );
		} elseif ( $ssl ) {
			$scheme = 'https';
		} else {
			$scheme = 'http';
		}

		if ( strstr( get_option( 'permalink_structure' ), '/index.php/' ) ) {
			$api_request_url = trailingslashit( home_url( '/index.php/wc-api/' . $request, $scheme ) );
		} elseif ( get_option( 'permalink_structure' ) ) {
			$api_request_url = trailingslashit( home_url( '/wc-api/' . $request, $scheme ) );
		} else {
			$api_request_url = add_query_arg( 'wc-api', $request, trailingslashit( home_url( '', $scheme ) ) );
		}

		return esc_url_raw( apply_filters( 'woocommerce_api_request_url', $api_request_url, $request, $ssl ) );
	}

	/**
	 * Load & enqueue active webhooks.
	 *
	 * @since 2.2
	 */
	private function load_webhooks() {

		if ( ! is_blog_installed() ) {
			return;
		}

		/**
		 * Hook: woocommerce_load_webhooks_limit.
		 *
		 * @since 3.6.0
		 * @param int $limit Used to limit how many webhooks are loaded. Default: no limit.
		 */
		$limit = apply_filters( 'woocommerce_load_webhooks_limit', null );

		wc_load_webhooks( 'active', $limit );
	}

	/**
	 * Set tablenames inside WPDB object.
	 */
	public function wpdb_table_fix() {
		global $wpdb;

		$wpdb->payment_tokenmeta = $wpdb->prefix . 'woocommerce_payment_tokenmeta';
		$wpdb->tables[]          = 'woocommerce_payment_tokenmeta';
<<<<<<< HEAD

		$wpdb->order_itemmeta = $wpdb->prefix . 'woocommerce_order_itemmeta';
		$wpdb->tables[]       = 'woocommerce_order_itemmeta';

		$wpdb->wc_product_meta_lookup = $wpdb->prefix . 'wc_product_meta_lookup';
		$wpdb->tables[]           = 'wc_product_meta_lookup';

		if ( get_option( 'db_version' ) < 34370 ) {
			$wpdb->woocommerce_termmeta = $wpdb->prefix . 'woocommerce_termmeta';
			$wpdb->tables[]             = 'woocommerce_termmeta';
		}
=======
		$wpdb->tables[]          = 'woocommerce_order_itemmeta';
>>>>>>> d575bf50
	}

	/**
	 * Get queue instance.
	 *
	 * @return WC_Queue_Interface
	 */
	public function queue() {
		return WC_Queue::instance();
	}

	/**
	 * Get Checkout Class.
	 *
	 * @return WC_Checkout
	 */
	public function checkout() {
		return WC_Checkout::instance();
	}

	/**
	 * Get gateways class.
	 *
	 * @return WC_Payment_Gateways
	 */
	public function payment_gateways() {
		return WC_Payment_Gateways::instance();
	}

	/**
	 * Get shipping class.
	 *
	 * @return WC_Shipping
	 */
	public function shipping() {
		return WC_Shipping::instance();
	}

	/**
	 * Email Class.
	 *
	 * @return WC_Emails
	 */
	public function mailer() {
		return WC_Emails::instance();
	}
}<|MERGE_RESOLUTION|>--- conflicted
+++ resolved
@@ -708,21 +708,12 @@
 
 		$wpdb->payment_tokenmeta = $wpdb->prefix . 'woocommerce_payment_tokenmeta';
 		$wpdb->tables[]          = 'woocommerce_payment_tokenmeta';
-<<<<<<< HEAD
 
 		$wpdb->order_itemmeta = $wpdb->prefix . 'woocommerce_order_itemmeta';
 		$wpdb->tables[]       = 'woocommerce_order_itemmeta';
 
 		$wpdb->wc_product_meta_lookup = $wpdb->prefix . 'wc_product_meta_lookup';
-		$wpdb->tables[]           = 'wc_product_meta_lookup';
-
-		if ( get_option( 'db_version' ) < 34370 ) {
-			$wpdb->woocommerce_termmeta = $wpdb->prefix . 'woocommerce_termmeta';
-			$wpdb->tables[]             = 'woocommerce_termmeta';
-		}
-=======
-		$wpdb->tables[]          = 'woocommerce_order_itemmeta';
->>>>>>> d575bf50
+		$wpdb->tables[]               = 'wc_product_meta_lookup';
 	}
 
 	/**
