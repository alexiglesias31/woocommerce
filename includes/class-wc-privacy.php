--- conflicted
+++ resolved
@@ -35,14 +35,9 @@
 		include_once 'class-wc-privacy-exporters.php';
 
 		// This hook registers WooCommerce data exporters.
-<<<<<<< HEAD
 		$this->add_exporter( __( 'Customer Data', 'woocommerce' ), array( 'WC_Privacy_Exporters', 'customer_data_exporter' ) );
 		$this->add_exporter( __( 'Customer Orders', 'woocommerce' ), array( 'WC_Privacy_Exporters', 'order_data_exporter' ) );
 		$this->add_exporter( __( 'Customer Downloads', 'woocommerce' ), array( 'WC_Privacy_Exporters', 'download_data_exporter' ) );
-=======
-		// We set priority to 5 to help WooCommerce's findings appear before those from extensions in exported items.
-		add_filter( 'wp_privacy_personal_data_exporters', array( __CLASS__, 'register_data_exporters' ), 5 );
->>>>>>> 1d61f6fb
 
 		// This hook registers WooCommerce data erasers.
 		$this->add_eraser( __( 'Customer Data', 'woocommerce' ), array( 'WC_Privacy_Erasers', 'customer_data_eraser' ) );
@@ -78,10 +73,10 @@
 Additionally we may also collect the following information:
 
 - Location and traffic data (including IP address and browser type) if you place an order, or if we need to estimate taxes and shipping costs based on your location.
-- Product pages visited and content viewed whist your session is active.
+- Product pages visited and content viewed whilst your session is active.
 - Your comments and product reviews if you choose to leave them on our website.
-- Shipping address if you request shipping rates from us before checkout whist your session is active.
-- Cookies which are essential to keep track of the contents of your cart whist your session is active.
+- Shipping address if you request shipping rates from us before checkout whilst your session is active.
+- Cookies which are essential to keep track of the contents of your cart whilst your session is active.
 - Account email/password to allow you to access your account, if you have one.
 - If you choose to create an account with us, your name, address, email and phone number, which will be used to populate the checkout for future orders.
 ', 'woocommerce' ) ) ) );
@@ -312,80 +307,7 @@
 			}
 		}
 
-<<<<<<< HEAD
 		return $count;
-=======
-		// Set all new props and persist the new data to the database.
-		$order->set_props( $anonymized_data );
-		$order->update_meta_data( '_anonymized', 'yes' );
-		$order->save();
-
-		// Add note that this event occured.
-		$order->add_order_note( __( 'Personal data removed.', 'woocommerce' ) );
-
-		/**
-		 * Allow extensions to remove their own personal data for this order.
-		 *
-		 * @since 3.4.0
-		 * @param WC_Order $order A customer object.
-		 */
-		do_action( 'woocommerce_privacy_remove_order_personal_data', $order );
-	}
-
-	/**
-	 * Handle some custom types of data and anonymize them.
-	 *
-	 * @param string $anonymous Anonymized string.
-	 * @param string $type Type of data.
-	 * @param string $data The data being anonymized.
-	 * @return string Anonymized string.
-	 */
-	public static function anonymize_custom_data_types( $anonymous, $type, $data ) {
-		switch ( $type ) {
-			case 'address_state':
-			case 'address_country':
-				$anonymous = ''; // Empty string - we don't want to store anything after removal.
-				break;
-			case 'phone':
-				$anonymous = preg_replace( '/\d/u', '0', $data );
-				break;
-		}
-		return $anonymous;
-	}
-
-	/**
-	 * Add privacy policy content for the privacy policy page.
-	 *
-	 * @since 3.4.0
-	 */
-	public static function add_privacy_policy_content() {
-		if ( ! function_exists( 'wp_add_privacy_policy_content' ) ) {
-			return;
-		}
-
-		$content = wp_kses_post( apply_filters( 'wc_privacy_policy_content', wpautop( __( '
-We collect information about you during the checkout process on our store. This information may include, but is not limited to, your name, billing address, shipping address, email address, phone number, credit card/payment details and any other details that might be requested from you for the purpose of processing your orders.
-
-Handling this data also allows us to:
-
-- Send you important account/order/service information.
-- Respond to your queries, refund requests, or complaints.
-- Process payments and to prevent fraudulent transactions. We do this on the basis of our legitimate business interests.
-- Set up and administer your account, provide technical and customer support, and to verify your identity.
-
-Additionally we may also collect the following information:
-
-- Location and traffic data (including IP address and browser type) if you place an order, or if we need to estimate taxes and shipping costs based on your location.
-- Product pages visited and content viewed whist your session is active.
-- Your comments and product reviews if you choose to leave them on our website.
-- Shipping address if you request shipping rates from us before checkout whilst your session is active.
-- Cookies which are essential to keep track of the contents of your cart whilst your session is active.
-- Account email/password to allow you to access your account, if you have one.
-- If you choose to create an account with us, your name, address, email and phone number, which will be used to populate the checkout for future orders.
-', 'woocommerce' ) ) ) );
-
-		wp_add_privacy_policy_content( 'WooCommerce', $content );
->>>>>>> 1d61f6fb
 	}
 }
 
