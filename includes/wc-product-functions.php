<?php
/**
 * WooCommerce Product Functions
 *
 * Functions for product specific things.
 *
 * @package WooCommerce/Functions
 * @version 3.0.0
 */

defined( 'ABSPATH' ) || exit;

/**
 * Standard way of retrieving products based on certain parameters.
 *
 * This function should be used for product retrieval so that we have a data agnostic
 * way to get a list of products.
 *
 * Args and usage: https://github.com/woocommerce/woocommerce/wiki/wc_get_products-and-WC_Product_Query
 *
 * @since  3.0.0
 * @param  array $args Array of args (above).
 * @return array|stdClass Number of pages and an array of product objects if
 *                             paginate is true, or just an array of values.
 */
function wc_get_products( $args ) {
	// Handle some BW compatibility arg names where wp_query args differ in naming.
	$map_legacy = array(
		'numberposts'    => 'limit',
		'post_status'    => 'status',
		'post_parent'    => 'parent',
		'posts_per_page' => 'limit',
		'paged'          => 'page',
	);

	foreach ( $map_legacy as $from => $to ) {
		if ( isset( $args[ $from ] ) ) {
			$args[ $to ] = $args[ $from ];
		}
	}

	$query = new WC_Product_Query( $args );
	return $query->get_products();
}

/**
 * Main function for returning products, uses the WC_Product_Factory class.
 *
 * @since 2.2.0
 *
 * @param mixed $the_product Post object or post ID of the product.
 * @param array $deprecated Previously used to pass arguments to the factory, e.g. to force a type.
 * @return WC_Product|null|false
 */
function wc_get_product( $the_product = false, $deprecated = array() ) {
	if ( ! did_action( 'woocommerce_init' ) ) {
		/* translators: 1: wc_get_product 2: woocommerce_init */
		wc_doing_it_wrong( __FUNCTION__, sprintf( __( '%1$s should not be called before the %2$s action.', 'woocommerce' ), 'wc_get_product', 'woocommerce_init' ), '2.5' );
		return false;
	}
	if ( ! empty( $deprecated ) ) {
		wc_deprecated_argument( 'args', '3.0', 'Passing args to wc_get_product is deprecated. If you need to force a type, construct the product class directly.' );
	}
	return WC()->product_factory->get_product( $the_product, $deprecated );
}

/**
 * Returns whether or not SKUS are enabled.
 *
 * @return bool
 */
function wc_product_sku_enabled() {
	return apply_filters( 'wc_product_sku_enabled', true );
}

/**
 * Returns whether or not product weights are enabled.
 *
 * @return bool
 */
function wc_product_weight_enabled() {
	return apply_filters( 'wc_product_weight_enabled', true );
}

/**
 * Returns whether or not product dimensions (HxWxD) are enabled.
 *
 * @return bool
 */
function wc_product_dimensions_enabled() {
	return apply_filters( 'wc_product_dimensions_enabled', true );
}

/**
 * Clear transient cache for product data.
 *
 * @param int $post_id (default: 0) The product ID.
 */
function wc_delete_product_transients( $post_id = 0 ) {
	// Transient data to clear with a fixed name which may be stale after product updates.
	$transients_to_clear = array(
		'wc_products_onsale',
		'wc_featured_products',
		'wc_outofstock_count',
		'wc_low_stock_count',
	);

	foreach ( $transients_to_clear as $transient ) {
		delete_transient( $transient );
	}

	if ( $post_id > 0 ) {
		// Transient names that include an ID - since they are dynamic they cannot be cleaned in bulk without the ID.
		$post_transient_names = array(
			'wc_product_children_',
			'wc_var_prices_',
			'wc_related_',
			'wc_child_has_weight_',
			'wc_child_has_dimensions_',
		);

		foreach ( $post_transient_names as $transient ) {
			delete_transient( $transient . $post_id );
		}
	}

	// Increments the transient version to invalidate cache.
	WC_Cache_Helper::get_transient_version( 'product', true );

	do_action( 'woocommerce_delete_product_transients', $post_id );
}

/**
 * Function that returns an array containing the IDs of the products that are on sale.
 *
 * @since 2.0
 * @return array
 */
function wc_get_product_ids_on_sale() {
	// Load from cache.
	$product_ids_on_sale = get_transient( 'wc_products_onsale' );

	// Valid cache found.
	if ( false !== $product_ids_on_sale ) {
		return $product_ids_on_sale;
	}

	$data_store          = WC_Data_Store::load( 'product' );
	$on_sale_products    = $data_store->get_on_sale_products();
	$product_ids_on_sale = wp_parse_id_list( array_merge( wp_list_pluck( $on_sale_products, 'id' ), array_diff( wp_list_pluck( $on_sale_products, 'parent_id' ), array( 0 ) ) ) );

	set_transient( 'wc_products_onsale', $product_ids_on_sale, DAY_IN_SECONDS * 30 );

	return $product_ids_on_sale;
}

/**
 * Function that returns an array containing the IDs of the featured products.
 *
 * @since 2.1
 * @return array
 */
function wc_get_featured_product_ids() {
	// Load from cache.
	$featured_product_ids = get_transient( 'wc_featured_products' );

	// Valid cache found.
	if ( false !== $featured_product_ids ) {
		return $featured_product_ids;
	}

	$data_store           = WC_Data_Store::load( 'product' );
	$featured             = $data_store->get_featured_product_ids();
	$product_ids          = array_keys( $featured );
	$parent_ids           = array_values( array_filter( $featured ) );
	$featured_product_ids = array_unique( array_merge( $product_ids, $parent_ids ) );

	set_transient( 'wc_featured_products', $featured_product_ids, DAY_IN_SECONDS * 30 );

	return $featured_product_ids;
}

/**
 * Filter to allow product_cat in the permalinks for products.
 *
 * @param  string  $permalink The existing permalink URL.
 * @param  WP_Post $post WP_Post object.
 * @return string
 */
function wc_product_post_type_link( $permalink, $post ) {
	// Abort if post is not a product.
	if ( 'product' !== $post->post_type ) {
		return $permalink;
	}

	// Abort early if the placeholder rewrite tag isn't in the generated URL.
	if ( false === strpos( $permalink, '%' ) ) {
		return $permalink;
	}

	// Get the custom taxonomy terms in use by this post.
	$terms = get_the_terms( $post->ID, 'product_cat' );

	if ( ! empty( $terms ) ) {
		$terms           = wp_list_sort(
			$terms,
			array(
				'parent'  => 'DESC',
				'term_id' => 'ASC',
			)
		);
		$category_object = apply_filters( 'wc_product_post_type_link_product_cat', $terms[0], $terms, $post );
		$product_cat     = $category_object->slug;

		if ( $category_object->parent ) {
			$ancestors = get_ancestors( $category_object->term_id, 'product_cat' );
			foreach ( $ancestors as $ancestor ) {
				$ancestor_object = get_term( $ancestor, 'product_cat' );
				$product_cat     = $ancestor_object->slug . '/' . $product_cat;
			}
		}
	} else {
		// If no terms are assigned to this post, use a string instead (can't leave the placeholder there).
		$product_cat = _x( 'uncategorized', 'slug', 'woocommerce' );
	}

	$find = array(
		'%year%',
		'%monthnum%',
		'%day%',
		'%hour%',
		'%minute%',
		'%second%',
		'%post_id%',
		'%category%',
		'%product_cat%',
	);

	$replace = array(
		date_i18n( 'Y', strtotime( $post->post_date ) ),
		date_i18n( 'm', strtotime( $post->post_date ) ),
		date_i18n( 'd', strtotime( $post->post_date ) ),
		date_i18n( 'H', strtotime( $post->post_date ) ),
		date_i18n( 'i', strtotime( $post->post_date ) ),
		date_i18n( 's', strtotime( $post->post_date ) ),
		$post->ID,
		$product_cat,
		$product_cat,
	);

	$permalink = str_replace( $find, $replace, $permalink );

	return $permalink;
}
add_filter( 'post_type_link', 'wc_product_post_type_link', 10, 2 );

/**
 * Get the placeholder image URL either from media, or use the fallback image.
 *
 * @param string $size Thumbnail size to use.
 * @return string
 */
function wc_placeholder_img_src( $size = 'woocommerce_thumbnail' ) {
	$src               = WC()->plugin_url() . '/assets/images/placeholder.png';
	$placeholder_image = get_option( 'woocommerce_placeholder_image', 0 );

	if ( ! empty( $placeholder_image ) ) {
		if ( is_numeric( $placeholder_image ) ) {
			$image = wp_get_attachment_image_src( $placeholder_image, $size );

			if ( ! empty( $image[0] ) ) {
				$src = $image[0];
			}
		} else {
			$src = $placeholder_image;
		}
	}

	return apply_filters( 'woocommerce_placeholder_img_src', $src );
}

/**
 * Get the placeholder image.
 *
 * Uses wp_get_attachment_image if using an attachment ID @since 3.6.0 to handle responsiveness.
 *
 * @param string $size Image size.
 * @return string
 */
function wc_placeholder_img( $size = 'woocommerce_thumbnail' ) {
	$dimensions        = wc_get_image_size( $size );
	$placeholder_image = get_option( 'woocommerce_placeholder_image', 0 );

	if ( wp_attachment_is_image( $placeholder_image ) ) {
		$image_html = wp_get_attachment_image(
			$placeholder_image,
			$size,
			false,
			array(
				'alt'   => __( 'Placeholder', 'woocommerce' ),
				'class' => 'woocommerce-placeholder wp-post-image',
			)
		);
	} else {
		$image      = wc_placeholder_img_src( $size );
		$image_html = '<img src="' . esc_attr( $image ) . '" alt="' . esc_attr__( 'Placeholder', 'woocommerce' ) . '" width="' . esc_attr( $dimensions['width'] ) . '" class="woocommerce-placeholder wp-post-image" height="' . esc_attr( $dimensions['height'] ) . '" />';
	}

	return apply_filters( 'woocommerce_placeholder_img', $image_html, $size, $dimensions );
}

/**
 * Variation Formatting.
 *
 * Gets a formatted version of variation data or item meta.
 *
 * @param array|WC_Product_Variation $variation Variation object.
 * @param bool                       $flat Should this be a flat list or HTML list? (default: false).
 * @param bool                       $include_names include attribute names/labels in the list.
 * @param bool                       $skip_attributes_in_name Do not list attributes already part of the variation name.
 * @return string
 */
function wc_get_formatted_variation( $variation, $flat = false, $include_names = true, $skip_attributes_in_name = false ) {
	$return = '';

	if ( is_a( $variation, 'WC_Product_Variation' ) ) {
		$variation_attributes = $variation->get_attributes();
		$product              = $variation;
		$variation_name       = $variation->get_name();
	} else {
		$product        = false;
		$variation_name = '';
		// Remove attribute_ prefix from names.
		$variation_attributes = array();
		if ( is_array( $variation ) ) {
			foreach ( $variation as $key => $value ) {
				$variation_attributes[ str_replace( 'attribute_', '', $key ) ] = $value;
			}
		}
	}

	$list_type = $include_names ? 'dl' : 'ul';

	if ( is_array( $variation_attributes ) ) {

		if ( ! $flat ) {
			$return = '<' . $list_type . ' class="variation">';
		}

		$variation_list = array();

		foreach ( $variation_attributes as $name => $value ) {
			// If this is a term slug, get the term's nice name.
			if ( taxonomy_exists( $name ) ) {
				$term = get_term_by( 'slug', $value, $name );
				if ( ! is_wp_error( $term ) && ! empty( $term->name ) ) {
					$value = $term->name;
				}
			}

			// Do not list attributes already part of the variation name.
			if ( '' === $value || ( $skip_attributes_in_name && wc_is_attribute_in_product_name( $value, $variation_name ) ) ) {
				continue;
			}

			if ( $include_names ) {
				if ( $flat ) {
					$variation_list[] = wc_attribute_label( $name, $product ) . ': ' . rawurldecode( $value );
				} else {
					$variation_list[] = '<dt>' . wc_attribute_label( $name, $product ) . ':</dt><dd>' . rawurldecode( $value ) . '</dd>';
				}
			} else {
				if ( $flat ) {
					$variation_list[] = rawurldecode( $value );
				} else {
					$variation_list[] = '<li>' . rawurldecode( $value ) . '</li>';
				}
			}
		}

		if ( $flat ) {
			$return .= implode( ', ', $variation_list );
		} else {
			$return .= implode( '', $variation_list );
		}

		if ( ! $flat ) {
			$return .= '</' . $list_type . '>';
		}
	}
	return $return;
}

/**
 * Function which handles the start and end of scheduled sales via cron.
 */
function wc_scheduled_sales() {
	$data_store = WC_Data_Store::load( 'product' );

	// Sales which are due to start.
	$product_ids = $data_store->get_starting_sales();
	if ( $product_ids ) {
		do_action( 'wc_before_products_starting_sales', $product_ids );
		foreach ( $product_ids as $product_id ) {
			$product = wc_get_product( $product_id );

			if ( $product ) {
				$sale_price = $product->get_sale_price();

				if ( $sale_price ) {
					$product->set_price( $sale_price );
					$product->set_date_on_sale_from( '' );
				} else {
					$product->set_date_on_sale_to( '' );
					$product->set_date_on_sale_from( '' );
				}

				$product->save();
			}
		}
		do_action( 'wc_after_products_starting_sales', $product_ids );

		WC_Cache_Helper::get_transient_version( 'product', true );
		delete_transient( 'wc_products_onsale' );
	}

	// Sales which are due to end.
	$product_ids = $data_store->get_ending_sales();
	if ( $product_ids ) {
		do_action( 'wc_before_products_ending_sales', $product_ids );
		foreach ( $product_ids as $product_id ) {
			$product = wc_get_product( $product_id );

			if ( $product ) {
				$regular_price = $product->get_regular_price();
				$product->set_price( $regular_price );
				$product->set_sale_price( '' );
				$product->set_date_on_sale_to( '' );
				$product->set_date_on_sale_from( '' );
				$product->save();
			}
		}
		do_action( 'wc_after_products_ending_sales', $product_ids );

		WC_Cache_Helper::get_transient_version( 'product', true );
		delete_transient( 'wc_products_onsale' );
	}
}
add_action( 'woocommerce_scheduled_sales', 'wc_scheduled_sales' );

/**
 * Get attachment image attributes.
 *
 * @param array $attr Image attributes.
 * @return array
 */
function wc_get_attachment_image_attributes( $attr ) {
	if ( isset( $attr['src'] ) && strstr( $attr['src'], 'woocommerce_uploads/' ) ) {
		$attr['src'] = wc_placeholder_img_src();

		if ( isset( $attr['srcset'] ) ) {
			$attr['srcset'] = '';
		}
	}
	return $attr;
}
add_filter( 'wp_get_attachment_image_attributes', 'wc_get_attachment_image_attributes' );


/**
 * Prepare attachment for JavaScript.
 *
 * @param array $response JS version of a attachment post object.
 * @return array
 */
function wc_prepare_attachment_for_js( $response ) {

	if ( isset( $response['url'] ) && strstr( $response['url'], 'woocommerce_uploads/' ) ) {
		$response['full']['url'] = wc_placeholder_img_src();
		if ( isset( $response['sizes'] ) ) {
			foreach ( $response['sizes'] as $size => $value ) {
				$response['sizes'][ $size ]['url'] = wc_placeholder_img_src();
			}
		}
	}

	return $response;
}
add_filter( 'wp_prepare_attachment_for_js', 'wc_prepare_attachment_for_js' );

/**
 * Track product views.
 */
function wc_track_product_view() {
	if ( ! is_singular( 'product' ) || ! is_active_widget( false, false, 'woocommerce_recently_viewed_products', true ) ) {
		return;
	}

	global $post;

	if ( empty( $_COOKIE['woocommerce_recently_viewed'] ) ) { // @codingStandardsIgnoreLine.
		$viewed_products = array();
	} else {
		$viewed_products = wp_parse_id_list( (array) explode( '|', wp_unslash( $_COOKIE['woocommerce_recently_viewed'] ) ) ); // @codingStandardsIgnoreLine.
	}

	// Unset if already in viewed products list.
	$keys = array_flip( $viewed_products );

	if ( isset( $keys[ $post->ID ] ) ) {
		unset( $viewed_products[ $keys[ $post->ID ] ] );
	}

	$viewed_products[] = $post->ID;

	if ( count( $viewed_products ) > 15 ) {
		array_shift( $viewed_products );
	}

	// Store for session only.
	wc_setcookie( 'woocommerce_recently_viewed', implode( '|', $viewed_products ) );
}

add_action( 'template_redirect', 'wc_track_product_view', 20 );

/**
 * Get product types.
 *
 * @since 2.2
 * @return array
 */
function wc_get_product_types() {
	return (array) apply_filters(
		'product_type_selector',
		array(
			'simple'   => __( 'Simple product', 'woocommerce' ),
			'grouped'  => __( 'Grouped product', 'woocommerce' ),
			'external' => __( 'External/Affiliate product', 'woocommerce' ),
			'variable' => __( 'Variable product', 'woocommerce' ),
		)
	);
}

/**
 * Check if product sku is unique.
 *
 * @since 2.2
 * @param int    $product_id Product ID.
 * @param string $sku Product SKU.
 * @return bool
 */
function wc_product_has_unique_sku( $product_id, $sku ) {
	$data_store = WC_Data_Store::load( 'product' );
	$sku_found  = $data_store->is_existing_sku( $product_id, $sku );

	if ( apply_filters( 'wc_product_has_unique_sku', $sku_found, $product_id, $sku ) ) {
		return false;
	}

	return true;
}

/**
 * Force a unique SKU.
 *
 * @since  3.0.0
 * @param  integer $product_id Product ID.
 */
function wc_product_force_unique_sku( $product_id ) {
	$product     = wc_get_product( $product_id );
	$current_sku = $product ? $product->get_sku( 'edit' ) : '';

	if ( $current_sku ) {
		try {
			$new_sku = wc_product_generate_unique_sku( $product_id, $current_sku );

			if ( $current_sku !== $new_sku ) {
				$product->set_sku( $new_sku );
				$product->save();
			}
		} catch ( Exception $e ) {} // @codingStandardsIgnoreLine.
	}
}

/**
 * Recursively appends a suffix until a unique SKU is found.
 *
 * @since  3.0.0
 * @param  integer $product_id Product ID.
 * @param  string  $sku Product SKU.
 * @param  integer $index An optional index that can be added to the product SKU.
 * @return string
 */
function wc_product_generate_unique_sku( $product_id, $sku, $index = 0 ) {
	$generated_sku = 0 < $index ? $sku . '-' . $index : $sku;

	if ( ! wc_product_has_unique_sku( $product_id, $generated_sku ) ) {
		$generated_sku = wc_product_generate_unique_sku( $product_id, $sku, ( $index + 1 ) );
	}

	return $generated_sku;
}

/**
 * Get product ID by SKU.
 *
 * @since  2.3.0
 * @param  string $sku Product SKU.
 * @return int
 */
function wc_get_product_id_by_sku( $sku ) {
	$data_store = WC_Data_Store::load( 'product' );
	return $data_store->get_product_id_by_sku( $sku );
}

/**
 * Get attibutes/data for an individual variation from the database and maintain it's integrity.
 *
 * @since  2.4.0
 * @param  int $variation_id Variation ID.
 * @return array
 */
function wc_get_product_variation_attributes( $variation_id ) {
	// Build variation data from meta.
	$all_meta                = get_post_meta( $variation_id );
	$parent_id               = wp_get_post_parent_id( $variation_id );
	$parent_attributes       = array_filter( (array) get_post_meta( $parent_id, '_product_attributes', true ) );
	$found_parent_attributes = array();
	$variation_attributes    = array();

	// Compare to parent variable product attributes and ensure they match.
	foreach ( $parent_attributes as $attribute_name => $options ) {
		if ( ! empty( $options['is_variation'] ) ) {
			$attribute                 = 'attribute_' . sanitize_title( $attribute_name );
			$found_parent_attributes[] = $attribute;
			if ( ! array_key_exists( $attribute, $variation_attributes ) ) {
				$variation_attributes[ $attribute ] = ''; // Add it - 'any' will be asumed.
			}
		}
	}

	// Get the variation attributes from meta.
	foreach ( $all_meta as $name => $value ) {
		// Only look at valid attribute meta, and also compare variation level attributes and remove any which do not exist at parent level.
		if ( 0 !== strpos( $name, 'attribute_' ) || ! in_array( $name, $found_parent_attributes, true ) ) {
			unset( $variation_attributes[ $name ] );
			continue;
		}
		/**
		 * Pre 2.4 handling where 'slugs' were saved instead of the full text attribute.
		 * Attempt to get full version of the text attribute from the parent.
		 */
		if ( sanitize_title( $value[0] ) === $value[0] && version_compare( get_post_meta( $parent_id, '_product_version', true ), '2.4.0', '<' ) ) {
			foreach ( $parent_attributes as $attribute ) {
				if ( 'attribute_' . sanitize_title( $attribute['name'] ) !== $name ) {
					continue;
				}
				$text_attributes = wc_get_text_attributes( $attribute['value'] );

				foreach ( $text_attributes as $text_attribute ) {
					if ( sanitize_title( $text_attribute ) === $value[0] ) {
						$value[0] = $text_attribute;
						break;
					}
				}
			}
		}

		$variation_attributes[ $name ] = $value[0];
	}

	return $variation_attributes;
}

/**
 * Get all product cats for a product by ID, including hierarchy
 *
 * @since  2.5.0
 * @param  int $product_id Product ID.
 * @return array
 */
function wc_get_product_cat_ids( $product_id ) {
	$product_cats = wc_get_product_term_ids( $product_id, 'product_cat' );

	foreach ( $product_cats as $product_cat ) {
		$product_cats = array_merge( $product_cats, get_ancestors( $product_cat, 'product_cat' ) );
	}

	return $product_cats;
}

/**
 * Gets data about an attachment, such as alt text and captions.
 *
 * @since 2.6.0
 *
 * @param int|null        $attachment_id Attachment ID.
 * @param WC_Product|bool $product WC_Product object.
 *
 * @return array
 */
function wc_get_product_attachment_props( $attachment_id = null, $product = false ) {
	$props      = array(
		'title'   => '',
		'caption' => '',
		'url'     => '',
		'alt'     => '',
		'src'     => '',
		'srcset'  => false,
		'sizes'   => false,
	);
	$attachment = get_post( $attachment_id );

	if ( $attachment ) {
		$props['title']   = wp_strip_all_tags( $attachment->post_title );
		$props['caption'] = wp_strip_all_tags( $attachment->post_excerpt );
		$props['url']     = wp_get_attachment_url( $attachment_id );

		// Alt text.
		$alt_text = array( wp_strip_all_tags( get_post_meta( $attachment_id, '_wp_attachment_image_alt', true ) ), $props['caption'], wp_strip_all_tags( $attachment->post_title ) );

		if ( $product && $product instanceof WC_Product ) {
			$alt_text[] = wp_strip_all_tags( get_the_title( $product->get_id() ) );
		}

		$alt_text     = array_filter( $alt_text );
		$props['alt'] = isset( $alt_text[0] ) ? $alt_text[0] : '';

		// Large version.
		$full_size           = apply_filters( 'woocommerce_gallery_full_size', apply_filters( 'woocommerce_product_thumbnails_large_size', 'full' ) );
		$src                 = wp_get_attachment_image_src( $attachment_id, $full_size );
		$props['full_src']   = $src[0];
		$props['full_src_w'] = $src[1];
		$props['full_src_h'] = $src[2];

		// Gallery thumbnail.
		$gallery_thumbnail                = wc_get_image_size( 'gallery_thumbnail' );
		$gallery_thumbnail_size           = apply_filters( 'woocommerce_gallery_thumbnail_size', array( $gallery_thumbnail['width'], $gallery_thumbnail['height'] ) );
		$src                              = wp_get_attachment_image_src( $attachment_id, $gallery_thumbnail_size );
		$props['gallery_thumbnail_src']   = $src[0];
		$props['gallery_thumbnail_src_w'] = $src[1];
		$props['gallery_thumbnail_src_h'] = $src[2];

		// Thumbnail version.
		$thumbnail_size       = apply_filters( 'woocommerce_thumbnail_size', 'woocommerce_thumbnail' );
		$src                  = wp_get_attachment_image_src( $attachment_id, $thumbnail_size );
		$props['thumb_src']   = $src[0];
		$props['thumb_src_w'] = $src[1];
		$props['thumb_src_h'] = $src[2];

		// Image source.
		$image_size      = apply_filters( 'woocommerce_gallery_image_size', 'woocommerce_single' );
		$src             = wp_get_attachment_image_src( $attachment_id, $image_size );
		$props['src']    = $src[0];
		$props['src_w']  = $src[1];
		$props['src_h']  = $src[2];
		$props['srcset'] = function_exists( 'wp_get_attachment_image_srcset' ) ? wp_get_attachment_image_srcset( $attachment_id, $image_size ) : false;
		$props['sizes']  = function_exists( 'wp_get_attachment_image_sizes' ) ? wp_get_attachment_image_sizes( $attachment_id, $image_size ) : false;
	}
	return $props;
}

/**
 * Get product visibility options.
 *
 * @since 3.0.0
 * @return array
 */
function wc_get_product_visibility_options() {
	return apply_filters(
		'woocommerce_product_visibility_options',
		array(
			'visible' => __( 'Shop and search results', 'woocommerce' ),
			'catalog' => __( 'Shop only', 'woocommerce' ),
			'search'  => __( 'Search results only', 'woocommerce' ),
			'hidden'  => __( 'Hidden', 'woocommerce' ),
		)
	);
}

/**
 * Get min/max price meta query args.
 *
 * @since 3.0.0
 * @param array $args Min price and max price arguments.
 * @return array
 */
function wc_get_min_max_price_meta_query( $args ) {
	$current_min_price = isset( $args['min_price'] ) ? floatval( $args['min_price'] ) : 0;
	$current_max_price = isset( $args['max_price'] ) ? floatval( $args['max_price'] ) : 9999999999;

	return apply_filters(
		'woocommerce_get_min_max_price_meta_query',
		array(
			'key'     => '_price',
<<<<<<< HEAD
			'value'   => array( $current_min_price, $current_max_price ),
=======
			'value'   => array( $min, $max ),
>>>>>>> 2ff7c022
			'compare' => 'BETWEEN',
			'type'    => 'DECIMAL(10,' . wc_get_price_decimals() . ')',
		),
		$args
	);
}

/**
 * Get product tax class options.
 *
 * @since 3.0.0
 * @return array
 */
function wc_get_product_tax_class_options() {
	$tax_classes           = WC_Tax::get_tax_classes();
	$tax_class_options     = array();
	$tax_class_options[''] = __( 'Standard', 'woocommerce' );

	if ( ! empty( $tax_classes ) ) {
		foreach ( $tax_classes as $class ) {
			$tax_class_options[ sanitize_title( $class ) ] = $class;
		}
	}
	return $tax_class_options;
}

/**
 * Get stock status options.
 *
 * @since 3.0.0
 * @return array
 */
function wc_get_product_stock_status_options() {
	return apply_filters( 'woocommerce_product_stock_status_options', array(
		'instock'     => __( 'In stock', 'woocommerce' ),
		'outofstock'  => __( 'Out of stock', 'woocommerce' ),
		'onbackorder' => __( 'On backorder', 'woocommerce' ),
	) );
}

/**
 * Get backorder options.
 *
 * @since 3.0.0
 * @return array
 */
function wc_get_product_backorder_options() {
	return array(
		'no'     => __( 'Do not allow', 'woocommerce' ),
		'notify' => __( 'Allow, but notify customer', 'woocommerce' ),
		'yes'    => __( 'Allow', 'woocommerce' ),
	);
}

/**
 * Get related products based on product category and tags.
 *
 * @since  3.0.0
 * @param  int   $product_id  Product ID.
 * @param  int   $limit       Limit of results.
 * @param  array $exclude_ids Exclude IDs from the results.
 * @return array
 */
function wc_get_related_products( $product_id, $limit = 5, $exclude_ids = array() ) {

	$product_id     = absint( $product_id );
	$limit          = $limit >= -1 ? $limit : 5;
	$exclude_ids    = array_merge( array( 0, $product_id ), $exclude_ids );
	$transient_name = 'wc_related_' . $product_id;
	$query_args     = http_build_query(
		array(
			'limit'       => $limit,
			'exclude_ids' => $exclude_ids,
		)
	);

	$transient     = get_transient( $transient_name );
	$related_posts = $transient && isset( $transient[ $query_args ] ) ? $transient[ $query_args ] : false;

	// We want to query related posts if they are not cached, or we don't have enough.
	if ( false === $related_posts || count( $related_posts ) < $limit ) {

		$cats_array = apply_filters( 'woocommerce_product_related_posts_relate_by_category', true, $product_id ) ? apply_filters( 'woocommerce_get_related_product_cat_terms', wc_get_product_term_ids( $product_id, 'product_cat' ), $product_id ) : array();
		$tags_array = apply_filters( 'woocommerce_product_related_posts_relate_by_tag', true, $product_id ) ? apply_filters( 'woocommerce_get_related_product_tag_terms', wc_get_product_term_ids( $product_id, 'product_tag' ), $product_id ) : array();

		// Don't bother if none are set, unless woocommerce_product_related_posts_force_display is set to true in which case all products are related.
		if ( empty( $cats_array ) && empty( $tags_array ) && ! apply_filters( 'woocommerce_product_related_posts_force_display', false, $product_id ) ) {
			$related_posts = array();
		} else {
			$data_store    = WC_Data_Store::load( 'product' );
			$related_posts = $data_store->get_related_products( $cats_array, $tags_array, $exclude_ids, $limit + 10, $product_id );
		}

		if ( $transient ) {
			$transient[ $query_args ] = $related_posts;
		} else {
			$transient = array( $query_args => $related_posts );
		}

		set_transient( $transient_name, $transient, DAY_IN_SECONDS );
	}

	$related_posts = apply_filters(
		'woocommerce_related_products',
		$related_posts,
		$product_id,
		array(
			'limit'        => $limit,
			'excluded_ids' => $exclude_ids,
		)
	);

	shuffle( $related_posts );

	return array_slice( $related_posts, 0, $limit );
}

/**
 * Retrieves product term ids for a taxonomy.
 *
 * @since  3.0.0
 * @param  int    $product_id Product ID.
 * @param  string $taxonomy   Taxonomy slug.
 * @return array
 */
function wc_get_product_term_ids( $product_id, $taxonomy ) {
	$terms = get_the_terms( $product_id, $taxonomy );
	return ( empty( $terms ) || is_wp_error( $terms ) ) ? array() : wp_list_pluck( $terms, 'term_id' );
}

/**
 * For a given product, and optionally price/qty, work out the price with tax included, based on store settings.
 *
 * @since  3.0.0
 * @param  WC_Product $product WC_Product object.
 * @param  array      $args Optional arguments to pass product quantity and price.
 * @return float
 */
function wc_get_price_including_tax( $product, $args = array() ) {
	$args = wp_parse_args(
		$args,
		array(
			'qty'   => '',
			'price' => '',
		)
	);

	$price = '' !== $args['price'] ? max( 0.0, (float) $args['price'] ) : $product->get_price();
	$qty   = '' !== $args['qty'] ? max( 0.0, (float) $args['qty'] ) : 1;

	if ( '' === $price ) {
		return '';
	} elseif ( empty( $qty ) ) {
		return 0.0;
	}

	$line_price   = $price * $qty;
	$return_price = $line_price;

	if ( $product->is_taxable() ) {
		if ( ! wc_prices_include_tax() ) {
			$tax_rates = WC_Tax::get_rates( $product->get_tax_class() );
			$taxes     = WC_Tax::calc_tax( $line_price, $tax_rates, false );

			if ( 'yes' === get_option( 'woocommerce_tax_round_at_subtotal' ) ) {
				$taxes_total = array_sum( $taxes );
			} else {
				$taxes_total = array_sum( array_map( 'wc_round_tax_total', $taxes ) );
			}

			$return_price = round( $line_price + $taxes_total, wc_get_price_decimals() );
		} else {
			$tax_rates      = WC_Tax::get_rates( $product->get_tax_class() );
			$base_tax_rates = WC_Tax::get_base_tax_rates( $product->get_tax_class( 'unfiltered' ) );

			/**
			 * If the customer is excempt from VAT, remove the taxes here.
			 * Either remove the base or the user taxes depending on woocommerce_adjust_non_base_location_prices setting.
			 */
			if ( ! empty( WC()->customer ) && WC()->customer->get_is_vat_exempt() ) { // @codingStandardsIgnoreLine.
				$remove_taxes = apply_filters( 'woocommerce_adjust_non_base_location_prices', true ) ? WC_Tax::calc_tax( $line_price, $base_tax_rates, true ) : WC_Tax::calc_tax( $line_price, $tax_rates, true );

				if ( 'yes' === get_option( 'woocommerce_tax_round_at_subtotal' ) ) {
					$remove_taxes_total = array_sum( $remove_taxes );
				} else {
					$remove_taxes_total = array_sum( array_map( 'wc_round_tax_total', $remove_taxes ) );
				}

				$return_price = round( $line_price - $remove_taxes_total, wc_get_price_decimals() );

				/**
			 * The woocommerce_adjust_non_base_location_prices filter can stop base taxes being taken off when dealing with out of base locations.
			 * e.g. If a product costs 10 including tax, all users will pay 10 regardless of location and taxes.
			 * This feature is experimental @since 2.4.7 and may change in the future. Use at your risk.
			 */
			} elseif ( $tax_rates !== $base_tax_rates && apply_filters( 'woocommerce_adjust_non_base_location_prices', true ) ) {
				$base_taxes   = WC_Tax::calc_tax( $line_price, $base_tax_rates, true );
				$modded_taxes = WC_Tax::calc_tax( $line_price - array_sum( $base_taxes ), $tax_rates, false );

				if ( 'yes' === get_option( 'woocommerce_tax_round_at_subtotal' ) ) {
					$base_taxes_total   = array_sum( $base_taxes );
					$modded_taxes_total = array_sum( $modded_taxes );
				} else {
					$base_taxes_total   = array_sum( array_map( 'wc_round_tax_total', $base_taxes ) );
					$modded_taxes_total = array_sum( array_map( 'wc_round_tax_total', $modded_taxes ) );
				}

				$return_price = round( $line_price - $base_taxes_total + $modded_taxes_total, wc_get_price_decimals() );
			}
		}
	}
	return apply_filters( 'woocommerce_get_price_including_tax', $return_price, $qty, $product );
}

/**
 * For a given product, and optionally price/qty, work out the price with tax excluded, based on store settings.
 *
 * @since  3.0.0
 * @param  WC_Product $product WC_Product object.
 * @param  array      $args Optional arguments to pass product quantity and price.
 * @return float
 */
function wc_get_price_excluding_tax( $product, $args = array() ) {
	$args = wp_parse_args(
		$args,
		array(
			'qty'   => '',
			'price' => '',
		)
	);

	$price = '' !== $args['price'] ? max( 0.0, (float) $args['price'] ) : $product->get_price();
	$qty   = '' !== $args['qty'] ? max( 0.0, (float) $args['qty'] ) : 1;

	if ( '' === $price ) {
		return '';
	} elseif ( empty( $qty ) ) {
		return 0.0;
	}

	$line_price = $price * $qty;

	if ( $product->is_taxable() && wc_prices_include_tax() ) {
		$tax_rates      = WC_Tax::get_rates( $product->get_tax_class() );
		$base_tax_rates = WC_Tax::get_base_tax_rates( $product->get_tax_class( 'unfiltered' ) );
		$remove_taxes   = apply_filters( 'woocommerce_adjust_non_base_location_prices', true ) ? WC_Tax::calc_tax( $line_price, $base_tax_rates, true ) : WC_Tax::calc_tax( $line_price, $tax_rates, true );
		$return_price   = $line_price - array_sum( $remove_taxes ); // Unrounded since we're dealing with tax inclusive prices. Matches logic in cart-totals class. @see adjust_non_base_location_price.
	} else {
		$return_price = $line_price;
	}

	return apply_filters( 'woocommerce_get_price_excluding_tax', $return_price, $qty, $product );
}

/**
 * Returns the price including or excluding tax, based on the 'woocommerce_tax_display_shop' setting.
 *
 * @since  3.0.0
 * @param  WC_Product $product WC_Product object.
 * @param  array      $args Optional arguments to pass product quantity and price.
 * @return float
 */
function wc_get_price_to_display( $product, $args = array() ) {
	$args = wp_parse_args(
		$args,
		array(
			'qty'   => 1,
			'price' => $product->get_price(),
		)
	);

	$price = $args['price'];
	$qty   = $args['qty'];

	return 'incl' === get_option( 'woocommerce_tax_display_shop' ) ?
		wc_get_price_including_tax(
			$product,
			array(
				'qty'   => $qty,
				'price' => $price,
			)
		) :
		wc_get_price_excluding_tax(
			$product,
			array(
				'qty'   => $qty,
				'price' => $price,
			)
		);
}

/**
 * Returns the product categories in a list.
 *
 * @param int    $product_id Product ID.
 * @param string $sep (default: ', ').
 * @param string $before (default: '').
 * @param string $after (default: '').
 * @return string
 */
function wc_get_product_category_list( $product_id, $sep = ', ', $before = '', $after = '' ) {
	return get_the_term_list( $product_id, 'product_cat', $before, $sep, $after );
}

/**
 * Returns the product tags in a list.
 *
 * @param int    $product_id Product ID.
 * @param string $sep (default: ', ').
 * @param string $before (default: '').
 * @param string $after (default: '').
 * @return string
 */
function wc_get_product_tag_list( $product_id, $sep = ', ', $before = '', $after = '' ) {
	return get_the_term_list( $product_id, 'product_tag', $before, $sep, $after );
}

/**
 * Callback for array filter to get visible only.
 *
 * @since  3.0.0
 * @param  WC_Product $product WC_Product object.
 * @return bool
 */
function wc_products_array_filter_visible( $product ) {
	return $product && is_a( $product, 'WC_Product' ) && $product->is_visible();
}

/**
 * Callback for array filter to get visible grouped products only.
 *
 * @since  3.1.0
 * @param  WC_Product $product WC_Product object.
 * @return bool
 */
function wc_products_array_filter_visible_grouped( $product ) {
	return $product && is_a( $product, 'WC_Product' ) && ( 'publish' === $product->get_status() || current_user_can( 'edit_product', $product->get_id() ) );
}

/**
 * Callback for array filter to get products the user can edit only.
 *
 * @since  3.0.0
 * @param  WC_Product $product WC_Product object.
 * @return bool
 */
function wc_products_array_filter_editable( $product ) {
	return $product && is_a( $product, 'WC_Product' ) && current_user_can( 'edit_product', $product->get_id() );
}

/**
 * Callback for array filter to get products the user can view only.
 *
 * @since  3.4.0
 * @param  WC_Product $product WC_Product object.
 * @return bool
 */
function wc_products_array_filter_readable( $product ) {
	return $product && is_a( $product, 'WC_Product' ) && current_user_can( 'read_product', $product->get_id() );
}

/**
 * Sort an array of products by a value.
 *
 * @since  3.0.0
 *
 * @param array  $products List of products to be ordered.
 * @param string $orderby Optional order criteria.
 * @param string $order Ascending or descending order.
 *
 * @return array
 */
function wc_products_array_orderby( $products, $orderby = 'date', $order = 'desc' ) {
	$orderby = strtolower( $orderby );
	$order   = strtolower( $order );
	switch ( $orderby ) {
		case 'title':
		case 'id':
		case 'date':
		case 'modified':
		case 'menu_order':
		case 'price':
			usort( $products, 'wc_products_array_orderby_' . $orderby );
			break;
		default:
			shuffle( $products );
			break;
	}
	if ( 'desc' === $order ) {
		$products = array_reverse( $products );
	}
	return $products;
}

/**
 * Sort by title.
 *
 * @since  3.0.0
 * @param  WC_Product $a First WC_Product object.
 * @param  WC_Product $b Second WC_Product object.
 * @return int
 */
function wc_products_array_orderby_title( $a, $b ) {
	return strcasecmp( $a->get_name(), $b->get_name() );
}

/**
 * Sort by id.
 *
 * @since  3.0.0
 * @param  WC_Product $a First WC_Product object.
 * @param  WC_Product $b Second WC_Product object.
 * @return int
 */
function wc_products_array_orderby_id( $a, $b ) {
	if ( $a->get_id() === $b->get_id() ) {
		return 0;
	}
	return ( $a->get_id() < $b->get_id() ) ? -1 : 1;
}

/**
 * Sort by date.
 *
 * @since  3.0.0
 * @param  WC_Product $a First WC_Product object.
 * @param  WC_Product $b Second WC_Product object.
 * @return int
 */
function wc_products_array_orderby_date( $a, $b ) {
	if ( $a->get_date_created() === $b->get_date_created() ) {
		return 0;
	}
	return ( $a->get_date_created() < $b->get_date_created() ) ? -1 : 1;
}

/**
 * Sort by modified.
 *
 * @since  3.0.0
 * @param  WC_Product $a First WC_Product object.
 * @param  WC_Product $b Second WC_Product object.
 * @return int
 */
function wc_products_array_orderby_modified( $a, $b ) {
	if ( $a->get_date_modified() === $b->get_date_modified() ) {
		return 0;
	}
	return ( $a->get_date_modified() < $b->get_date_modified() ) ? -1 : 1;
}

/**
 * Sort by menu order.
 *
 * @since  3.0.0
 * @param  WC_Product $a First WC_Product object.
 * @param  WC_Product $b Second WC_Product object.
 * @return int
 */
function wc_products_array_orderby_menu_order( $a, $b ) {
	if ( $a->get_menu_order() === $b->get_menu_order() ) {
		return 0;
	}
	return ( $a->get_menu_order() < $b->get_menu_order() ) ? -1 : 1;
}

/**
 * Sort by price low to high.
 *
 * @since  3.0.0
 * @param  WC_Product $a First WC_Product object.
 * @param  WC_Product $b Second WC_Product object.
 * @return int
 */
function wc_products_array_orderby_price( $a, $b ) {
	if ( $a->get_price() === $b->get_price() ) {
		return 0;
	}
	return ( $a->get_price() < $b->get_price() ) ? -1 : 1;
}

/**
 * Queue a product for syncing at the end of the request.
 *
 * @param int $product_id Product ID.
 */
function wc_deferred_product_sync( $product_id ) {
	global $wc_deferred_product_sync;

	if ( empty( $wc_deferred_product_sync ) ) {
		$wc_deferred_product_sync = array();
	}

	$wc_deferred_product_sync[] = $product_id;
}<|MERGE_RESOLUTION|>--- conflicted
+++ resolved
@@ -793,11 +793,7 @@
 		'woocommerce_get_min_max_price_meta_query',
 		array(
 			'key'     => '_price',
-<<<<<<< HEAD
 			'value'   => array( $current_min_price, $current_max_price ),
-=======
-			'value'   => array( $min, $max ),
->>>>>>> 2ff7c022
 			'compare' => 'BETWEEN',
 			'type'    => 'DECIMAL(10,' . wc_get_price_decimals() . ')',
 		),
@@ -831,11 +827,14 @@
  * @return array
  */
 function wc_get_product_stock_status_options() {
-	return apply_filters( 'woocommerce_product_stock_status_options', array(
-		'instock'     => __( 'In stock', 'woocommerce' ),
-		'outofstock'  => __( 'Out of stock', 'woocommerce' ),
-		'onbackorder' => __( 'On backorder', 'woocommerce' ),
-	) );
+	return apply_filters(
+		'woocommerce_product_stock_status_options',
+		array(
+			'instock'     => __( 'In stock', 'woocommerce' ),
+			'outofstock'  => __( 'Out of stock', 'woocommerce' ),
+			'onbackorder' => __( 'On backorder', 'woocommerce' ),
+		)
+	);
 }
 
 /**
