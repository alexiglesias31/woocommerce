<?php
/**
 * List tables: orders.
 *
<<<<<<< HEAD
 * @package  WooCommerce/Admin
 * @version  3.3.0
=======
 * @package WooCommerce\admin
 * @version 3.3.0
>>>>>>> 46516422
 */

if ( ! defined( 'ABSPATH' ) ) {
	exit;
}

if ( class_exists( 'WC_Admin_List_Table_Orders', false ) ) {
	return;
}

if ( ! class_exists( 'WC_Admin_List_Table', false ) ) {
	include_once 'abstract-class-wc-admin-list-table.php';
}

/**
 * WC_Admin_List_Table_Orders Class.
 */
class WC_Admin_List_Table_Orders extends WC_Admin_List_Table {

	/**
	 * Post type.
	 *
	 * @var string
	 */
	protected $list_table_type = 'shop_order';

	/**
	 * Constructor.
	 */
	public function __construct() {
		parent::__construct();
		add_action( 'admin_notices', array( $this, 'bulk_admin_notices' ) );
		add_action( 'admin_footer', array( $this, 'order_preview_template' ) );
		add_filter( 'get_search_query', array( $this, 'search_label' ) );
		add_filter( 'query_vars', array( $this, 'add_custom_query_var' ) );
		add_action( 'parse_query', array( $this, 'search_custom_fields' ) );
	}

	/**
	 * Render blank state.
	 */
	protected function render_blank_state() {
		echo '<div class="woocommerce-BlankState">';
		echo '<h2 class="woocommerce-BlankState-message">' . esc_html__( 'When you receive a new order, it will appear here.', 'woocommerce' ) . '</h2>';
		echo '<a class="woocommerce-BlankState-cta button-primary button" target="_blank" href="https://docs.woocommerce.com/document/managing-orders/?utm_source=blankslate&utm_medium=product&utm_content=ordersdoc&utm_campaign=woocommerceplugin">' . esc_html__( 'Learn more about orders', 'woocommerce' ) . '</a>';
		echo '</div>';
	}

	/**
	 * Define primary column.
	 *
	 * @return string
	 */
	protected function get_primary_column() {
		return 'order_number';
	}

	/**
	 * Get row actions to show in the list table.
	 *
	 * @param array   $actions Array of actions.
	 * @param WP_Post $post Current post object.
	 * @return array
	 */
	protected function get_row_actions( $actions, $post ) {
		return array();
	}

	/**
	 * Define hidden columns.
	 *
	 * @return array
	 */
	protected function define_hidden_columns() {
		return array(
			'shipping_address',
			'billing_address',
			'wc_actions',
		);
	}

	/**
	 * Define which columns are sortable.
	 *
	 * @param array $columns Existing columns.
	 * @return array
	 */
	public function define_sortable_columns( $columns ) {
		$custom = array(
			'order_number' => 'ID',
			'order_total'  => 'order_total',
			'order_date'   => 'date',
		);
		unset( $columns['comments'] );

		return wp_parse_args( $custom, $columns );
	}

	/**
	 * Define which columns to show on this screen.
	 *
	 * @param array $columns Existing columns.
	 * @return array
	 */
	public function define_columns( $columns ) {
		$show_columns                     = array();
		$show_columns['cb']               = $columns['cb'];
		$show_columns['order_number']     = __( 'Order', 'woocommerce' );
		$show_columns['order_date']       = __( 'Date', 'woocommerce' );
		$show_columns['order_status']     = __( 'Status', 'woocommerce' );
		$show_columns['billing_address']  = __( 'Billing', 'woocommerce' );
		$show_columns['shipping_address'] = __( 'Ship to', 'woocommerce' );
		$show_columns['order_total']      = __( 'Total', 'woocommerce' );
		$show_columns['wc_actions']       = __( 'Actions', 'woocommerce' );

		wp_enqueue_script( 'wc-orders' );

		return $show_columns;
	}

	/**
	 * Define bulk actions.
	 *
	 * @param array $actions Existing actions.
	 * @return array
	 */
	public function define_bulk_actions( $actions ) {
		if ( isset( $actions['edit'] ) ) {
			unset( $actions['edit'] );
		}

		$actions['mark_processing'] = __( 'Change status to processing', 'woocommerce' );
		$actions['mark_on-hold']    = __( 'Change status to on-hold', 'woocommerce' );
		$actions['mark_completed']  = __( 'Change status to completed', 'woocommerce' );

		return $actions;
	}

	/**
	 * Pre-fetch any data for the row each column has access to it. the_order global is there for bw compat.
	 *
	 * @param int $post_id Post ID being shown.
	 */
	protected function prepare_row_data( $post_id ) {
		global $the_order;

		if ( empty( $this->object ) || $this->object->get_id() !== $post_id ) {
			$this->object = wc_get_order( $post_id );
			$the_order    = $this->object;
		}
	}

	/**
	 * Render columm: order_number.
	 */
	protected function render_order_number_column() {
		$buyer = '';

		if ( $this->object->get_billing_first_name() || $this->object->get_billing_last_name() ) {
			/* translators: 1: first name 2: last name */
			$buyer = trim( sprintf( _x( '%1$s %2$s', 'full name', 'woocommerce' ), $this->object->get_billing_first_name(), $this->object->get_billing_last_name() ) );
		} elseif ( $this->object->get_billing_company() ) {
			$buyer = trim( $this->object->get_billing_company() );
		} elseif ( $this->object->get_customer_id() ) {
			$user  = get_user_by( 'id', $this->object->get_customer_id() );
			$buyer = ucwords( $user->display_name );
		}

		if ( $this->object->get_status() === 'trash' ) {
			echo '<strong>#' . esc_attr( $this->object->get_order_number() ) . ' ' . esc_html( $buyer ) . '</strong>';
		} else {
			echo '<a href="#" class="order-preview" data-order-id="' . absint( $this->object->get_id() ) . '" title="' . esc_attr( __( 'Preview', 'woocommerce' ) ) . '">' . esc_html( __( 'Preview', 'woocommerce' ) ) . '</a>';
			echo '<a href="' . esc_url( admin_url( 'post.php?post=' . absint( $this->object->get_id() ) ) . '&action=edit' ) . '" class="order-view"><strong>#' . esc_attr( $this->object->get_order_number() ) . ' ' . esc_html( $buyer ) . '</strong></a>';
		}
	}

	/**
	 * Render columm: order_status.
	 */
	protected function render_order_status_column() {
		$tooltip                 = '';
		$comment_count           = get_comment_count( $this->object->get_id() );
		$approved_comments_count = absint( $comment_count['approved'] );

		if ( $approved_comments_count ) {
			$latest_notes = wc_get_order_notes(
				array(
					'order_id' => $this->object->get_id(),
					'limit'    => 1,
					'orderby'  => 'date_created_gmt',
				)
			);

			$latest_note = current( $latest_notes );

			if ( isset( $latest_note->content ) && 1 === $approved_comments_count ) {
				$tooltip = wc_sanitize_tooltip( $latest_note->content );
			} elseif ( isset( $latest_note->content ) ) {
				/* translators: %d: notes count */
				$tooltip = wc_sanitize_tooltip( $latest_note->content . '<br/><small style="display:block">' . sprintf( _n( 'Plus %d other note', 'Plus %d other notes', ( $approved_comments_count - 1 ), 'woocommerce' ), $approved_comments_count - 1 ) . '</small>' );
			} else {
				/* translators: %d: notes count */
				$tooltip = wc_sanitize_tooltip( sprintf( _n( '%d note', '%d notes', $approved_comments_count, 'woocommerce' ), $approved_comments_count ) );
			}
		}

		if ( $tooltip ) {
			printf( '<mark class="order-status %s tips" data-tip="%s"><span>%s</span></mark>', esc_attr( sanitize_html_class( 'status-' . $this->object->get_status() ) ), wp_kses_post( $tooltip ), esc_html( wc_get_order_status_name( $this->object->get_status() ) ) );
		} else {
			printf( '<mark class="order-status %s"><span>%s</span></mark>', esc_attr( sanitize_html_class( 'status-' . $this->object->get_status() ) ), esc_html( wc_get_order_status_name( $this->object->get_status() ) ) );
		}
	}

	/**
	 * Render columm: order_date.
	 */
	protected function render_order_date_column() {
		$order_timestamp = $this->object->get_date_created()->getTimestamp();

		// Check if the order was created within the last 24 hours, and not in the future.
		if ( $order_timestamp > strtotime( '-1 day', current_time( 'timestamp', true ) ) && $order_timestamp <= current_time( 'timestamp', true ) ) {
			$show_date = sprintf(
				/* translators: %s: human-readable time difference */
				_x( '%s ago', '%s = human-readable time difference', 'woocommerce' ),
				human_time_diff( $this->object->get_date_created()->getTimestamp(), current_time( 'timestamp', true ) )
			);
		} else {
			$show_date = $this->object->get_date_created()->date_i18n( apply_filters( 'woocommerce_admin_order_date_format', __( 'M j, Y', 'woocommerce' ) ) );
		}
		printf(
			'<time datetime="%1$s" title="%2$s">%3$s</time>',
			esc_attr( $this->object->get_date_created()->date( 'c' ) ),
			esc_html( $this->object->get_date_created()->date_i18n( get_option( 'date_format' ) . ' ' . get_option( 'time_format' ) ) ),
			esc_html( $show_date )
		);
	}

	/**
	 * Render columm: order_total.
	 */
	protected function render_order_total_column() {
		if ( $this->object->get_payment_method_title() ) {
			/* translators: %s: method */
			echo '<span class="tips" data-tip="' . esc_attr( sprintf( __( 'via %s', 'woocommerce' ), $this->object->get_payment_method_title() ) ) . '">' . wp_kses_post( $this->object->get_formatted_order_total() ) . '</span>';
		} else {
			echo wp_kses_post( $this->object->get_formatted_order_total() );
		}
	}

	/**
	 * Render columm: wc_actions.
	 */
	protected function render_wc_actions_column() {
		echo '<p>';

		do_action( 'woocommerce_admin_order_actions_start', $this->object );

		$actions = array();

		if ( $this->object->has_status( array( 'pending', 'on-hold' ) ) ) {
			$actions['processing'] = array(
				'url'    => wp_nonce_url( admin_url( 'admin-ajax.php?action=woocommerce_mark_order_status&status=processing&order_id=' . $this->object->get_id() ), 'woocommerce-mark-order-status' ),
				'name'   => __( 'Processing', 'woocommerce' ),
				'action' => 'processing',
			);
		}

		if ( $this->object->has_status( array( 'pending', 'on-hold', 'processing' ) ) ) {
			$actions['complete'] = array(
				'url'    => wp_nonce_url( admin_url( 'admin-ajax.php?action=woocommerce_mark_order_status&status=completed&order_id=' . $this->object->get_id() ), 'woocommerce-mark-order-status' ),
				'name'   => __( 'Complete', 'woocommerce' ),
				'action' => 'complete',
			);
		}

		$actions = apply_filters( 'woocommerce_admin_order_actions', $actions, $this->object );

		echo wc_render_action_buttons( $actions ); // WPCS: XSS ok.

		do_action( 'woocommerce_admin_order_actions_end', $this->object );

		echo '</p>';
	}

	/**
	 * Render columm: billing_address.
	 */
	protected function render_billing_address_column() {
		$address = $this->object->get_formatted_billing_address();

		if ( $address ) {
			echo esc_html( preg_replace( '#<br\s*/?>#i', ', ', $address ) );

			if ( $this->object->get_payment_method() ) {
				/* translators: %s: payment method */
				echo '<span class="description">' . sprintf( __( 'via %s', 'woocommerce' ), esc_html( $this->object->get_payment_method_title() ) ) . '</span>'; // WPCS: XSS ok.
			}
		} else {
			echo '&ndash;';
		}
	}

	/**
	 * Render columm: shipping_address.
	 */
	protected function render_shipping_address_column() {
		$address = $this->object->get_formatted_shipping_address();

		if ( $address ) {
			echo '<a target="_blank" href="' . esc_url( $this->object->get_shipping_address_map_url() ) . '">' . esc_html( preg_replace( '#<br\s*/?>#i', ', ', $address ) ) . '</a>';
			if ( $this->object->get_shipping_method() ) {
				/* translators: %s: shipping method */
				echo '<span class="description">' . sprintf( __( 'via %s', 'woocommerce' ), esc_html( $this->object->get_shipping_method() ) ) . '</span>'; // WPCS: XSS ok.
			}
		} else {
			echo '&ndash;';
		}
	}

	/**
	 * Template for order preview.
	 *
	 * @since 3.3.0
	 */
	public function order_preview_template() {
		?>
		<script type="text/template" id="tmpl-wc-modal-view-order">
			<div class="wc-backbone-modal wc-order-preview">
				<div class="wc-backbone-modal-content">
					<section class="wc-backbone-modal-main" role="main">
						<header class="wc-backbone-modal-header">
							<mark class="order-status status-{{ data.status }}"><span>{{ data.status_name }}</span></mark>
							<?php /* translators: %s: order ID */ ?>
							<h1><?php echo esc_html( sprintf( __( 'Order #%s', 'woocommerce' ), '{{ data.order_number }}' ) ); ?></h1>
							<button class="modal-close modal-close-link dashicons dashicons-no-alt">
								<span class="screen-reader-text"><?php esc_html_e( 'Close modal panel', 'woocommerce' ); ?></span>
							</button>
						</header>
						<article>
							<?php do_action( 'woocommerce_admin_order_preview_start' ); ?>

							<div class="wc-order-preview-addresses">
								<div class="wc-order-preview-address">
									<h2><?php esc_html_e( 'Billing details', 'woocommerce' ); ?></h2>
									{{{ data.formatted_billing_address }}}

									<# if ( data.data.billing.email ) { #>
										<strong><?php esc_html_e( 'Email', 'woocommerce' ); ?></strong>
										<a href="mailto:{{ data.data.billing.email }}">{{ data.data.billing.email }}</a>
									<# } #>

									<# if ( data.data.billing.phone ) { #>
										<strong><?php esc_html_e( 'Phone', 'woocommerce' ); ?></strong>
										<a href="tel:{{ data.data.billing.phone }}">{{ data.data.billing.phone }}</a>
									<# } #>

									<# if ( data.payment_via ) { #>
										<strong><?php esc_html_e( 'Payment via', 'woocommerce' ); ?></strong>
										{{{ data.payment_via }}}
									<# } #>
								</div>
								<# if ( data.needs_shipping ) { #>
									<div class="wc-order-preview-address">
										<h2><?php esc_html_e( 'Shipping details', 'woocommerce' ); ?></h2>
										<# if ( data.ship_to_billing ) { #>
											{{{ data.formatted_billing_address }}}
										<# } else { #>
											<a href="{{ data.shipping_address_map_url }}" target="_blank">{{{ data.formatted_shipping_address }}}</a>
										<# } #>

										<# if ( data.shipping_via ) { #>
											<strong><?php esc_html_e( 'Shipping method', 'woocommerce' ); ?></strong>
											{{ data.shipping_via }}
										<# } #>
									</div>
								<# } #>

								<# if ( data.data.customer_note ) { #>
									<div class="wc-order-preview-note">
										<strong><?php esc_html_e( 'Note', 'woocommerce' ); ?></strong>
										{{ data.data.customer_note }}
									</div>
								<# } #>
							</div>

							{{{ data.item_html }}}

							<?php do_action( 'woocommerce_admin_order_preview_end' ); ?>
						</article>
						<footer>
							<div class="inner">
								{{{ data.actions_html }}}

								<a class="button button-primary button-large" aria-label="<?php esc_attr_e( 'Edit this order', 'woocommerce' ); ?>" href="<?php echo esc_url( admin_url( 'post.php?action=edit' ) ); ?>&post={{ data.data.id }}"><?php esc_html_e( 'Edit', 'woocommerce' ); ?></a>
							</div>
						</footer>
					</section>
				</div>
			</div>
			<div class="wc-backbone-modal-backdrop modal-close"></div>
		</script>
		<?php
	}

	/**
	 * Get items to display in the preview as HTML.
	 *
	 * @param  WC_Order $order Order object.
	 * @return string
	 */
	public static function get_order_preview_item_html( $order ) {
		$hidden_order_itemmeta = apply_filters(
			'woocommerce_hidden_order_itemmeta', array(
				'_qty',
				'_tax_class',
				'_product_id',
				'_variation_id',
				'_line_subtotal',
				'_line_subtotal_tax',
				'_line_total',
				'_line_tax',
				'method_id',
				'cost',
			)
		);

		$line_items = apply_filters( 'woocommerce_admin_order_preview_line_items', $order->get_items(), $order );
		$columns    = apply_filters(
			'woocommerce_admin_order_preview_line_item_columns', array(
				'product'  => __( 'Product', 'woocommerce' ),
				'quantity' => __( 'Quantity', 'woocommerce' ),
				'tax'      => __( 'Tax', 'woocommerce' ),
				'total'    => __( 'Total', 'woocommerce' ),
			), $order
		);

		if ( ! wc_tax_enabled() ) {
			unset( $columns['tax'] );
		}

		$html = '
		<div class="wc-order-preview-table-wrapper">
			<table cellspacing="0" class="wc-order-preview-table">
				<thead>
					<tr>';

		foreach ( $columns as $column => $label ) {
			$html .= '<th class="wc-order-preview-table__column--' . esc_attr( $column ) . '">' . esc_html( $label ) . '</th>';
		}

		$html .= '
					</tr>
				</thead>
				<tbody>';

		foreach ( $line_items as $item_id => $item ) {

			$product_object = is_callable( array( $item, 'get_product' ) ) ? $item->get_product() : null;
			$row_class      = apply_filters( 'woocommerce_admin_html_order_preview_item_class', '', $item, $order );

			$html .= '<tr class="wc-order-preview-table__item wc-order-preview-table__item--' . esc_attr( $item_id ) . ( $row_class ? ' ' . esc_attr( $row_class ) : '' ) . '">';

			foreach ( $columns as $column => $label ) {
				$html .= '<td class="wc-order-preview-table__column--' . esc_attr( $column ) . '">';
				switch ( $column ) {
					case 'product':
						$html .= wp_kses_post( $item->get_name() );

						if ( $product_object ) {
							$html .= '<div class="wc-order-item-sku">' . esc_html( $product_object->get_sku() ) . '</div>';
						}

						$meta_data = $item->get_formatted_meta_data( '' );

						if ( $meta_data ) {
							$html .= '<table cellspacing="0" class="wc-order-item-meta">';

							foreach ( $meta_data as $meta_id => $meta ) {
								if ( in_array( $meta->key, $hidden_order_itemmeta, true ) ) {
									continue;
								}
								$html .= '<tr><th>' . wp_kses_post( $meta->display_key ) . ':</th><td>' . wp_kses_post( force_balance_tags( $meta->display_value ) ) . '</td></tr>';
							}
							$html .= '</table>';
						}
						break;
					case 'quantity':
						$html .= esc_html( $item->get_quantity() );
						break;
					case 'tax':
						$html .= wc_price( $item->get_total_tax(), array( 'currency' => $order->get_currency() ) );
						break;
					case 'total':
						$html .= wc_price( $item->get_total(), array( 'currency' => $order->get_currency() ) );
						break;
					default:
						$html .= apply_filters( 'woocommerce_admin_order_preview_line_item_column_' . sanitize_key( $column ), '', $item, $item_id, $order );
						break;
				}
				$html .= '</td>';
			}

			$html .= '</tr>';
		}

		$html .= '
				</tbody>
			</table>
		</div>';

		return $html;
	}

	/**
	 * Get actions to display in the preview as HTML.
	 *
	 * @param  WC_Order $order Order object.
	 * @return string
	 */
	public static function get_order_preview_actions_html( $order ) {
		$actions        = array();
		$status_actions = array();

		if ( $order->has_status( array( 'pending' ) ) ) {
			$status_actions['on-hold'] = array(
				'url'    => wp_nonce_url( admin_url( 'admin-ajax.php?action=woocommerce_mark_order_status&status=on-hold&order_id=' . $order->get_id() ), 'woocommerce-mark-order-status' ),
				'name'   => __( 'On-hold', 'woocommerce' ),
				'title'  => __( 'Change order status to on-hold', 'woocommerce' ),
				'action' => 'on-hold',
			);
		}

		if ( $order->has_status( array( 'pending', 'on-hold' ) ) ) {
			$status_actions['processing'] = array(
				'url'    => wp_nonce_url( admin_url( 'admin-ajax.php?action=woocommerce_mark_order_status&status=processing&order_id=' . $order->get_id() ), 'woocommerce-mark-order-status' ),
				'name'   => __( 'Processing', 'woocommerce' ),
				'title'  => __( 'Change order status to processing', 'woocommerce' ),
				'action' => 'processing',
			);
		}

		if ( $order->has_status( array( 'pending', 'on-hold', 'processing' ) ) ) {
			$status_actions['complete'] = array(
				'url'    => wp_nonce_url( admin_url( 'admin-ajax.php?action=woocommerce_mark_order_status&status=completed&order_id=' . $order->get_id() ), 'woocommerce-mark-order-status' ),
				'name'   => __( 'Completed', 'woocommerce' ),
				'title'  => __( 'Change order status to completed', 'woocommerce' ),
				'action' => 'complete',
			);
		}

		if ( $status_actions ) {
			$actions['status'] = array(
				'group'   => __( 'Change status: ', 'woocommerce' ),
				'actions' => $status_actions,
			);
		}

		return wc_render_action_buttons( apply_filters( 'woocommerce_admin_order_preview_actions', $actions, $order ) );
	}

	/**
	 * Get order details to send to the ajax endpoint for previews.
	 *
	 * @param  WC_Order $order Order object.
	 * @return array
	 */
	public static function order_preview_get_order_details( $order ) {
		if ( ! $order ) {
			return array();
		}

		$payment_via      = $order->get_payment_method_title();
		$payment_method   = $order->get_payment_method();
		$payment_gateways = WC()->payment_gateways() ? WC()->payment_gateways->payment_gateways() : array();
		$transaction_id   = $order->get_transaction_id();

		if ( $transaction_id ) {

			$url = isset( $payment_gateways[ $payment_method ] ) ? $payment_gateways[ $payment_method ]->get_transaction_url( $order ) : false;

			if ( $url ) {
				$payment_via .= ' (<a href="' . esc_url( $url ) . '" target="_blank">' . esc_html( $transaction_id ) . '</a>)';
			} else {
				$payment_via .= ' (' . esc_html( $transaction_id ) . ')';
			}
		}

		$billing_address  = $order->get_formatted_billing_address();
		$shipping_address = $order->get_formatted_shipping_address();

		return apply_filters(
			'woocommerce_admin_order_preview_get_order_details', array(
				'data'                       => $order->get_data(),
				'order_number'               => $order->get_order_number(),
				'item_html'                  => WC_Admin_List_Table_Orders::get_order_preview_item_html( $order ),
				'actions_html'               => WC_Admin_List_Table_Orders::get_order_preview_actions_html( $order ),
				'ship_to_billing'            => wc_ship_to_billing_address_only(),
				'needs_shipping'             => $order->needs_shipping_address(),
				'formatted_billing_address'  => $billing_address ? $billing_address : __( 'N/A', 'woocommerce' ),
				'formatted_shipping_address' => $shipping_address ? $shipping_address : __( 'N/A', 'woocommerce' ),
				'shipping_address_map_url'   => $order->get_shipping_address_map_url(),
				'payment_via'                => $payment_via,
				'shipping_via'               => $order->get_shipping_method(),
				'status'                     => $order->get_status(),
				'status_name'                => wc_get_order_status_name( $order->get_status() ),
			), $order
		);
	}

	/**
	 * Handle bulk actions.
	 *
	 * @param  string $redirect_to URL to redirect to.
	 * @param  string $action      Action name.
	 * @param  array  $ids         List of ids.
	 * @return string
	 */
	public function handle_bulk_actions( $redirect_to, $action, $ids ) {
		// Bail out if this is not a status-changing action.
		if ( false === strpos( $action, 'mark_' ) ) {
			return $redirect_to;
		}

		$order_statuses = wc_get_order_statuses();
		$new_status     = substr( $action, 5 ); // Get the status name from action.
		$report_action  = 'marked_' . $new_status;

		// Sanity check: bail out if this is actually not a status, or is
		// not a registered status.
		if ( ! isset( $order_statuses[ 'wc-' . $new_status ] ) ) {
			return $redirect_to;
		}

		$changed = 0;
		$ids     = array_map( 'absint', $ids );

		foreach ( $ids as $id ) {
			$order = wc_get_order( $id );
			$order->update_status( $new_status, __( 'Order status changed by bulk edit:', 'woocommerce' ), true );
			do_action( 'woocommerce_order_edit_status', $id, $new_status );
			$changed++;
		}

		$redirect_to = add_query_arg(
			array(
				'post_type'    => $this->list_table_type,
				$report_action => true,
				'changed'      => $changed,
				'ids'          => join( ',', $ids ),
			), $redirect_to
		);

		return esc_url_raw( $redirect_to );
	}

	/**
	 * Show confirmation message that order status changed for number of orders.
	 */
	public function bulk_admin_notices() {
		global $post_type, $pagenow;

		// Bail out if not on shop order list page.
		if ( 'edit.php' !== $pagenow || 'shop_order' !== $post_type ) {
			return;
		}

		$order_statuses = wc_get_order_statuses();

		// Check if any status changes happened.
		foreach ( $order_statuses as $slug => $name ) {
			if ( isset( $_REQUEST[ 'marked_' . str_replace( 'wc-', '', $slug ) ] ) ) {  // WPCS: input var ok.

				$number = isset( $_REQUEST['changed'] ) ? absint( $_REQUEST['changed'] ) : 0; // WPCS: input var ok.
				/* translators: %s: orders count */
				$message = sprintf( _n( '%d order status changed.', '%d order statuses changed.', $number, 'woocommerce' ), number_format_i18n( $number ) );
				echo '<div class="updated"><p>' . esc_html( $message ) . '</p></div>';
				break;
			}
		}
	}

	/**
	 * See if we should render search filters or not.
	 */
	public function restrict_manage_posts() {
		global $typenow;

		if ( in_array( $typenow, wc_get_order_types( 'order-meta-boxes' ), true ) ) {
			$this->render_filters();
		}
	}

	/**
	 * Render any custom filters and search inputs for the list table.
	 */
	protected function render_filters() {
		$user_string = '';
		$user_id     = '';

		if ( ! empty( $_GET['_customer_user'] ) ) { // WPCS: input var ok.
			$user_id = absint( $_GET['_customer_user'] ); // WPCS: input var ok, sanitization ok.
			$user    = get_user_by( 'id', $user_id );

			$user_string = sprintf(
				/* translators: 1: user display name 2: user ID 3: user email */
				esc_html__( '%1$s (#%2$s &ndash; %3$s)', 'woocommerce' ),
				$user->display_name,
				absint( $user->ID ),
				$user->user_email
			);
		}
		?>
		<select class="wc-customer-search" name="_customer_user" data-placeholder="<?php esc_attr_e( 'Filter by registered customer', 'woocommerce' ); ?>" data-allow_clear="true">
			<option value="<?php echo esc_attr( $user_id ); ?>" selected="selected"><?php echo wp_kses_post( $user_string ); ?><option>
		</select>
		<?php
	}

	/**
	 * Handle any filters.
	 *
	 * @param array $query_vars Query vars.
	 * @return array
	 */
	public function request_query( $query_vars ) {
		global $typenow;

		if ( in_array( $typenow, wc_get_order_types( 'order-meta-boxes' ), true ) ) {
			return $this->query_filters( $query_vars );
		}

		return $query_vars;
	}

	/**
	 * Handle any custom filters.
	 *
	 * @param array $query_vars Query vars.
	 * @return array
	 */
	protected function query_filters( $query_vars ) {
		global $wp_post_statuses;

		// Filter the orders by the posted customer.
		if ( ! empty( $_GET['_customer_user'] ) ) { // WPCS: input var ok.
			$customer_id = (int) $_GET['_customer_user'];  // WPCS: input var ok, sanitization ok.

			if ( version_compare( get_option( 'woocommerce_db_version' ), '3.4.0', '>=' ) ) {
				$query_vars['author'] = $customer_id;
			} else {
				// @codingStandardsIgnoreStart
				$query_vars['meta_query'] = array(
					array(
						'key'     => '_customer_user',
						'value'   => $customer_id,
						'compare' => '=',
					),
				);
				// @codingStandardsIgnoreEnd
			}
		}

		// Sorting.
		if ( isset( $query_vars['orderby'] ) ) {
			if ( 'order_total' === $query_vars['orderby'] ) {
				// @codingStandardsIgnoreStart
				$query_vars = array_merge( $query_vars, array(
					'meta_key'  => '_order_total',
					'orderby'   => 'meta_value_num',
				) );
				// @codingStandardsIgnoreEnd
			}
		}

		// Status.
		if ( ! isset( $query_vars['post_status'] ) ) {
			$post_statuses = wc_get_order_statuses();

			foreach ( $post_statuses as $status => $value ) {
				if ( isset( $wp_post_statuses[ $status ] ) && false === $wp_post_statuses[ $status ]->show_in_admin_all_list ) {
					unset( $post_statuses[ $status ] );
				}
			}

			$query_vars['post_status'] = array_keys( $post_statuses );
		}
		return $query_vars;
	}

	/**
	 * Change the label when searching orders.
	 *
	 * @param mixed $query Current search query.
	 * @return string
	 */
	public function search_label( $query ) {
		global $pagenow, $typenow;

		if ( 'edit.php' !== $pagenow || 'shop_order' !== $typenow || ! get_query_var( 'shop_order_search' ) || ! isset( $_GET['s'] ) ) { // WPCS: input var ok.
			return $query;
		}

		return wc_clean( wp_unslash( $_GET['s'] ) ); // WPCS: input var ok, sanitization ok.
	}

	/**
	 * Query vars for custom searches.
	 *
	 * @param mixed $public_query_vars Array of query vars.
	 * @return array
	 */
	public function add_custom_query_var( $public_query_vars ) {
		$public_query_vars[] = 'shop_order_search';
		return $public_query_vars;
	}

	/**
	 * Search custom fields as well as content.
	 *
	 * @param WP_Query $wp Query object.
	 */
	public function search_custom_fields( $wp ) {
		global $pagenow;

		if ( 'edit.php' !== $pagenow || empty( $wp->query_vars['s'] ) || 'shop_order' !== $wp->query_vars['post_type'] || ! isset( $_GET['s'] ) ) { // WPCS: input var ok.
			return;
		}

		$post_ids = wc_order_search( wc_clean( wp_unslash( $_GET['s'] ) ) ); // WPCS: input var ok, sanitization ok.

		if ( ! empty( $post_ids ) ) {
			// Remove "s" - we don't want to search order name.
			unset( $wp->query_vars['s'] );

			// so we know we're doing this.
			$wp->query_vars['shop_order_search'] = true;

			// Search by found posts.
			$wp->query_vars['post__in'] = array_merge( $post_ids, array( 0 ) );
		}
	}
}<|MERGE_RESOLUTION|>--- conflicted
+++ resolved
@@ -2,13 +2,8 @@
 /**
  * List tables: orders.
  *
-<<<<<<< HEAD
- * @package  WooCommerce/Admin
- * @version  3.3.0
-=======
  * @package WooCommerce\admin
  * @version 3.3.0
->>>>>>> 46516422
  */
 
 if ( ! defined( 'ABSPATH' ) ) {
