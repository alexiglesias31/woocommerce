<?php
/**
 * Setup Wizard Class
 *
 * Takes new users through some basic steps to setup their store.
 *
 * @package     WooCommerce/Admin
 * @version     2.6.0
 */

if ( ! defined( 'ABSPATH' ) ) {
	exit;
}

/**
 * WC_Admin_Setup_Wizard class.
 */
class WC_Admin_Setup_Wizard {

	/**
	 * Current step
	 *
	 * @var string
	 */
	private $step = '';

	/**
	 * Steps for the setup wizard
	 *
	 * @var array
	 */
	private $steps = array();

	/**
	 * Actions to be executed after the HTTP response has completed
	 *
	 * @var array
	 */
	private $deferred_actions = array();

	/**
	 * Tweets user can optionally send after install
	 *
	 * @var array
	 */
	private $tweets = array(
		'Someone give me woo-t, I just set up a new store with #WordPress and @WooCommerce!',
		'Someone give me high five, I just set up a new store with #WordPress and @WooCommerce!',
	);

	/**
	 * Hook in tabs.
	 */
	public function __construct() {
		if ( apply_filters( 'woocommerce_enable_setup_wizard', true ) && current_user_can( 'manage_woocommerce' ) ) {
			add_action( 'admin_menu', array( $this, 'admin_menus' ) );
			add_action( 'admin_init', array( $this, 'setup_wizard' ) );
		}
	}

	/**
	 * Add admin menus/screens.
	 */
	public function admin_menus() {
		add_dashboard_page( '', '', 'manage_options', 'wc-setup', '' );
	}

	/**
	 * The theme "extra" should only be shown if the current user can modify themes
	 * and the store doesn't already have a WooCommerce theme.
	 *
	 * @return boolean
	 */
	protected function should_show_theme_extra() {
		$support_woocommerce = current_theme_supports( 'woocommerce' ) && ! $this->is_default_theme();

		return (
			current_user_can( 'install_themes' ) &&
			current_user_can( 'switch_themes' ) &&
			! is_multisite() &&
			! $support_woocommerce
		);
	}

	/**
	 * Is the user using a default WP theme?
	 *
	 * @return boolean
	 */
	protected function is_default_theme() {
		return wc_is_active_theme(
			array(
				'twentyseventeen',
				'twentysixteen',
				'twentyfifteen',
				'twentyfourteen',
				'twentythirteen',
				'twentyeleven',
				'twentytwelve',
				'twentyten',
			)
		);
	}

	/**
	 * The "automated tax" extra should only be shown if the current user can
	 * install plugins and the store is in a supported country.
	 */
	protected function should_show_automated_tax_extra() {
		if ( ! current_user_can( 'install_plugins' ) ) {
			return false;
		}

		$country_code = WC()->countries->get_base_country();
		// https://developers.taxjar.com/api/reference/#countries .
		$tax_supported_countries = array_merge(
			array( 'US', 'CA', 'AU' ),
			WC()->countries->get_european_union_countries()
		);

		return in_array( $country_code, $tax_supported_countries, true );
	}

	/**
	 * Show the setup wizard.
	 */
	public function setup_wizard() {
		if ( empty( $_GET['page'] ) || 'wc-setup' !== $_GET['page'] ) { // WPCS: CSRF ok, input var ok.
			return;
		}
		$default_steps = array(
			'store_setup' => array(
				'name'    => __( 'Store setup', 'woocommerce' ),
				'view'    => array( $this, 'wc_setup_store_setup' ),
				'handler' => array( $this, 'wc_setup_store_setup_save' ),
			),
			'payment'     => array(
				'name'    => __( 'Payment', 'woocommerce' ),
				'view'    => array( $this, 'wc_setup_payment' ),
				'handler' => array( $this, 'wc_setup_payment_save' ),
			),
			'shipping'    => array(
				'name'    => __( 'Shipping', 'woocommerce' ),
				'view'    => array( $this, 'wc_setup_shipping' ),
				'handler' => array( $this, 'wc_setup_shipping_save' ),
			),
			'extras'      => array(
				'name'    => __( 'Extras', 'woocommerce' ),
				'view'    => array( $this, 'wc_setup_extras' ),
				'handler' => array( $this, 'wc_setup_extras_save' ),
			),
			'activate'    => array(
				'name'    => __( 'Activate', 'woocommerce' ),
				'view'    => array( $this, 'wc_setup_activate' ),
				'handler' => array( $this, 'wc_setup_activate_save' ),
			),
			'next_steps'  => array(
				'name'    => __( 'Ready!', 'woocommerce' ),
				'view'    => array( $this, 'wc_setup_ready' ),
				'handler' => '',
			),
		);

		// Hide the extras step if this store/user isn't eligible for them.
		if ( ! $this->should_show_theme_extra() && ! $this->should_show_automated_tax_extra() ) {
			unset( $default_steps['extras'] );
		}

		// Hide shipping step if the store is selling digital products only.
		if ( 'virtual' === get_option( 'woocommerce_product_type' ) ) {
			unset( $default_steps['shipping'] );
		}

		// Whether or not there is a pending background install of Jetpack.
		$pending_jetpack = ! class_exists( 'Jetpack' ) && get_option( 'woocommerce_setup_background_installing_jetpack' );

		$this->steps = apply_filters( 'woocommerce_setup_wizard_steps', $default_steps );
		$this->step  = isset( $_GET['step'] ) ? sanitize_key( $_GET['step'] ) : current( array_keys( $this->steps ) ); // WPCS: CSRF ok, input var ok.
		$suffix      = defined( 'SCRIPT_DEBUG' ) && SCRIPT_DEBUG ? '' : '.min';

		wp_register_script( 'jquery-blockui', WC()->plugin_url() . '/assets/js/jquery-blockui/jquery.blockUI' . $suffix . '.js', array( 'jquery' ), '2.70', true );
		wp_register_script( 'selectWoo', WC()->plugin_url() . '/assets/js/selectWoo/selectWoo.full' . $suffix . '.js', array( 'jquery' ), '1.0.0' );
		wp_register_script( 'wc-enhanced-select', WC()->plugin_url() . '/assets/js/admin/wc-enhanced-select' . $suffix . '.js', array( 'jquery', 'selectWoo' ), WC_VERSION );
		wp_localize_script(
			'wc-enhanced-select',
			'wc_enhanced_select_params',
			array(
				'i18n_no_matches'           => _x( 'No matches found', 'enhanced select', 'woocommerce' ),
				'i18n_ajax_error'           => _x( 'Loading failed', 'enhanced select', 'woocommerce' ),
				'i18n_input_too_short_1'    => _x( 'Please enter 1 or more characters', 'enhanced select', 'woocommerce' ),
				'i18n_input_too_short_n'    => _x( 'Please enter %qty% or more characters', 'enhanced select', 'woocommerce' ),
				'i18n_input_too_long_1'     => _x( 'Please delete 1 character', 'enhanced select', 'woocommerce' ),
				'i18n_input_too_long_n'     => _x( 'Please delete %qty% characters', 'enhanced select', 'woocommerce' ),
				'i18n_selection_too_long_1' => _x( 'You can only select 1 item', 'enhanced select', 'woocommerce' ),
				'i18n_selection_too_long_n' => _x( 'You can only select %qty% items', 'enhanced select', 'woocommerce' ),
				'i18n_load_more'            => _x( 'Loading more results&hellip;', 'enhanced select', 'woocommerce' ),
				'i18n_searching'            => _x( 'Searching&hellip;', 'enhanced select', 'woocommerce' ),
				'ajax_url'                  => admin_url( 'admin-ajax.php' ),
				'search_products_nonce'     => wp_create_nonce( 'search-products' ),
				'search_customers_nonce'    => wp_create_nonce( 'search-customers' ),
			)
		);
		wp_enqueue_style( 'woocommerce_admin_styles', WC()->plugin_url() . '/assets/css/admin.css', array(), WC_VERSION );
		wp_enqueue_style( 'wc-setup', WC()->plugin_url() . '/assets/css/wc-setup.css', array( 'dashicons', 'install' ), WC_VERSION );

		wp_register_script( 'wc-setup', WC()->plugin_url() . '/assets/js/admin/wc-setup' . $suffix . '.js', array( 'jquery', 'wc-enhanced-select', 'jquery-blockui', 'wp-util' ), WC_VERSION );
		wp_localize_script(
			'wc-setup',
			'wc_setup_params',
			array(
				'pending_jetpack_install' => $pending_jetpack ? 'yes' : 'no',
			)
		);

		// @codingStandardsIgnoreStart
		if ( ! empty( $_POST['save_step'] ) && isset( $this->steps[ $this->step ]['handler'] ) ) {
			call_user_func( $this->steps[ $this->step ]['handler'], $this );
		}
		// @codingStandardsIgnoreEnd

		ob_start();
		$this->setup_wizard_header();
		$this->setup_wizard_steps();
		$this->setup_wizard_content();
		$this->setup_wizard_footer();
		exit;
	}

	/**
	 * Get the URL for the next step's screen.
	 *
	 * @param string $step  slug (default: current step).
	 * @return string       URL for next step if a next step exists.
	 *                      Admin URL if it's the last step.
	 *                      Empty string on failure.
	 * @since 3.0.0
	 */
	public function get_next_step_link( $step = '' ) {
		if ( ! $step ) {
			$step = $this->step;
		}

		$keys = array_keys( $this->steps );
		if ( end( $keys ) === $step ) {
			return admin_url();
		}

		$step_index = array_search( $step, $keys, true );
		if ( false === $step_index ) {
			return '';
		}

		return add_query_arg( 'step', $keys[ $step_index + 1 ], remove_query_arg( 'activate_error' ) );
	}

	/**
	 * Setup Wizard Header.
	 */
	public function setup_wizard_header() {
		?>
		<!DOCTYPE html>
		<html <?php language_attributes(); ?>>
		<head>
			<meta name="viewport" content="width=device-width" />
			<meta http-equiv="Content-Type" content="text/html; charset=utf-8" />
			<title><?php esc_html_e( 'WooCommerce &rsaquo; Setup Wizard', 'woocommerce' ); ?></title>
			<?php wp_print_scripts( 'wc-setup' ); ?>
			<?php do_action( 'admin_print_styles' ); ?>
			<?php do_action( 'admin_head' ); ?>
		</head>
		<body class="wc-setup wp-core-ui">
			<h1 id="wc-logo"><a href="https://woocommerce.com/"><img src="<?php echo esc_url( WC()->plugin_url() ); ?>/assets/images/woocommerce_logo.png" alt="WooCommerce" /></a></h1>
		<?php
	}

	/**
	 * Setup Wizard Footer.
	 */
	public function setup_wizard_footer() {
		?>
			<?php if ( 'store_setup' === $this->step ) : ?>
				<a class="wc-setup-footer-links" href="<?php echo esc_url( admin_url() ); ?>"><?php esc_html_e( 'Not right now', 'woocommerce' ); ?></a>
			<?php elseif ( 'activate' === $this->step ) : ?>
				<a class="wc-setup-footer-links" href="<?php echo esc_url( $this->get_next_step_link() ); ?>"><?php esc_html_e( 'Skip this step', 'woocommerce' ); ?></a>
			<?php endif; ?>
			</body>
		</html>
		<?php
	}

	/**
	 * Output the steps.
	 */
	public function setup_wizard_steps() {
<<<<<<< HEAD
		$output_steps = $this->steps;

		// Hide the activate step if Jetpack is already active, unless WooCommerce Services
		// features are selected, or unless the Activate step was already taken.
		if (
			class_exists( 'Jetpack' ) && Jetpack::is_active() &&
			empty( array_filter( $this->wc_setup_activate_get_feature_list() ) ) &&
			'yes' !== get_transient( 'wc_setup_activated' )
		) {
			unset( $output_steps['activate'] );
		}

=======
>>>>>>> e03bc3d4
		?>
		<ol class="wc-setup-steps">
			<?php foreach ( $this->steps as $step_key => $step ) :
				$is_completed = array_search( $this->step, array_keys( $this->steps ), true ) > array_search( $step_key, array_keys( $this->steps ), true );

				if ( $step_key === $this->step ) : ?>
					<li class="active"><?php echo esc_html( $step['name'] ); ?></li>
				<?php elseif ( $is_completed ) : ?>
					<li class="done">
						<a href="<?php echo esc_url( add_query_arg( 'step', $step_key, remove_query_arg( 'activate_error' ) ) ) ?>"><?php echo esc_html( $step['name'] ); ?></a>
					</li>
				<?php else : ?>
					<li><?php echo esc_html( $step['name'] ); ?></li>
				<?php endif; ?>
			<?php endforeach; ?>
		</ol>
		<?php
	}

	/**
	 * Output the content for the current step.
	 */
	public function setup_wizard_content() {
		echo '<div class="wc-setup-content">';
		if ( ! empty( $this->steps[ $this->step ]['view'] ) ) {
			call_user_func( $this->steps[ $this->step ]['view'], $this );
		}
		echo '</div>';
	}

	/**
	 * Initial "store setup" step.
	 * Location, product type, page setup, and tracking opt-in.
	 */
	public function wc_setup_store_setup() {
		$address        = WC()->countries->get_base_address();
		$address_2      = WC()->countries->get_base_address_2();
		$city           = WC()->countries->get_base_city();
		$state          = WC()->countries->get_base_state();
		$country        = WC()->countries->get_base_country();
		$postcode       = WC()->countries->get_base_postcode();
		$currency       = get_option( 'woocommerce_currency', 'GBP' );
		$product_type   = get_option( 'woocommerce_product_type', 'both' );
		$sell_in_person = get_option( 'woocommerce_sell_in_person', 'none_selected' );

		if ( empty( $country ) ) {
			$user_location = WC_Geolocation::geolocate_ip();
			$country       = $user_location['country'];
			$state         = $user_location['state'];
		} elseif ( empty( $state ) ) {
			$state = '*';
		}

		$locale_info         = include WC()->plugin_path() . '/i18n/locale-info.php';
		$currency_by_country = wp_list_pluck( $locale_info, 'currency_code' );
		?>
		<form method="post" class="address-step">
			<?php wp_nonce_field( 'wc-setup' ); ?>
			<p class="store-setup"><?php esc_html_e( 'The following wizard will help you configure your store and get you started quickly.', 'woocommerce' ); ?></p>
			<label for="store_country_state" class="location-prompt">
				<?php esc_html_e( 'Where is your store based?', 'woocommerce' ); ?>
			</label>
			<select
				id="store_country_state"
				name="store_country_state"
				required
				data-placeholder="<?php esc_attr_e( 'Choose a country&hellip;', 'woocommerce' ); ?>"
				aria-label="<?php esc_attr_e( 'Country', 'woocommerce' ); ?>"
				class="location-input wc-enhanced-select dropdown"
			>
					<?php WC()->countries->country_dropdown_options( $country, $state ); ?>
			</select>

			<div class="store-address-container">
			<label class="location-prompt" for="store_address">
				<?php esc_html_e( 'Address', 'woocommerce' ); ?>
			</label>
			<input
				type="text"
				id="store_address"
				class="location-input"
				name="store_address"
				required
				value="<?php echo esc_attr( $address ); ?>"
			/>
			<label class="location-prompt" for="store_address_2">
				<?php esc_html_e( 'Address line 2', 'woocommerce' ); ?>
			</label>
			<input
				type="text"
				id="store_address_2"
				class="location-input"
				name="store_address_2"
				value="<?php echo esc_attr( $address_2 ); ?>"
			/>
			<div class="city-and-postcode">
				<div>
					<label class="location-prompt" for="store_city">
						<?php esc_html_e( 'City', 'woocommerce' ); ?>
					</label>
					<input
						type="text"
						id="store_city"
						class="location-input"
						name="store_city"
						required
						value="<?php echo esc_attr( $city ); ?>"
					/>
				</div>
				<div>
					<label class="location-prompt" for="store_postcode">
						<?php esc_html_e( 'Postcode / ZIP', 'woocommerce' ); ?>
					</label>
					<input
						type="text"
						id="store_postcode"
						class="location-input"
						name="store_postcode"
						required
						value="<?php echo esc_attr( $postcode ); ?>"
					/>
				</div>
			</div>
		</div>

			<div class="store-currency-container">
			<label class="location-prompt" for="currency_code">
				<?php esc_html_e( 'What currency do you use?', 'woocommerce' ); ?>
			</label>
			<select
				id="currency_code"
				name="currency_code"
				required
				data-placeholder="<?php esc_attr_e( 'Choose a currency&hellip;', 'woocommerce' ); ?>"
				class="location-input wc-enhanced-select dropdown"
			>
				<option value=""><?php esc_html_e( 'Choose a currency&hellip;', 'woocommerce' ); ?></option>
				<?php foreach ( get_woocommerce_currencies() as $code => $name ) : ?>
					<option value="<?php echo esc_attr( $code ); ?>" <?php selected( $currency, $code ); ?>>
						<?php
							/* translators: 1: currency name 2: currency code */
							echo esc_html( sprintf( __( '%1$s (%2$s)', 'woocommerce' ), $name, get_woocommerce_currency_symbol( $code ) ) );
						?>
					</option>
				<?php endforeach; ?>
			</select>
			<script type="text/javascript">
				var wc_setup_currencies = <?php echo wp_json_encode( $currency_by_country ); ?>;
			</script>
			</div>

			<div class="product-type-container">
			<label class="location-prompt" for="product_type">
				<?php esc_html_e( 'What type of product do you plan to sell?', 'woocommerce' ); ?>
			</label>
			<select
				id="product_type"
				name="product_type"
				required
				class="location-input wc-enhanced-select dropdown"
			>
				<option value="both" <?php selected( $product_type, 'both' ); ?>><?php esc_html_e( 'I plan to sell both physical and digital products', 'woocommerce' ); ?></option>
				<option value="physical" <?php selected( $product_type, 'physical' ); ?>><?php esc_html_e( 'I plan to sell physical products', 'woocommerce' ); ?></option>
				<option value="virtual" <?php selected( $product_type, 'virtual' ); ?>><?php esc_html_e( 'I plan to sell digital products', 'woocommerce' ); ?></option>
			</select>
			</div>

			<input
				type="checkbox"
				id="woocommerce_sell_in_person"
				name="sell_in_person"
				value="yes"
				<?php checked( $sell_in_person, true ); ?>
			/>
			<label class="location-prompt" for="woocommerce_sell_in_person">
				<?php esc_html_e( 'I will also be selling products or services in person.', 'woocommerce' ); ?>
			</label>

			<?php if ( 'unknown' === get_option( 'woocommerce_allow_tracking', 'unknown' ) ) : ?>
				<div class="woocommerce-tracker">
					<p class="checkbox">
						<input type="checkbox" id="wc_tracker_optin" name="wc_tracker_optin" value="yes" checked />
						<label for="wc_tracker_optin"><?php esc_html_e( 'Help WooCommerce improve by enabling usage tracking.', 'woocommerce' ); ?></label>
					</p>
					<p>
					<?php
					esc_html_e( 'Checking this box means making WooCommerce better &mdash; your store will be considered as we evaluate new features, judge the quality of an update, or determine if an improvement makes sense. If you do not check this box, we will not know this store exists and we will not collect any usage data.', 'woocommerce' );
					echo ' <a target="_blank" href="https://woocommerce.com/usage-tracking/">' . esc_html__( 'Read more about what we collect.', 'woocommerce' ) . '</a>';
					?>
					</p>
				</div>
			<?php endif; ?>
			<p class="wc-setup-actions step">
				<button type="submit" class="button-primary button button-large button-next" value="<?php esc_attr_e( "Let's go!", 'woocommerce' ); ?>" name="save_step"><?php esc_html_e( "Let's go!", 'woocommerce' ); ?></button>
			</p>
		</form>
		<?php
	}

	/**
	 * Save initial store settings.
	 */
	public function wc_setup_store_setup_save() {
		check_admin_referer( 'wc-setup' );
		// @codingStandardsIgnoreStart
		$address        = sanitize_text_field( $_POST['store_address'] );
		$address_2      = sanitize_text_field( $_POST['store_address_2'] );
		$city           = sanitize_text_field( $_POST['store_city'] );
		$country_state  = sanitize_text_field( $_POST['store_country_state'] );
		$postcode       = sanitize_text_field( $_POST['store_postcode'] );
		$currency_code  = sanitize_text_field( $_POST['currency_code'] );
		$product_type   = sanitize_text_field( $_POST['product_type'] );
		$sell_in_person = isset( $_POST['sell_in_person'] ) && ( 'yes' === sanitize_text_field( $_POST['sell_in_person'] ) );
		$tracking       = isset( $_POST['wc_tracker_optin'] ) && ( 'yes' === sanitize_text_field( $_POST['wc_tracker_optin'] ) );
		// @codingStandardsIgnoreEnd
		update_option( 'woocommerce_store_address', $address );
		update_option( 'woocommerce_store_address_2', $address_2 );
		update_option( 'woocommerce_store_city', $city );
		update_option( 'woocommerce_default_country', $country_state );
		update_option( 'woocommerce_store_postcode', $postcode );
		update_option( 'woocommerce_currency', $currency_code );
		update_option( 'woocommerce_product_type', $product_type );
		update_option( 'woocommerce_sell_in_person', $sell_in_person );

		$locale_info = include WC()->plugin_path() . '/i18n/locale-info.php';
		$country     = WC()->countries->get_base_country();

		// Set currency formatting options based on chosen location and currency.
		if (
			isset( $locale_info[ $country ] ) &&
			$locale_info[ $country ]['currency_code'] === $currency_code
		) {
			update_option( 'woocommerce_currency_pos', $locale_info[ $country ]['currency_pos'] );
			update_option( 'woocommerce_price_decimal_sep', $locale_info[ $country ]['decimal_sep'] );
			update_option( 'woocommerce_price_num_decimals', $locale_info[ $country ]['num_decimals'] );
			update_option( 'woocommerce_price_thousand_sep', $locale_info[ $country ]['thousand_sep'] );
		}

		if ( $tracking ) {
			update_option( 'woocommerce_allow_tracking', 'yes' );
			WC_Tracker::send_tracking_data( true );
		} else {
			update_option( 'woocommerce_allow_tracking', 'no' );
		}

		WC_Install::create_pages();
		wp_safe_redirect( esc_url_raw( $this->get_next_step_link() ) );
		exit;
	}

	/**
	 * Finishes replying to the client, but keeps the process running for further (async) code execution.
	 *
	 * @see https://core.trac.wordpress.org/ticket/41358 .
	 */
	protected function close_http_connection() {
		// Only 1 PHP process can access a session object at a time, close this so the next request isn't kept waiting.
		// @codingStandardsIgnoreStart
		if ( session_id() ) {
			session_write_close();
		}
		// @codingStandardsIgnoreEnd

		wc_set_time_limit( 0 );

		// fastcgi_finish_request is the cleanest way to send the response and keep the script running, but not every server has it.
		if ( is_callable( 'fastcgi_finish_request' ) ) {
			fastcgi_finish_request();
		} else {
			// Fallback: send headers and flush buffers.
			if ( ! headers_sent() ) {
				header( 'Connection: close' );
			}
			@ob_end_flush(); // @codingStandardsIgnoreLine.
			flush();
		}
	}

	/**
	 * Function called after the HTTP request is finished, so it's executed without the client having to wait for it.
	 *
	 * @see WC_Admin_Setup_Wizard::install_plugin
	 * @see WC_Admin_Setup_Wizard::install_theme
	 */
	public function run_deferred_actions() {
		$this->close_http_connection();
		foreach ( $this->deferred_actions as $action ) {
			call_user_func_array( $action['func'], $action['args'] );

			// Clear the background installation flag if this is a plugin.
			if (
				isset( $action['func'][1] ) &&
				'background_installer' === $action['func'][1] &&
				isset( $action['args'][0] )
			) {
				delete_option( 'woocommerce_setup_background_installing_' . $action['args'][0] );
			}
		}
	}

	/**
	 * Helper method to queue the background install of a plugin.
	 *
	 * @param string $plugin_id  Plugin id used for background install.
	 * @param array  $plugin_info Plugin info array containing at least main file and repo slug.
	 */
	protected function install_plugin( $plugin_id, $plugin_info ) {
		// Make sure we don't trigger multiple simultaneous installs.
		if ( get_option( 'woocommerce_setup_background_installing_' . $plugin_id ) ) {
			return;
		}

		if ( ! empty( $plugin_info['file'] ) && is_plugin_active( $plugin_info['file'] ) ) {
			return;
		}

		if ( empty( $this->deferred_actions ) ) {
			add_action( 'shutdown', array( $this, 'run_deferred_actions' ) );
		}

		array_push(
			$this->deferred_actions,
			array(
				'func' => array( 'WC_Install', 'background_installer' ),
				'args' => array( $plugin_id, $plugin_info ),
			)
		);

		// Set the background installation flag for this plugin.
		update_option( 'woocommerce_setup_background_installing_' . $plugin_id, true );
	}


	/**
	 * Helper method to queue the background install of a theme.
	 *
	 * @param string $theme_id  Theme id used for background install.
	 */
	protected function install_theme( $theme_id ) {
		if ( empty( $this->deferred_actions ) ) {
			add_action( 'shutdown', array( $this, 'run_deferred_actions' ) );
		}
		array_push(
			$this->deferred_actions,
			array(
				'func' => array( 'WC_Install', 'theme_background_installer' ),
				'args' => array( $theme_id ),
			)
		);
	}

	/**
	 * Helper method to install Jetpack.
	 */
	protected function install_jetpack() {
		$this->install_plugin(
			'jetpack',
			array(
				'file'      => 'jetpack/jetpack.php',
				'name'      => __( 'Jetpack', 'woocommerce' ),
				'repo-slug' => 'jetpack',
			)
		);
	}

	/**
	 * Helper method to install WooCommerce Services and its Jetpack dependency.
	 */
	protected function install_woocommerce_services() {
		$this->install_jetpack();
		$this->install_plugin(
			'woocommerce-services',
			array(
				'file'      => 'woocommerce-services/woocommerce-services.php',
				'name'      => __( 'WooCommerce Services', 'woocommerce' ),
				'repo-slug' => 'woocommerce-services',
			)
		);
	}

	/**
	 * Get the WCS shipping carrier for a given country code.
	 *
	 * Can also be used to determine if WCS supports a given country.
	 *
	 * @param string $country_code Country Code.
	 * @param string $currency_code Currecy Code.
	 * @return bool|string Carrier name if supported, boolean False otherwise.
	 */
	protected function get_wcs_shipping_carrier( $country_code, $currency_code ) {
		switch ( array( $country_code, $currency_code ) ) {
			case array( 'US', 'USD' ):
				return 'USPS';
			case array( 'CA', 'CAD' ):
				return 'Canada Post';
			default:
				return false;
		}
	}

	/**
	 * Get shipping methods based on country code.
	 *
	 * @param string $country_code Country code.
	 * @param string $currency_code Currency code.
	 * @return array
	 */
	protected function get_wizard_shipping_methods( $country_code, $currency_code ) {
		$shipping_methods = array(
			'live_rates'    => array(
				'name'        => __( 'Live Rates', 'woocommerce' ),
				'description' => __( 'WooCommerce Services and Jetpack will be installed and activated for you.', 'woocommerce' ),
			),
			'flat_rate'     => array(
				'name'        => __( 'Flat Rate', 'woocommerce' ),
				'description' => __( 'Set a fixed price to cover shipping costs.', 'woocommerce' ),
				'settings'    => array(
					'cost' => array(
						'type'          => 'text',
						'default_value' => __( 'Cost', 'woocommerce' ),
						'description'   => __( 'What would you like to charge for flat rate shipping?', 'woocommerce' ),
						'required'      => true,
					),
				),
			),
			'free_shipping' => array(
				'name'        => __( 'Free Shipping', 'woocommerce' ),
				'description' => __( "Don't charge for shipping.", 'woocommerce' ),
			),
		);

		$live_rate_carrier = $this->get_wcs_shipping_carrier( $country_code, $currency_code );

		if ( false === $live_rate_carrier || ! current_user_can( 'install_plugins' ) ) {
			unset( $shipping_methods['live_rates'] );
		}

		return $shipping_methods;
	}

	/**
	 * Render the available shipping methods for a given country code.
	 *
	 * @param string $country_code Country code.
	 * @param string $currency_code Currency code.
	 * @param string $input_prefix Input prefix.
	 */
	protected function shipping_method_selection_form( $country_code, $currency_code, $input_prefix ) {
		$live_rate_carrier = $this->get_wcs_shipping_carrier( $country_code, $currency_code );
		$selected          = $live_rate_carrier ? 'live_rates' : 'flat_rate';
		$shipping_methods  = $this->get_wizard_shipping_methods( $country_code, $currency_code );
		?>
		<div class="wc-wizard-shipping-method-select">
			<div class="wc-wizard-shipping-method-dropdown">
				<select id="<?php echo esc_attr( "{$input_prefix}[method]" ); ?>" name="<?php echo esc_attr( "{$input_prefix}[method]" ); ?>" class="method wc-enhanced-select">
				<?php foreach ( $shipping_methods as $method_id => $method ) : ?>
					<option value="<?php echo esc_attr( $method_id ); ?>" <?php selected( $selected, $method_id ); ?>><?php echo esc_html( $method['name'] ); ?></option>
				<?php endforeach; ?>
				</select>
			</div>
			<div class="shipping-method-descriptions">
				<?php foreach ( $shipping_methods as $method_id => $method ) : ?>
					<p class="shipping-method-description <?php echo esc_attr( $method_id ); ?> <?php echo $method_id !== $selected ? 'hide' : ''; ?>">
						<?php echo esc_html( $method['description'] ); ?>
					</p>
				<?php endforeach; ?>
			</div>
		</div>

		<div class="shipping-method-settings">
		<?php foreach ( $shipping_methods as $method_id => $method ) : ?>
			<?php
			if ( empty( $method['settings'] ) ) {
				continue;
			}
			?>
			<div class="shipping-method-setting <?php echo esc_attr( $method_id ); ?> <?php echo $method_id !== $selected ? 'hide' : ''; ?>">
			<?php foreach ( $method['settings'] as $setting_id => $setting ) : ?>
				<?php $method_setting_id = "{$input_prefix}[{$method_id}][{$setting_id}]"; ?>
				<input
					type="<?php echo esc_attr( $setting['type'] ); ?>"
					placeholder="<?php echo esc_attr( $setting['default_value'] ); ?>"
					id="<?php echo esc_attr( $method_setting_id ); ?>"
					name="<?php echo esc_attr( $method_setting_id ); ?>"
					class="<?php echo esc_attr( $setting['required'] ? 'shipping-method-required-field' : '' ); ?>"
					<?php echo ( $method_id === $selected && $setting['required'] ) ? 'required' : ''; ?>
				/>
				<p class="description">
					<?php echo esc_html( $setting['description'] ); ?>
				</p>
			<?php endforeach; ?>
			</div>
		<?php endforeach; ?>
		</div>
		<?php
	}

	/**
	 * Shipping.
	 */
	public function wc_setup_shipping() {
		$country_code          = WC()->countries->get_base_country();
		$country_name          = WC()->countries->countries[ $country_code ];
		$prefixed_country_name = WC()->countries->estimated_for_prefix( $country_code ) . $country_name;
		$currency_code         = get_woocommerce_currency();
		$wcs_carrier           = $this->get_wcs_shipping_carrier( $country_code, $currency_code );
		$existing_zones        = WC_Shipping_Zones::get_zones();
		$dimension_unit        = get_option( 'woocommerce_dimension_unit' );
		$weight_unit           = get_option( 'woocommerce_weight_unit' );
		$locale_info           = include WC()->plugin_path() . '/i18n/locale-info.php';

		if ( ! $weight_unit && isset( $locale_info[ $country_code ] ) ) {
			$weight_unit = $locale_info[ $country_code ]['weight_unit'];
		} else {
			$weight_unit = $weight_unit ? $weight_unit : 'kg';
		}

		if ( ! $dimension_unit && isset( $locale_info[ $country_code ] ) ) {
			$dimension_unit = $locale_info[ $country_code ]['dimension_unit'];
		} else {
			$dimension_unit = $dimension_unit ? $dimension_unit : 'cm';
		}

		if ( ! empty( $existing_zones ) ) {
			$intro_text = __( 'How would you like units on your store displayed?', 'woocommerce' );
		} elseif ( $wcs_carrier ) {
			$intro_text = sprintf(
				/* translators: %1$s: country name including the 'the' prefix, %2$s: shipping carrier name */
				__( "You're all set up to ship anywhere in %1\$s, and outside of it. We recommend using <strong>live rates</strong> (which are powered by our WooCommerce Services plugin and Jetpack) to get accurate %2\$s shipping prices to cover the cost of order fulfillment.", 'woocommerce' ),
				$prefixed_country_name,
				$wcs_carrier
			);
		} else {
			$intro_text = sprintf(
				/* translators: %s: country name including the 'the' prefix if needed */
				__( "You can choose which countries you'll be shipping to and with which methods. To get started, we've set you up with shipping inside and outside of %s.", 'woocommerce' ),
				$prefixed_country_name
			);
		}

		?>
		<h1><?php esc_html_e( 'Shipping', 'woocommerce' ); ?></h1>
		<p><?php echo wp_kses_post( $intro_text ); ?></p>
		<form method="post">
			<?php if ( empty( $existing_zones ) ) : ?>
				<ul class="wc-wizard-services shipping">
					<li class="wc-wizard-service-item">
						<div class="wc-wizard-service-name">
							<p><?php echo esc_html_e( 'Shipping Zone', 'woocommerce' ); ?></p>
						</div>
						<div class="wc-wizard-service-description">
							<p><?php echo esc_html_e( 'Shipping Method', 'woocommerce' ); ?></p>
						</div>
					</li>
					<li class="wc-wizard-service-item">
						<div class="wc-wizard-service-name">
							<p><?php echo esc_html( $country_name ); ?></p>
						</div>
						<div class="wc-wizard-service-description">
							<?php $this->shipping_method_selection_form( $country_code, $currency_code, 'shipping_zones[domestic]' ); ?>
						</div>
						<div class="wc-wizard-service-enable">
							<span class="wc-wizard-service-toggle">
								<input id="shipping_zones[domestic][enabled]" type="checkbox" name="shipping_zones[domestic][enabled]" value="yes" checked="checked" class="wc-wizard-shipping-method-enable" />
								<label for="shipping_zones[domestic][enabled]">
							</span>
						</div>
					</li>
					<li class="wc-wizard-service-item">
						<div class="wc-wizard-service-name">
							<p><?php echo esc_html_e( 'Locations not covered by your other zones', 'woocommerce' ); ?></p>
						</div>
						<div class="wc-wizard-service-description">
							<?php $this->shipping_method_selection_form( $country_code, $currency_code, 'shipping_zones[intl]' ); ?>
						</div>
						<div class="wc-wizard-service-enable">
							<span class="wc-wizard-service-toggle">
								<input id="shipping_zones[intl][enabled]" type="checkbox" name="shipping_zones[intl][enabled]" value="yes" checked="checked" class="wc-wizard-shipping-method-enable"/>
								<label for="shipping_zones[intl][enabled]">
							</span>
						</div>
					</li>
				</ul>
			<?php endif; ?>

			<div class="wc-setup-shipping-units">
				<div class="wc-setup-shipping-unit">
					<p>
						<label for="weight_unit">
							<?php
								printf(
									wp_kses(
										__( '<strong>Weight unit</strong>—used to calculate shipping rates, and more.', 'woocommerce' ),
										array( 'strong' => array() )
									)
								);
							?>
						</label>
					</p>
					<select id="weight_unit" name="weight_unit" class="wc-enhanced-select">
						<option value="kg" <?php selected( $weight_unit, 'kg' ); ?>><?php esc_html_e( 'kg', 'woocommerce' ); ?></option>
						<option value="g" <?php selected( $weight_unit, 'g' ); ?>><?php esc_html_e( 'g', 'woocommerce' ); ?></option>
						<option value="lbs" <?php selected( $weight_unit, 'lbs' ); ?>><?php esc_html_e( 'lbs', 'woocommerce' ); ?></option>
						<option value="oz" <?php selected( $weight_unit, 'oz' ); ?>><?php esc_html_e( 'oz', 'woocommerce' ); ?></option>
					</select>
				</div>
				<div class="wc-setup-shipping-unit">
					<p>
						<label for="dimension_unit">
							<?php
								printf(
									wp_kses(
										__( '<strong>Dimension unit</strong>—helps for accurate package selection.', 'woocommerce' ),
										array( 'strong' => array() )
									)
								);
							?>
						</label>
					</p>
					<select id="dimension_unit" name="dimension_unit" class="wc-enhanced-select">
						<option value="m" <?php selected( $dimension_unit, 'm' ); ?>><?php esc_html_e( 'm', 'woocommerce' ); ?></option>
						<option value="cm" <?php selected( $dimension_unit, 'cm' ); ?>><?php esc_html_e( 'cm', 'woocommerce' ); ?></option>
						<option value="mm" <?php selected( $dimension_unit, 'mm' ); ?>><?php esc_html_e( 'mm', 'woocommerce' ); ?></option>
						<option value="in" <?php selected( $dimension_unit, 'in' ); ?>><?php esc_html_e( 'in', 'woocommerce' ); ?></option>
						<option value="yd" <?php selected( $dimension_unit, 'yd' ); ?>><?php esc_html_e( 'yd', 'woocommerce' ); ?></option>
					</select>
				</div>
			</div>

			<p class="wc-setup-actions step">
				<button type="submit" class="button-primary button button-large button-next" value="<?php esc_attr_e( 'Continue', 'woocommerce' ); ?>" name="save_step"><?php esc_html_e( 'Continue', 'woocommerce' ); ?></button>
				<?php wp_nonce_field( 'wc-setup' ); ?>
			</p>
		</form>
		<?php
	}

	/**
	 * Save shipping options.
	 */
	public function wc_setup_shipping_save() {
		check_admin_referer( 'wc-setup' );

		// If going through this step again, remove the live rates options.
		// in case the user saved different settings this time.
		delete_option( 'woocommerce_setup_domestic_live_rates_zone' );
		delete_option( 'woocommerce_setup_intl_live_rates_zone' );

		// @codingStandardsIgnoreStart
		$setup_domestic   = isset( $_POST['shipping_zones']['domestic']['enabled'] ) && ( 'yes' === $_POST['shipping_zones']['domestic']['enabled'] );
		$domestic_method  = isset( $_POST['shipping_zones']['domestic']['method'] ) ? sanitize_text_field( wp_unslash( $_POST['shipping_zones']['domestic']['method'] ) ) : '';
		$setup_intl       = isset( $_POST['shipping_zones']['intl']['enabled'] ) && ( 'yes' === $_POST['shipping_zones']['intl']['enabled'] );
		$intl_method      = isset( $_POST['shipping_zones']['intl']['method'] ) ? sanitize_text_field( wp_unslash( $_POST['shipping_zones']['intl']['method'] ) ) : '';
		$weight_unit      = sanitize_text_field( wp_unslash( $_POST['weight_unit'] ) );
		$dimension_unit   = sanitize_text_field( wp_unslash( $_POST['dimension_unit'] ) );
		$existing_zones   = WC_Shipping_Zones::get_zones();
		// @codingStandardsIgnoreEnd

		update_option( 'woocommerce_ship_to_countries', '' );
		update_option( 'woocommerce_weight_unit', $weight_unit );
		update_option( 'woocommerce_dimension_unit', $dimension_unit );

		// For now, limit this setup to the first run.
		if ( ! empty( $existing_zones ) ) {
			wp_safe_redirect( esc_url_raw( $this->get_next_step_link() ) );
			exit;
		}

		// Install WooCommerce Services if live rates were selected.
		if (
			( $setup_domestic && 'live_rates' === $domestic_method ) ||
			( $setup_intl && 'live_rates' === $intl_method )
		) {
			$this->install_woocommerce_services();
		}

		/*
		 * If enabled, create a shipping zone containing the country the
		 * store is located in, with the selected method preconfigured.
		 */
		if ( $setup_domestic ) {
			$country = WC()->countries->get_base_country();

			$zone = new WC_Shipping_Zone( null );
			$zone->set_zone_order( 0 );
			$zone->add_location( $country, 'country' );

			if ( 'live_rates' === $domestic_method ) {
				// Signal WooCommerce Services to setup the domestic zone.
				update_option( 'woocommerce_setup_domestic_live_rates_zone', true, 'no' );
			} else {
				$instance_id = $zone->add_shipping_method( $domestic_method );
			}

			$zone->save();

			// Save chosen shipping method settings (using REST controller for convenience).
			if ( isset( $instance_id ) && ! empty( $_POST['shipping_zones']['domestic'][ $domestic_method ] ) ) { // WPCS: input var ok.
				$method_controller = new WC_REST_Shipping_Zone_Methods_Controller();
				// @codingStandardsIgnoreStart
				$method_controller->update_item( array(
					'zone_id'     => $zone->get_id(),
					'instance_id' => $instance_id,
					'settings'    => wp_unslash( $_POST['shipping_zones']['domestic'][ $domestic_method ] ),
				) );
				// @codingStandardsIgnoreEnd
			}
		}

		// If enabled, set the selected method for the "rest of world" zone.
		if ( $setup_intl ) {
			if ( 'live_rates' === $intl_method ) {
				// Signal WooCommerce Services to setup the international zone.
				update_option( 'woocommerce_setup_intl_live_rates_zone', true, 'no' );
			} else {
				$zone        = new WC_Shipping_Zone( 0 );
				$instance_id = $zone->add_shipping_method( $intl_method );

				$zone->save();
			}

			// Save chosen shipping method settings (using REST controller for convenience).
			if ( isset( $instance_id ) && ! empty( $_POST['shipping_zones']['intl'][ $intl_method ] ) ) { // WPCS: input var ok.
				$method_controller = new WC_REST_Shipping_Zone_Methods_Controller();
				// @codingStandardsIgnoreStart
				$method_controller->update_item( array(
					'zone_id'     => $zone->get_id(),
					'instance_id' => $instance_id,
					'settings'    => wp_unslash( $_POST['shipping_zones']['intl'][ $intl_method ] ),
				) );
				// @codingStandardsIgnoreEnd
			}
		}

		// Notify the user that no shipping methods are configured.
		if ( ! $setup_domestic && ! $setup_intl ) {
			WC_Admin_Notices::add_notice( 'no_shipping_methods' );
		}

		wp_safe_redirect( esc_url_raw( $this->get_next_step_link() ) );
		exit;
	}

	/**
	 * Is Stripe country supported
	 * https://stripe.com/global .
	 *
	 * @param string $country_code Country code.
	 */
	protected function is_stripe_supported_country( $country_code ) {
		$stripe_supported_countries = array(
			'AU',
			'AT',
			'BE',
			'CA',
			'DK',
			'FI',
			'FR',
			'DE',
			'HK',
			'IE',
			'JP',
			'LU',
			'NL',
			'NZ',
			'NO',
			'SG',
			'ES',
			'SE',
			'CH',
			'GB',
			'US',
		);

		return in_array( $country_code, $stripe_supported_countries, true );
	}

	/**
	 * Is Klarna Checkout country supported
	 *
	 * @param string $country_code Country code.
	 */
	protected function is_klarna_checkout_supported_country( $country_code ) {
		$supported_countries = array(
			'SE', // Sweden.
			'FI', // Finland.
			'NO', // Norway.
			'NL', // Netherlands.
		);
		return in_array( $country_code, $supported_countries, true );
	}

	/**
	 * Is Klarna Payments country supported
	 *
	 * @param string $country_code Country code.
	 */
	protected function is_klarna_payments_supported_country( $country_code ) {
		$supported_countries = array(
			'DK', // Denmark.
			'DE', // Germany.
			'AT', // Austria.
		);
		return in_array( $country_code, $supported_countries, true );
	}

	/**
	 * Is Square country supported
	 *
	 * @param string $country_code Country code.
	 */
	protected function is_square_supported_country( $country_code ) {
		$square_supported_countries = array(
			'US',
			'CA',
			'JP',
			'GB',
			'AU',
		);
		return in_array( $country_code, $square_supported_countries, true );
	}

	/**
	 * Helper method to retrieve the current user's email address.
	 *
	 * @return string Email address
	 */
	protected function get_current_user_email() {
		$current_user = wp_get_current_user();
		$user_email   = $current_user->user_email;

		return $user_email;
	}

	/**
	 * Array of all possible "in cart" gateways that can be offered.
	 *
	 * @return array
	 */
	protected function get_wizard_available_in_cart_payment_gateways() {
		$user_email = $this->get_current_user_email();

		$stripe_description = '<p>' . sprintf(
			/* translators: %s: URL */
			__( 'Accept debit and credit cards in 135+ currencies, methods such as Alipay, and one-touch checkout with Apple Pay. <a href="%s" target="_blank">Learn more</a>.', 'woocommerce' ),
			'https://woocommerce.com/products/stripe/'
		) . '</p>';
		$paypal_ec_description = '<p>' . sprintf(
			/* translators: %s: URL */
			__( 'Safe and secure payments using credit cards or your customer\'s PayPal account. <a href="%s" target="_blank">Learn more</a>.', 'woocommerce' ),
			'https://woocommerce.com/products/woocommerce-gateway-paypal-express-checkout/'
		) . '</p>';
		$klarna_checkout_description = '<p>' . sprintf(
			/* translators: %s: URL */
			__( 'Full checkout experience with pay now, pay later and slice it. No credit card numbers, no passwords, no worries. <a href="%s" target="_blank">Learn more about Klarna</a>.', 'woocommerce' ),
			'https://woocommerce.com/products/klarna-checkout/'
		) . '</p>';
		$klarna_payments_description = '<p>' . sprintf(
			/* translators: %s: URL */
			__( 'Choose the payment that you want, pay now, pay later or slice it. No credit card numbers, no passwords, no worries. <a href="%s" target="_blank">Learn more about Klarna</a>.', 'woocommerce' ),
			'https://woocommerce.com/products/klarna-payments/ '
		) . '</p>';
		$square_description = '<p>' . sprintf(
			/* translators: %s: URL */
			__( 'Securely accept credit and debit cards with one low rate, no surprise fees (custom rates available). Sell online and in store and track sales and inventory in one place. <a href="%s" target="_blank">Learn more about Square</a>.', 'woocommerce' ),
			'https://woocommerce.com/products/square/'
		) . '</p>';

		return array(
			'stripe'          => array(
				'name'        => __( 'Stripe', 'woocommerce' ),
				'image'       => WC()->plugin_url() . '/assets/images/stripe.png',
				'description' => $stripe_description,
				'class'       => 'checked stripe-logo',
				'repo-slug'   => 'woocommerce-gateway-stripe',
				'settings'    => array(
					'create_account' => array(
						'label'       => __( 'Create a new Stripe account for me', 'woocommerce' ),
						'type'        => 'checkbox',
						'value'       => 'yes',
						'placeholder' => '',
						'required'    => false,
					),
					'email'          => array(
						'label'       => __( 'Stripe email address:', 'woocommerce' ),
						'type'        => 'email',
						'value'       => $user_email,
						'placeholder' => __( 'Stripe email address', 'woocommerce' ),
						'description' => __( "Enter your email address and we'll handle account creation. WooCommerce Services and Jetpack will be installed and activated for you.", 'woocommerce' ),
						'required'    => true,
					),
				),
			),
			'ppec_paypal'     => array(
				'name'        => __( 'PayPal Express Checkout', 'woocommerce' ),
				'image'       => WC()->plugin_url() . '/assets/images/paypal.png',
				'description' => $paypal_ec_description,
				'enabled'     => true,
				'class'       => 'checked paypal-logo',
				'repo-slug'   => 'woocommerce-gateway-paypal-express-checkout',
				'settings'    => array(
					'reroute_requests' => array(
						'label'       => __( 'Accept payments without linking a PayPal account', 'woocommerce' ),
						'type'        => 'checkbox',
						'value'       => 'yes',
						'placeholder' => '',
						'required'    => false,
					),
					'email'            => array(
						'label'       => __( 'Direct payments to email address:', 'woocommerce' ),
						'type'        => 'email',
						'value'       => $user_email,
						'placeholder' => __( 'Email address to receive payments', 'woocommerce' ),
						'description' => __( "Enter your email address and we'll authenticate payments for you. WooCommerce Services and Jetpack will be installed and activated for you.", 'woocommerce' ),
						'required'    => true,
					),
				),
			),
			'paypal'          => array(
				'name'        => __( 'PayPal Standard', 'woocommerce' ),
				'description' => __( 'Accept payments via PayPal using account balance or credit card.', 'woocommerce' ),
				'image'       => '',
				'settings'    => array(
					'email' => array(
						'label'       => __( 'PayPal email address:', 'woocommerce' ),
						'type'        => 'email',
						'value'       => $user_email,
						'placeholder' => __( 'PayPal email address', 'woocommerce' ),
						'required'    => true,
					),
				),
			),
			'klarna_checkout' => array(
				'name'        => __( 'Klarna Checkout', 'woocommerce' ),
				'description' => $klarna_checkout_description,
				'image'       => WC()->plugin_url() . '/assets/images/klarna-white.png',
				'enabled'     => true,
				'class'       => 'klarna-logo',
				'repo-slug'   => 'klarna-checkout-for-woocommerce',
			),
			'klarna_payments' => array(
				'name'        => __( 'Klarna Payments', 'woocommerce' ),
				'description' => $klarna_payments_description,
				'image'       => WC()->plugin_url() . '/assets/images/klarna-white.png',
				'enabled'     => true,
				'class'       => 'klarna-logo',
				'repo-slug'   => 'klarna-payments-for-woocommerce',
			),
			'square'          => array(
				'name'        => __( 'Square', 'woocommerce' ),
				'description' => $square_description,
				'image'       => WC()->plugin_url() . '/assets/images/square-white.png',
				'class'       => 'square-logo',
				'enabled'     => true,
				'repo-slug'   => 'woocommerce-square',
			),
		);
	}

	/**
	 * Simple array of "in cart" gateways to show in wizard.
	 *
	 * @return array
	 */
	public function get_wizard_in_cart_payment_gateways() {
		$gateways = $this->get_wizard_available_in_cart_payment_gateways();

		if ( ! current_user_can( 'install_plugins' ) ) {
			return array( 'paypal' => $gateways['paypal'] );
		}

		$country    = WC()->countries->get_base_country();
		$can_stripe = $this->is_stripe_supported_country( $country );

		if ( $this->is_klarna_checkout_supported_country( $country ) ) {
			$spotlight = 'klarna_checkout';
		} elseif ( $this->is_klarna_payments_supported_country( $country ) ) {
			$spotlight = 'klarna_payments';
		} elseif ( $this->is_square_supported_country( $country ) && get_option( 'woocommerce_sell_in_person' ) ) {
			$spotlight = 'square';
		}

		if ( isset( $spotlight ) ) {
			$offered_gateways = array(
				$spotlight    => $gateways[ $spotlight ],
				'ppec_paypal' => $gateways['ppec_paypal'],
			);
			if ( $can_stripe ) {
				$offered_gateways += array( 'stripe' => $gateways['stripe'] );
			}
			return $offered_gateways;
		}

		$offered_gateways = array();
		if ( $can_stripe ) {
			$gateways['stripe']['enabled']  = true;
			$gateways['stripe']['featured'] = true;
			$offered_gateways              += array( 'stripe' => $gateways['stripe'] );
		}
		$offered_gateways += array( 'ppec_paypal' => $gateways['ppec_paypal'] );
		return $offered_gateways;
	}

	/**
	 * Simple array of "manual" gateways to show in wizard.
	 *
	 * @return array
	 */
	protected function get_wizard_manual_payment_gateways() {
		$gateways = array(
			'cheque' => array(
				'name'        => _x( 'Check payments', 'Check payment method', 'woocommerce' ),
				'description' => __( 'A simple offline gateway that lets you accept a check as method of payment.', 'woocommerce' ),
				'image'       => '',
				'class'       => '',
			),
			'bacs'   => array(
				'name'        => __( 'Bank transfer (BACS) payments', 'woocommerce' ),
				'description' => __( 'A simple offline gateway that lets you accept BACS payment.', 'woocommerce' ),
				'image'       => '',
				'class'       => '',
			),
			'cod'    => array(
				'name'        => __( 'Cash on delivery', 'woocommerce' ),
				'description' => __( 'A simple offline gateway that lets you accept cash on delivery.', 'woocommerce' ),
				'image'       => '',
				'class'       => '',
			),
		);

		return $gateways;
	}

	/**
	 * Display service item in list.
	 *
	 * @param int   $item_id Item ID.
	 * @param array $item_info Item info array.
	 */
	public function display_service_item( $item_id, $item_info ) {
		$item_class = 'wc-wizard-service-item';
		if ( isset( $item_info['class'] ) ) {
			$item_class .= ' ' . $item_info['class'];
		}

		$previously_saved_settings = get_option( 'woocommerce_' . $item_id . '_settings' );

		// Show the user-saved state if it was previously saved.
		// Otherwise, rely on the item info.
		if ( is_array( $previously_saved_settings ) ) {
			$should_enable_toggle = isset( $previously_saved_settings['enabled'] ) && 'yes' === $previously_saved_settings['enabled'];
		} else {
			$should_enable_toggle = isset( $item_info['enabled'] ) && $item_info['enabled'];
		}

		?>
		<li class="<?php echo esc_attr( $item_class ); ?>">
			<div class="wc-wizard-service-name">
				<?php if ( ! empty( $item_info['image'] ) ) : ?>
					<img src="<?php echo esc_attr( $item_info['image'] ); ?>" alt="<?php echo esc_attr( $item_info['name'] ); ?>" />
				<?php else : ?>
					<p><?php echo esc_html( $item_info['name'] ); ?></p>
				<?php endif; ?>
			</div>
			<div class="wc-wizard-service-description">
				<?php echo wp_kses_post( wpautop( $item_info['description'] ) ); ?>
				<?php if ( ! empty( $item_info['settings'] ) ) : ?>
					<div class="wc-wizard-service-settings <?php echo $should_enable_toggle ? '' : 'hide'; ?>">
						<?php foreach ( $item_info['settings'] as $setting_id => $setting ) : ?>
							<?php
							$is_checkbox = 'checkbox' === $setting['type'];

							if ( $is_checkbox ) {
								$checked = false;
								if ( isset( $previously_saved_settings[ $setting_id ] ) ) {
									$checked = 'yes' === $previously_saved_settings[ $setting_id ];
								}
							}
							if ( 'email' === $setting['type'] ) {
								$value = empty( $previously_saved_settings[ $setting_id ] )
									? $setting['value']
									: $previously_saved_settings[ $setting_id ];
							}
							?>
							<?php $input_id = $item_id . '_' . $setting_id; ?>
							<div class="<?php echo esc_attr( 'wc-wizard-service-setting-' . $input_id ); ?>">
								<label
									for="<?php echo esc_attr( $input_id ); ?>"
									class="<?php echo esc_attr( $input_id ); ?>"
								>
									<?php echo esc_html( $setting['label'] ); ?>
								</label>
								<input
									type="<?php echo esc_attr( $setting['type'] ); ?>"
									id="<?php echo esc_attr( $input_id ); ?>"
									class="<?php echo esc_attr( 'payment-' . $setting['type'] . '-input' ); ?>"
									name="<?php echo esc_attr( $input_id ); ?>"
									value="<?php echo esc_attr( isset( $value ) ? $value : $setting['value'] ); ?>"
									placeholder="<?php echo esc_attr( $setting['placeholder'] ); ?>"
									<?php echo ( $setting['required'] ) ? 'required' : ''; ?>
									<?php echo $is_checkbox ? checked( isset( $checked ) && $checked, true, false ) : ''; ?>
								/>
								<?php if ( ! empty( $setting['description'] ) ) : ?>
									<span class="wc-wizard-service-settings-description"><?php echo esc_html( $setting['description'] ); ?></span>
								<?php endif; ?>
							</div>
						<?php endforeach; ?>
					</div>
				<?php endif; ?>
			</div>
			<div class="wc-wizard-service-enable">
				<span class="wc-wizard-service-toggle <?php echo esc_attr( $should_enable_toggle ? '' : 'disabled' ); ?>">
					<input
						id="wc-wizard-service-<?php echo esc_attr( $item_id ); ?>"
						type="checkbox"
						name="wc-wizard-service-<?php echo esc_attr( $item_id ); ?>-enabled"
						value="yes" <?php checked( $should_enable_toggle ); ?>
					/>
					<label for="wc-wizard-service-<?php echo esc_attr( $item_id ); ?>">
				</span>
			</div>
		</li>
		<?php
	}

	/**
	 * Is it a featured service?
	 *
	 * @param array $service Service info array.
	 * @return boolean
	 */
	public function is_featured_service( $service ) {
		return ! empty( $service['featured'] );
	}

	/**
	 * Is this a non featured service?
	 *
	 * @param array $service Service info array.
	 * @return boolean
	 */
	public function is_not_featured_service( $service ) {
		return ! $this->is_featured_service( $service );
	}

	/**
	 * Payment Step.
	 */
	public function wc_setup_payment() {
		$featured_gateways = array_filter( $this->get_wizard_in_cart_payment_gateways(), array( $this, 'is_featured_service' ) );
		$in_cart_gateways  = array_filter( $this->get_wizard_in_cart_payment_gateways(), array( $this, 'is_not_featured_service' ) );
		$manual_gateways   = $this->get_wizard_manual_payment_gateways();
		?>
		<h1><?php esc_html_e( 'Payment', 'woocommerce' ); ?></h1>
		<form method="post" class="wc-wizard-payment-gateway-form">
			<p>
				<?php
				printf(
					wp_kses(
						/* translators: %s: Link */
						__( 'WooCommerce can accept both online and offline payments. <a href="%s" target="_blank">Additional payment methods</a> can be installed later.', 'woocommerce' ),
						array(
							'a' => array(
								'href'   => array(),
								'target' => array(),
							),
						)
					),
					esc_url( admin_url( 'admin.php?page=wc-addons&section=payment-gateways' ) )
				);
				?>
			</p>
			<?php if ( $featured_gateways ) : ?>
			<ul class="wc-wizard-services featured">
				<?php
				foreach ( $featured_gateways as $gateway_id => $gateway ) {
					$this->display_service_item( $gateway_id, $gateway );
				}
				?>
			</ul>
			<?php endif; ?>
			<?php if ( $in_cart_gateways ) : ?>
			<ul class="wc-wizard-services in-cart">
				<?php
				foreach ( $in_cart_gateways as $gateway_id => $gateway ) {
					$this->display_service_item( $gateway_id, $gateway );
				}
				?>
			</ul>
			<?php endif; ?>
			<ul class="wc-wizard-services manual">
				<li class="wc-wizard-services-list-toggle closed">
					<div class="wc-wizard-service-name">
						<?php esc_html_e( 'Offline Payments', 'woocommerce' ); ?>
					</div>
					<div class="wc-wizard-service-description">
						<?php esc_html_e( 'Collect payments from customers offline.', 'woocommerce' ); ?>
					</div>
					<div class="wc-wizard-service-enable">
						<input class="wc-wizard-service-list-toggle" id="wc-wizard-service-list-toggle" type="checkbox">
						<label for="wc-wizard-service-list-toggle"></label>
					</div>
				</li>
				<?php
				foreach ( $manual_gateways as $gateway_id => $gateway ) {
					$this->display_service_item( $gateway_id, $gateway );
				}
				?>
			</ul>
			<p class="wc-setup-actions step">
				<button type="submit" class="button-primary button button-large button-next" value="<?php esc_attr_e( 'Continue', 'woocommerce' ); ?>" name="save_step"><?php esc_html_e( 'Continue', 'woocommerce' ); ?></button>
				<?php wp_nonce_field( 'wc-setup' ); ?>
			</p>
		</form>
		<?php
	}

	/**
	 * Payment Step save.
	 */
	public function wc_setup_payment_save() {
		check_admin_referer( 'wc-setup' );

		if (
			(
				// Install WooCommerce Services with Stripe to enable deferred account creation.
				! empty( $_POST['wc-wizard-service-stripe-enabled'] ) && // WPCS: CSRF ok, input var ok.
				! empty( $_POST['stripe_create_account'] ) // WPCS: CSRF ok, input var ok.
			) || (
				// Install WooCommerce Services with PayPal EC to enable proxied payments.
				! empty( $_POST['wc-wizard-service-ppec_paypal-enabled'] ) && // WPCS: CSRF ok, input var ok.
				! empty( $_POST['ppec_paypal_reroute_requests'] ) // WPCS: CSRF ok, input var ok.
			)
		) {
			$this->install_woocommerce_services();
		}

		$gateways = array_merge( $this->get_wizard_in_cart_payment_gateways(), $this->get_wizard_manual_payment_gateways() );

		foreach ( $gateways as $gateway_id => $gateway ) {
			// If repo-slug is defined, download and install plugin from .org.
			if ( ! empty( $gateway['repo-slug'] ) && ! empty( $_POST[ 'wc-wizard-service-' . $gateway_id . '-enabled' ] ) ) { // WPCS: CSRF ok, input var ok.
				$this->install_plugin( $gateway_id, $gateway );
			}

			$settings = array( 'enabled' => ! empty( $_POST[ 'wc-wizard-service-' . $gateway_id . '-enabled' ] ) ? 'yes' : 'no' );  // WPCS: CSRF ok, input var ok.

			// @codingStandardsIgnoreStart
			if ( ! empty( $gateway['settings'] ) ) {
				foreach ( $gateway['settings'] as $setting_id => $setting ) {
					$settings[ $setting_id ] = 'yes' === $settings['enabled'] && isset( $_POST[ $gateway_id . '_' . $setting_id ] )
						? wc_clean( wp_unslash( $_POST[ $gateway_id . '_' . $setting_id ] ) )
						: false;
				}
			}
			// @codingStandardsIgnoreSEnd

			if ( 'ppec_paypal' === $gateway_id && empty( $settings['reroute_requests'] ) ) {
				unset( $settings['enabled'] );
			}

			$settings_key = 'woocommerce_' . $gateway_id . '_settings';
			$previously_saved_settings = array_filter( (array) get_option( $settings_key, array() ) );
			update_option( $settings_key, array_merge( $previously_saved_settings, $settings ) );
		}

		wp_redirect( esc_url_raw( $this->get_next_step_link() ) );
		exit;
	}

	/**
	 * Extras.
	 */
	public function wc_setup_extras() {
		?>
		<h1><?php esc_html_e( 'Recommended Extras', 'woocommerce' ); ?></h1>
		<form method="post">
			<?php if ( $this->should_show_theme_extra() ) : ?>
			<ul class="wc-wizard-services featured">
				<li class="wc-wizard-service-item">
					<div class="wc-wizard-service-description">
						<h3><?php esc_html_e( 'Storefront Theme', 'woocommerce' ); ?></h3>
						<p>
							<?php
							$theme      = wp_get_theme();
							$theme_name = $theme['Name'];

							if ( $this->is_default_theme() ) {
								echo wp_kses_post( sprintf( __( 'The theme you are currently using is not optimized for WooCommerce. We recommend you switch to <a href="%s" title="Learn more about Storefront" target="_blank">Storefront</a>; our official, free, WooCommerce theme.', 'woocommerce' ), esc_url( 'https://woocommerce.com/storefront/' ) ) );
							} else {
								echo wp_kses_post( sprintf( __( 'The theme you are currently using does not fully support WooCommerce. We recommend you switch to <a href="%s" title="Learn more about Storefront" target="_blank">Storefront</a>; our official, free, WooCommerce theme.', 'woocommerce' ), esc_url( 'https://woocommerce.com/storefront/' ) ) );
							}
							?>
						</p>
						<p>
							<?php echo wp_kses_post( sprintf( __( 'If toggled on, Storefront will be installed for you, and <em>%s</em> theme will be deactivated.', 'woocommerce' ), esc_html( $theme_name ) ) ); ?>
						</p>
					</div>

					<div class="wc-wizard-service-enable">
						<span class="wc-wizard-service-toggle">
							<input id="setup_storefront_theme" type="checkbox" name="setup_storefront_theme" value="yes" checked="checked" />
							<label for="setup_storefront_theme">
						</span>
					</div>
				</li>
			</ul>
			<?php endif; ?>
			<?php if ( $this->should_show_automated_tax_extra() ) : ?>
				<ul class="wc-wizard-services featured">
					<li class="wc-wizard-service-item <?php echo get_option( 'woocommerce_setup_automated_taxes' ) ? 'checked' : ''; ?>">
						<div class="wc-wizard-service-description">
							<h3><?php esc_html_e( 'Automated Taxes (powered by WooCommerce Services)', 'woocommerce' ); ?></h3>
							<p>
								<?php esc_html_e( 'Automatically calculate and charge the correct rate of tax for each time a customer checks out. If toggled on, WooCommerce Services and Jetpack will be installed and activated for you.', 'woocommerce' ); ?>
							</p>
							<p class="wc-wizard-service-learn-more">
								<a href="<?php echo esc_url( 'https://wordpress.org/plugins/woocommerce-services/' ); ?>" target="_blank">
									<?php esc_html_e( 'Learn more about WooCommerce Services', 'woocommerce' ); ?>
								</a>
							</p>
						</div>

						<div class="wc-wizard-service-enable">
						<span class="wc-wizard-service-toggle <?php echo get_option( 'woocommerce_setup_automated_taxes' ) ? '' : 'disabled'; ?>">
							<input
								id="setup_automated_taxes"
								type="checkbox"
								name="setup_automated_taxes"
								value="yes"
								<?php checked( get_option( 'woocommerce_setup_automated_taxes', 'no' ), 'yes' ); ?>
							/>
							<label for="setup_automated_taxes">
						</span>
						</div>
					</li>
				</ul>
			<?php endif; ?>
			<p class="wc-setup-actions step">
				<button type="submit" class="button-primary button button-large button-next" value="<?php esc_attr_e( 'Continue', 'woocommerce' ); ?>" name="save_step"><?php esc_html_e( 'Continue', 'woocommerce' ); ?></button>
				<?php wp_nonce_field( 'wc-setup' ); ?>
			</p>
		</form>
		<?php
	}

	/**
	 * Extras step save.
	 */
	public function wc_setup_extras_save() {
		check_admin_referer( 'wc-setup' );

		$setup_automated_tax = isset( $_POST['setup_automated_taxes'] ) && 'yes' === $_POST['setup_automated_taxes'];
		$install_storefront  = isset( $_POST['setup_storefront_theme'] ) && 'yes' === $_POST['setup_storefront_theme'];

		update_option( 'woocommerce_calc_taxes', $setup_automated_tax ? 'yes' : 'no' );
		update_option( 'woocommerce_setup_automated_taxes', $setup_automated_tax );

		if ( $setup_automated_tax ) {
			$this->install_woocommerce_services();
		}

		if ( $install_storefront ) {
			$this->install_theme( 'storefront' );
		}

		wp_redirect( esc_url_raw( $this->get_next_step_link() ) );
		exit;
	}

	/**
	 * Go to the next step if Jetpack was connected.
	 */
	protected function wc_setup_activate_actions() {
		if (
			isset( $_GET['from'] ) &&
			'wpcom' === $_GET['from'] &&
			class_exists( 'Jetpack' ) &&
			Jetpack::is_active()
		) {
			wp_redirect( esc_url_raw( remove_query_arg( 'from', $this->get_next_step_link() ) ) );
			exit;
		}
	}

	protected function wc_setup_activate_get_feature_list() {
		$features = array();

		$stripe_settings = get_option( 'woocommerce_stripe_settings', false );
		$stripe_enabled  = is_array( $stripe_settings )
			&& isset( $stripe_settings['create_account'] ) && 'yes' === $stripe_settings['create_account']
			&& isset( $stripe_settings['enabled'] ) && 'yes' === $stripe_settings['enabled'];
		$ppec_settings   = get_option( 'woocommerce_ppec_paypal_settings', false );
		$ppec_enabled    = is_array( $ppec_settings )
			&& isset( $ppec_settings['reroute_requests'] ) && 'yes' === $ppec_settings['reroute_requests']
			&& isset( $ppec_settings['enabled'] ) && 'yes' === $ppec_settings['enabled'];
		$features['payment'] = $stripe_enabled || $ppec_enabled;

		$features['taxes'] = (bool) get_option( 'woocommerce_setup_automated_taxes', false );

		$domestic_rates  = (bool) get_option( 'woocommerce_setup_domestic_live_rates_zone', false );
		$intl_rates      = (bool) get_option( 'woocommerce_setup_intl_live_rates_zone', false );
		$features['rates'] = $domestic_rates || $intl_rates;

		return $features;
	}

	protected function wc_setup_activate_get_feature_list_str() {
		$features = $this->wc_setup_activate_get_feature_list();
		if ( $features['payment'] && $features['taxes'] && $features['rates'] ) {
			return __( 'payment setup, automated taxes, live rates and discounted shipping labels', 'woocommerce' );
		} else if ( $features['payment'] && $features['taxes'] ) {
			return __( 'payment setup and automated taxes', 'woocommerce' );
		} else if ( $features['payment'] && $features['rates'] ) {
			return __( 'payment setup, live rates and discounted shipping labels', 'woocommerce' );
		} else if ( $features['payment'] ) {
			return __( 'payment setup', 'woocommerce' );
		} else if ( $features['taxes'] && $features['rates'] ) {
			return __( 'automated taxes, live rates and discounted shipping labels', 'woocommerce' );
		} else if ( $features['taxes'] ) {
			return __( 'automated taxes', 'woocommerce' );
		} else if ( $features['rates'] ) {
			return __( 'live rates and discounted shipping labels', 'woocommerce' );
		}
		return false;
	}

	/**
	 * Activate step.
	 */
	public function wc_setup_activate() {
		$this->wc_setup_activate_actions();

		$jetpack_connected = class_exists( 'Jetpack' ) && Jetpack::is_active();

		$has_jetpack_error = false;
		if ( isset( $_GET['activate_error'] ) ) {
			$has_jetpack_error = true;

			$title = __( "Sorry, we couldn't connect your store to Jetpack", 'woocommerce' );

			$error_message = $this->get_activate_error_message( sanitize_text_field( wp_unslash( $_GET['activate_error'] ) ) );
			$description = $error_message;
		} else {
			$feature_list = $this->wc_setup_activate_get_feature_list_str();

			$description = false;

			if ( $feature_list ) {
				if ( ! $jetpack_connected ) {
					/* translators: %s: list of features, potentially comma separated */
					$description_base = __( 'Your store is almost ready! To activate services like %s, just connect with Jetpack.', 'woocommerce' );
				} else {
					$description_base = __( 'Thanks for using Jetpack! Your store is almost ready: to activate services like %s, just connect your store.', 'woocommerce' );
				}
				$description = sprintf( $description_base, $feature_list );
			}

			if ( ! $jetpack_connected ) {
				$title = $feature_list ?
					__( 'Connect your store to Jetpack', 'woocommerce' ) :
					__( 'Connect your store to Jetpack to enable extra features', 'woocommerce' );
				$button_text = __( 'Continue with Jetpack', 'woocommerce' );
			} elseif ( $feature_list ) {
				$title = __( 'Connect your store to activate WooCommerce Services', 'woocommerce' );
				$button_text = __( 'Continue with WooCommerce Services', 'woocommerce' );
			} else {
				wp_redirect( esc_url_raw( $this->get_next_step_link() ) );
				exit;
			}
		}
		?>
		<h1><?php echo esc_html( $title ); ?></h1>
		<p><?php echo esc_html( $description ); ?></p>

		<?php if ( $jetpack_connected ) : ?>
			<div class="activate-splash">
				<img
					class="jetpack-logo"
					src="<?php echo esc_url( WC()->plugin_url() . '/assets/images/jetpack_horizontal_logo.png' ); ?>"
					alt="Jetpack logo"
				/>
				<img
					class="wcs-notice"
					src="<?php echo esc_url( WC()->plugin_url() . '/assets/images/wcs-notice.png' ); ?>"
				/>
			</div>
		<?php else : ?>
			<img
				class="jetpack-logo"
				src="<?php echo esc_url( WC()->plugin_url() . '/assets/images/jetpack_vertical_logo.png' ); ?>"
				alt="Jetpack logo"
			/>
		<?php endif; ?>

		<?php if ( $has_jetpack_error ) : ?>
			<p class="wc-setup-actions step">
				<a
					href="<?php echo esc_url( $this->get_next_step_link() ); ?>"
					class="button-primary button button-large"
				>
					<?php esc_html_e( 'Finish setting up your store', 'woocommerce' ); ?>
				</a>
			</p>
		<?php else : ?>
			<p class="jetpack-terms">
				<?php
					printf(
						wp_kses_post( __( 'By connecting your site you agree to our fascinating <a href="%1$s" target="_blank">Terms of Service</a> and to <a href="%2$s" target="_blank">share details</a> with WordPress.com', 'woocommerce' ) ),
						'https://wordpress.com/tos',
						'https://jetpack.com/support/what-data-does-jetpack-sync'
					);
				?>
			</p>
			<form method="post" class="activate-jetpack">
				<p class="wc-setup-actions step">
					<button type="submit" class="button-primary button button-large" value="<?php echo esc_attr( $button_text ); ?>"><?php echo esc_html( $button_text ); ?></button>
				</p>
				<input type="hidden" name="save_step" value="activate" />
				<?php wp_nonce_field( 'wc-setup' ); ?>
			</form>
			<?php if ( ! $jetpack_connected ) : ?>
				<h3 class="jetpack-reasons">
					<?php
						echo esc_html( $description ?
							__( "Bonus reasons you'll love Jetpack", 'woocommerce' ) :
							__( "Reasons you'll love Jetpack", 'woocommerce' )
						);
					?>
				</h3>
				<ul class="wc-wizard-features">
					<li class="wc-wizard-feature-item">
						<p class="wc-wizard-feature-name">
							<strong><?php esc_html_e( 'Better security', 'woocommerce' ); ?></strong>
						</p>
						<p class="wc-wizard-feature-description">
							<?php esc_html_e( 'Protect your store from unauthorized access.', 'woocommerce' ); ?>
						</p>
					</li>
					<li class="wc-wizard-feature-item">
						<p class="wc-wizard-feature-name">
							<strong><?php esc_html_e( 'Store stats', 'woocommerce' ); ?></strong>
						</p>
						<p class="wc-wizard-feature-description">
							<?php esc_html_e( 'Get insights on how your store is doing, including total sales, top products, and more.', 'woocommerce' ); ?>
						</p>
					</li>
					<li class="wc-wizard-feature-item">
						<p class="wc-wizard-feature-name">
							<strong><?php esc_html_e( 'Store monitoring', 'woocommerce' ); ?></strong>
						</p>
						<p class="wc-wizard-feature-description">
							<?php esc_html_e( 'Get an alert if your store is down for even a few minutes.', 'woocommerce' ); ?>
						</p>
					</li>
					<li class="wc-wizard-feature-item">
						<p class="wc-wizard-feature-name">
							<strong><?php esc_html_e( 'Product promotion', 'woocommerce' ); ?></strong>
						</p>
						<p class="wc-wizard-feature-description">
							<?php esc_html_e( "Share new items on social media the moment they're live in your store.", 'woocommerce' ); ?>
						</p>
					</li>
				</ul>
			<?php endif; ?>
		<?php endif; ?>
	<?php
	}

	protected function get_all_activate_errors() {
		return array(
			'default' => __( "Sorry! We tried, but we couldn't connect Jetpack just now 😭. Please go to the Plugins tab to connect Jetpack, so that you can finish setting up your store.", 'woocommerce' ),
			'jetpack_cant_be_installed' => __( "Sorry! We tried, but we couldn't install Jetpack for you 😭. Please go to the Plugins tab to install it, and finish setting up your store.", 'woocommerce' ),
			'register_http_request_failed' => __( "Sorry! We couldn't contact Jetpack just now 😭. Please make sure that your site is visible over the internet, and that it accepts incoming and outgoing requests via curl. You can also try to connect to Jetpack again, and if you run into any more issues, please contact support.", 'woocommerce' ),
			'siteurl_private_ip_dev' => __( "Your site might be on a private network. Jetpack can only connect to public sites. Please make sure your site is visible over the internet, and then try connecting again 🙏." , 'woocommerce' ),
		);
	}

	protected function get_activate_error_message( $code = '' ) {
		$errors = $this->get_all_activate_errors();
		return array_key_exists( $code, $errors ) ? $errors[ $code ] : $errors['default'];
	}

	/**
	 * Activate step save.
	 *
	 * Install, activate, and launch connection flow for Jetpack.
	 */
	public function wc_setup_activate_save() {
		check_admin_referer( 'wc-setup' );

		set_transient( 'wc_setup_activated', 'yes', MINUTE_IN_SECONDS * 10 );

		// Leave a note for WooCommerce Services that Jetpack has been opted into.
		update_option( 'woocommerce_setup_jetpack_opted_in', true );

		if ( class_exists( 'Jetpack' ) && Jetpack::is_active() ) {
			wp_safe_redirect( esc_url_raw( $this->get_next_step_link() ) );
			exit;
		}

		WC_Install::background_installer( 'jetpack', array(
			'file'      => 'jetpack/jetpack.php',
			'name'      => __( 'Jetpack', 'woocommerce' ),
			'repo-slug' => 'jetpack',
		) );

		// Did Jetpack get successfully installed?
		if ( ! class_exists( 'Jetpack' ) ) {
			wp_redirect( esc_url_raw( add_query_arg( 'activate_error', 'jetpack_cant_be_installed' ) ) );
			exit;
		}

		Jetpack::maybe_set_version_option();
		$register_result = Jetpack::try_registration();

		if ( is_wp_error( $register_result ) ) {
			$result_error_code = $register_result->get_error_code();
			$jetpack_error_code = array_key_exists( $result_error_code, $this->get_all_activate_errors() ) ? $result_error_code : 'register';
			wp_redirect( esc_url_raw( add_query_arg( 'activate_error', $jetpack_error_code ) ) );
			exit;
		}

		$redirect_url = esc_url_raw( add_query_arg( array(
			'page'           => 'wc-setup',
			'step'           => 'activate',
			'from'           => 'wpcom',
			'activate_error' => false,
		), admin_url() ) );
		$connection_url = Jetpack::init()->build_connect_url( true, $redirect_url, 'woocommerce-setup-wizard' );

		wp_redirect( esc_url_raw( $connection_url ) );
		exit;
	}

	/**
	 * Final step.
	 */
	public function wc_setup_ready() {
		// We've made it! Don't prompt the user to run the wizard again.
		WC_Admin_Notices::remove_notice( 'install' );

		$user_email   = $this->get_current_user_email();
		$videos_url   = 'https://docs.woocommerce.com/document/woocommerce-guided-tour-videos/?utm_source=setupwizard&utm_medium=product&utm_content=videos&utm_campaign=woocommerceplugin';
		$docs_url     = 'https://docs.woocommerce.com/documentation/plugins/woocommerce/getting-started/?utm_source=setupwizard&utm_medium=product&utm_content=docs&utm_campaign=woocommerceplugin';
		$help_text    = sprintf(
			/* translators: %1$s: link to videos, %2$s: link to docs */
			__( 'Watch our <a href="%1$s" target="_blank">guided tour videos</a> to learn more about WooCommerce, and visit WooCommerce.com to learn more about <a href="%2$s" target="_blank">getting started</a>.', 'woocommerce' ),
			$videos_url,
			$docs_url
		);
		?>
		<h1><?php esc_html_e( "You're ready to start selling!", 'woocommerce' ); ?></h1>

		<div class="woocommerce-message woocommerce-newsletter">
			<p><?php esc_html_e( "We're here for you — get tips, product updates, and inspiration straight to your mailbox.", 'woocommerce' ); ?></p>
			<form action="//woocommerce.us8.list-manage.com/subscribe/post?u=2c1434dc56f9506bf3c3ecd21&amp;id=13860df971" method="post" target="_blank" novalidate>
				<div class="newsletter-form-container">
					<input
						class="newsletter-form-email"
						type="email"
						value="<?php echo esc_attr( $user_email ); ?>"
						name="EMAIL"
						placeholder="<?php esc_attr_e( 'Email address', 'woocommerce' ); ?>"
						required
					>
					<p class="wc-setup-actions step newsletter-form-button-container">
						<button
							type="submit"
							value="<?php esc_html_e( 'Yes please!', 'woocommerce' ); ?>"
							name="subscribe"
							id="mc-embedded-subscribe"
							class="button-primary button newsletter-form-button"
						><?php esc_html_e( 'Yes please!', 'woocommerce' ); ?></button>
					</p>
				</div>
			</form>
		</div>

		<ul class="wc-wizard-next-steps">
			<li class="wc-wizard-next-step-item">
				<div class="wc-wizard-next-step-description">
					<p class="next-step-heading"><?php esc_html_e( 'Next step', 'woocommerce' ); ?></p>
					<h3 class="next-step-description"><?php esc_html_e( 'Create some products', 'woocommerce' ); ?></h3>
					<p class="next-step-extra-info"><?php esc_html_e( "You're ready to add products to your store.", 'woocommerce' ); ?></p>
				</div>
				<div class="wc-wizard-next-step-action">
					<p class="wc-setup-actions step">
						<a class="button button-primary button-large" href="<?php echo esc_url( admin_url( 'post-new.php?post_type=product&tutorial=true' ) ); ?>">
							<?php esc_html_e( 'Create a product', 'woocommerce' ); ?>
						</a>
					</p>
				</div>
			</li>
			<li class="wc-wizard-next-step-item">
				<div class="wc-wizard-next-step-description">
					<p class="next-step-heading"><?php esc_html_e( 'Have an existing store?', 'woocommerce' ); ?></p>
					<h3 class="next-step-description"><?php esc_html_e( 'Import products', 'woocommerce' ); ?></h3>
					<p class="next-step-extra-info"><?php esc_html_e( 'Transfer existing products to your new store — just import a CSV file.', 'woocommerce' ); ?></p>
				</div>
				<div class="wc-wizard-next-step-action">
					<p class="wc-setup-actions step">
						<a class="button button-large" href="<?php echo esc_url( admin_url( 'edit.php?post_type=product&page=product_importer' ) ); ?>">
							<?php esc_html_e( 'Import products', 'woocommerce' ); ?>
						</a>
					</p>
				</div>
			</li>
			<li class="wc-wizard-additional-steps">
				<div class="wc-wizard-next-step-description">
					<p class="next-step-heading"><?php esc_html_e( 'You can also:', 'woocommerce' ); ?></p>
				</div>
				<div class="wc-wizard-next-step-action">
					<p class="wc-setup-actions step">
						<a class="button button-large" href="<?php echo esc_url( admin_url() ); ?>">
							<?php esc_html_e( 'Visit Dashboard', 'woocommerce' ); ?>
						</a>
						<a class="button button-large" href="<?php echo esc_url( admin_url( 'admin.php?page=wc-settings' ) ); ?>">
							<?php esc_html_e( 'Review Settings', 'woocommerce' ); ?>
						</a>
						<a class="button button-large" href="<?php echo esc_url( add_query_arg( array( 'autofocus' => array( 'panel' => 'woocommerce' ), 'url' => wc_get_page_permalink( 'shop' ) ), admin_url( 'customize.php' ) ) ); ?>">
							<?php esc_html_e( 'View &amp; Customize', 'woocommerce' ); ?>
						</a>
					</p>
				</div>
			</li>
		</ul>
		<p class="next-steps-help-text"><?php echo wp_kses_post( $help_text ); ?></p>
		<?php
	}
}

new WC_Admin_Setup_Wizard();<|MERGE_RESOLUTION|>--- conflicted
+++ resolved
@@ -292,24 +292,18 @@
 	 * Output the steps.
 	 */
 	public function setup_wizard_steps() {
-<<<<<<< HEAD
-		$output_steps = $this->steps;
+		$output_steps      = $this->steps;
+		$selected_features = array_filter( $this->wc_setup_activate_get_feature_list() );
 
 		// Hide the activate step if Jetpack is already active, unless WooCommerce Services
 		// features are selected, or unless the Activate step was already taken.
-		if (
-			class_exists( 'Jetpack' ) && Jetpack::is_active() &&
-			empty( array_filter( $this->wc_setup_activate_get_feature_list() ) ) &&
-			'yes' !== get_transient( 'wc_setup_activated' )
-		) {
+		if ( class_exists( 'Jetpack' ) && Jetpack::is_active() && empty( $selected_features ) && 'yes' !== get_transient( 'wc_setup_activated' ) ) {
 			unset( $output_steps['activate'] );
 		}
 
-=======
->>>>>>> e03bc3d4
 		?>
 		<ol class="wc-setup-steps">
-			<?php foreach ( $this->steps as $step_key => $step ) :
+			<?php foreach ( $output_steps as $step_key => $step ) :
 				$is_completed = array_search( $this->step, array_keys( $this->steps ), true ) > array_search( $step_key, array_keys( $this->steps ), true );
 
 				if ( $step_key === $this->step ) : ?>
