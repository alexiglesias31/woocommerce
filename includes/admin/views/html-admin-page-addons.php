<?php
/**
 * Admin View: Page - Addons
 *
 * @package WooCommerce\Admin
 * @var string $view
 * @var object $addons
 * @var object $promotions
 */

use Automattic\WooCommerce\Admin\RemoteInboxNotifications as PromotionRuleEngine;

if ( ! defined( 'ABSPATH' ) ) {
	exit;
}

$current_section_name = __( 'Browse Categories', 'woocommerce' );
<<<<<<< HEAD
=======

/**
 * Determine which class should be used for a rating star:
 * - golden
 * - half-filled (50/50 golden and gray)
 * - gray
 *
 * Consider ratings from 3.0 to 4.0 as an example
 * 3.0 will produce 3 stars
 * 3.1 to 3.5 will produce 3 stars and a half star
 * 3.6 to 4.0 will product 4 stars
 *
 * @param float $rating Rating of a product.
 * @param int   $index  Index of a star in a row.
 *
 * @return string CSS class to use.
 */
function wccom_get_star_class( $rating, $index ) {
	if ( $rating >= $index ) {
		// Rating more that current star to show.
		return 'fill';
	} elseif (
		abs( $index - 1 - floor( $rating ) ) < 0.0000001 &&
		0 < ( $rating - floor( $rating ) )
	) {
		// For rating more than x.0 and less than x.5 or equal it will show a half star.
		return 50 >= floor( ( $rating - floor( $rating ) ) * 100 )
			? 'half-fill'
			: 'fill';
	}

	// Don't show a golden star otherwise.
	return 'no-fill';
}

>>>>>>> ebd9291e
?>
<div class="woocommerce wc-addons-wrap">
	<h1 class="screen-reader-text"><?php esc_html_e( 'Marketplace', 'woocommerce' ); ?></h1>

	<?php if ( $sections ) : ?>
	<div class="marketplace-header">
		<h1 class="marketplace-header__title"><?php esc_html_e( 'WooCommerce Marketplace', 'woocommerce' ); ?></h1>
		<p class="marketplace-header__description"><?php esc_html_e( 'Grow your business with hundreds of free and paid WooCommerce extensions.', 'woocommerce' ); ?></p>
		<form class="marketplace-header__search-form" method="GET">
			<input
				type="text"
				name="search"
				value="<?php echo esc_attr( ! empty( $search ) ? sanitize_text_field( wp_unslash( $search ) ) : '' ); ?>"
				placeholder="<?php esc_attr_e( 'Search for extensions', 'woocommerce' ); ?>"
			/>
			<button type="submit">
				<span class="dashicons dashicons-search"></span>
			</button>
			<input type="hidden" name="page" value="wc-addons">
			<input type="hidden" name="section" value="_all">
		</form>
	</div>

	<div class="top-bar">
		<div id="marketplace-current-section-dropdown" class="current-section-dropdown">
			<ul>
				<?php foreach ( $sections as $section ) : ?>
					<?php
					if ( $current_section === $section->slug && '_featured' !== $section->slug ) {
						$current_section_name = $section->label;
					}
					?>
					<li>
						<a
							class="<?php echo $current_section === $section->slug ? 'current' : ''; ?>"
							href="<?php echo esc_url( admin_url( 'admin.php?page=wc-addons&section=' . esc_attr( $section->slug ) ) ); ?>">
							<?php echo esc_html( $section->label ); ?>
						</a>
					</li>
				<?php endforeach; ?>
			</ul>
			<div id="marketplace-current-section-name" class="current-section-name"><?php echo esc_html( $current_section_name ); ?></div>
		</div>
	</div>

	<div class="wp-header-end"></div>

	<div class="wrap">
		<div class="marketplace-content-wrapper">
			<?php if ( ! empty( $search ) && 0 === count( $addons ) ) : ?>
				<h1 class="search-form-title">
					<?php esc_html_e( 'Sorry, could not find anything. Try searching again using a different term.', 'woocommerce' ); ?></p>
				</h1>
			<?php endif; ?>
			<?php if ( ! empty( $search ) && count( $addons ) > 0 ) : ?>
				<h1 class="search-form-title">
					<?php // translators: search keyword. ?>
					<?php printf( esc_html__( 'Search results for "%s"', 'woocommerce' ), esc_html( sanitize_text_field( wp_unslash( $search ) ) ) ); ?>
				</h1>
			<?php endif; ?>

			<?php if ( '_featured' === $current_section ) : ?>
				<div class="addons-featured">
					<?php WC_Admin_Addons::render_featured(); ?>
				</div>
			<?php endif; ?>
			<?php if ( '_featured' !== $current_section && $addons ) : ?>
				<?php if ( 'shipping_methods' === $current_section ) : ?>
					<!-- <div class="addons-shipping-methods"> -->
						<?php // WC_Admin_Addons::output_wcs_banner_block(); // TODO: do something with it. ?>
					<!-- </div> -->
				<?php endif; ?>
				<?php if ( 'payment-gateways' === $current_section ) : ?>
					<!-- <div class="addons-shipping-methods"> -->
						<?php // WC_Admin_Addons::output_wcpay_banner_block(); // TODO: do something with it. ?>
					<!-- </div> -->
				<?php endif; ?>
				<ul class="products">
					<?php foreach ( $addons as $addon ) : ?>
						<?php
						if ( 'shipping_methods' === $current_section ) {
							// Do not show USPS or Canada Post extensions for US and CA stores, respectively.
							$country = WC()->countries->get_base_country();
							if ( 'US' === $country
								&& false !== strpos(
									$addon->link,
									'woocommerce.com/products/usps-shipping-method'
								)
							) {
								continue;
							}
							if ( 'CA' === $country
								&& false !== strpos(
									$addon->link,
									'woocommerce.com/products/canada-post-shipping-method'
								)
							) {
								continue;
							}
						}

						WC_Admin_Addons::render_product_card( $addon );
						?>
<<<<<<< HEAD
=======
						<?php WC_Admin_Addons::render_product_card( $addon ); ?>
>>>>>>> ebd9291e
					<?php endforeach; ?>
				</ul>
			<?php endif; ?>
		</div>
		<?php else : ?>
			<?php /* translators: a url */ ?>
			<p><?php printf( wp_kses_post( __( 'Our catalog of WooCommerce Extensions can be found on WooCommerce.com here: <a href="%s">WooCommerce Extensions Catalog</a>', 'woocommerce' ) ), 'https://woocommerce.com/product-category/woocommerce-extensions/' ); ?></p>
		<?php endif; ?>

		<?php if ( 'Storefront' !== $theme['Name'] && '_featured' !== $current_section ) : ?>
			<?php
			$storefront_url = WC_Admin_Addons::add_in_app_purchase_url_params( 'https://woocommerce.com/storefront/?utm_source=extensionsscreen&utm_medium=product&utm_campaign=wcaddon' );
			?>
			<div class="storefront">
				<a href="<?php echo esc_url( $storefront_url ); ?>" target="_blank"><img src="<?php echo esc_url( WC()->plugin_url() ); ?>/assets/images/storefront.png" alt="<?php esc_attr_e( 'Storefront', 'woocommerce' ); ?>" /></a>
				<h2><?php esc_html_e( 'Looking for a WooCommerce theme?', 'woocommerce' ); ?></h2>
				<p><?php echo wp_kses_post( __( 'We recommend Storefront, the <em>official</em> WooCommerce theme.', 'woocommerce' ) ); ?></p>
				<p><?php echo wp_kses_post( __( 'Storefront is an intuitive, flexible and <strong>free</strong> WordPress theme offering deep integration with WooCommerce and many of the most popular customer-facing extensions.', 'woocommerce' ) ); ?></p>
				<p>
					<a href="<?php echo esc_url( $storefront_url ); ?>" target="_blank" class="button"><?php esc_html_e( 'Read all about it', 'woocommerce' ); ?></a>
					<a href="<?php echo esc_url( wp_nonce_url( self_admin_url( 'update.php?action=install-theme&theme=storefront' ), 'install-theme_storefront' ) ); ?>" class="button button-primary"><?php esc_html_e( 'Download &amp; install', 'woocommerce' ); ?></a>
				</p>
			</div>
		<?php endif; ?>
	</div>
</div><|MERGE_RESOLUTION|>--- conflicted
+++ resolved
@@ -15,44 +15,6 @@
 }
 
 $current_section_name = __( 'Browse Categories', 'woocommerce' );
-<<<<<<< HEAD
-=======
-
-/**
- * Determine which class should be used for a rating star:
- * - golden
- * - half-filled (50/50 golden and gray)
- * - gray
- *
- * Consider ratings from 3.0 to 4.0 as an example
- * 3.0 will produce 3 stars
- * 3.1 to 3.5 will produce 3 stars and a half star
- * 3.6 to 4.0 will product 4 stars
- *
- * @param float $rating Rating of a product.
- * @param int   $index  Index of a star in a row.
- *
- * @return string CSS class to use.
- */
-function wccom_get_star_class( $rating, $index ) {
-	if ( $rating >= $index ) {
-		// Rating more that current star to show.
-		return 'fill';
-	} elseif (
-		abs( $index - 1 - floor( $rating ) ) < 0.0000001 &&
-		0 < ( $rating - floor( $rating ) )
-	) {
-		// For rating more than x.0 and less than x.5 or equal it will show a half star.
-		return 50 >= floor( ( $rating - floor( $rating ) ) * 100 )
-			? 'half-fill'
-			: 'fill';
-	}
-
-	// Don't show a golden star otherwise.
-	return 'no-fill';
-}
-
->>>>>>> ebd9291e
 ?>
 <div class="woocommerce wc-addons-wrap">
 	<h1 class="screen-reader-text"><?php esc_html_e( 'Marketplace', 'woocommerce' ); ?></h1>
@@ -156,10 +118,6 @@
 
 						WC_Admin_Addons::render_product_card( $addon );
 						?>
-<<<<<<< HEAD
-=======
-						<?php WC_Admin_Addons::render_product_card( $addon ); ?>
->>>>>>> ebd9291e
 					<?php endforeach; ?>
 				</ul>
 			<?php endif; ?>
