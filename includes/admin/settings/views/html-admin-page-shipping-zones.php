--- conflicted
+++ resolved
@@ -79,37 +79,7 @@
 			</div>
 		</td>
 		<td class="wc-shipping-zone-region">
-<<<<<<< HEAD
-			<div class="view">{{ data.formatted_zone_location }}</div>
-			<div class="edit">
-				<select multiple="multiple" name="zone_locations[{{ data.zone_id }}]" data-attribute="zone_locations" data-placeholder="<?php _e( 'Select regions within this zone', 'woocommerce' ); ?>" class="wc-shipping-zone-region-select">
-					<?php
-						foreach ( $continents as $continent_code => $continent ) {
-							echo '<option value="continent:' . esc_attr( $continent_code ) . '" alt="">' . esc_html( $continent['name'] ) . '</option>';
-
-							$countries = array_intersect( array_keys( $allowed_countries ), $continent['countries'] );
-
-							foreach ( $countries as $country_code ) {
-								echo '<option value="country:' . esc_attr( $country_code ) . '" alt="' . esc_attr( $continent['name'] ) . '">' . esc_html( '&nbsp;&nbsp; ' . $allowed_countries[ $country_code ] ) . '</option>';
-
-								if ( $states = WC()->countries->get_states( $country_code ) ) {
-									foreach ( $states as $state_code => $state_name ) {
-										echo '<option value="state:' . esc_attr( $country_code . ':' . $state_code ) . '" alt="' . esc_attr( $continent['name'] . ' ' . $allowed_countries[ $country_code ] ) . '">' . esc_html( '&nbsp;&nbsp;&nbsp;&nbsp; ' . $state_name ) . '</option>';
-									}
-								}
-							}
-						}
-					?>
-				</select>
-				<a class="wc-shipping-zone-postcodes-toggle" href="#"><?php _e( 'Limit to specific Postcodes / ZIP', 'woocommerce' ); ?></a>
-				<div class="wc-shipping-zone-postcodes">
-					<textarea name="zone_postcodes[{{ data.zone_id }}]" data-attribute="zone_postcodes" placeholder="<?php esc_attr_e( 'List 1 postcode per line', 'woocommerce' ); ?>" class="input-text large-text" cols="25" rows="5"></textarea>
-					<span class="description"><?php _e( 'Postcodes containing wildcards (e.g. CB23*) and fully numeric ranges (e.g. <code>90210...99000</code>) are also supported.', 'woocommerce' ) ?></span>
-				</div>
-			</div>
-=======
 			{{ data.formatted_zone_location }}
->>>>>>> 39bdb3ee
 		</td>
 		<td class="wc-shipping-zone-methods">
 			<div><ul></ul></div>
