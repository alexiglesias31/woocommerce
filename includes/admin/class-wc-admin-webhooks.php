<?php
/**
 * WooCommerce Admin Webhooks Class
 *
 * @author   Automattic
 * @category Admin
 * @package  WooCommerce/Admin
 * @version  3.3.0
 */

if ( ! defined( 'ABSPATH' ) ) {
	exit; // Exit if accessed directly.
}

/**
 * WC_Admin_Webhooks.
 */
class WC_Admin_Webhooks {

	/**
	 * Initialize the webhooks admin actions.
	 */
	public function __construct() {
		add_action( 'woocommerce_save_settings_api_webhooks', array( $this, 'allow_save_settings' ) );
		add_action( 'admin_init', array( $this, 'actions' ) );
	}

	/**
	 * Check if should allow save settings.
	 * This prevents "Your settings have been saved." notices on the table list.
	 *
	 * @param  bool $allow If allow save settings.
	 * @return bool
	 */
	public function allow_save_settings( $allow ) {
		if ( ! isset( $_GET['edit-webhook'] ) ) {// WPCS: input var okay, CSRF ok.
			return false;
		}

		return $allow;
	}

	/**
	 * Check if is webhook settings page.
	 *
	 * @return bool
	 */
	private function is_webhook_settings_page() {
		return isset( $_GET['page'], $_GET['tab'], $_GET['section'] ) && 'wc-settings' === $_GET['page'] && 'api' === $_GET['tab'] && 'webhooks' === $_GET['section']; // WPCS: input var okay, CSRF ok.
	}

	/**
	 * Save method.
	 */
	private function save() {
		check_admin_referer( 'woocommerce-settings' );

		if ( ! current_user_can( 'manage_woocommerce' ) ) {
			wp_die( esc_html__( 'You do not have permission to update Webhooks', 'woocommerce' ) );
		}

		$webhook_id = isset( $_POST['webhook_id'] ) ? absint( $_POST['webhook_id'] ) : 0;  // WPCS: input var okay, CSRF ok.
		$webhook    = new WC_Webhook( $webhook_id );

		// Name.
		if ( ! empty( $_POST['webhook_name'] ) ) { // WPCS: input var okay, CSRF ok.
			$name = sanitize_text_field( wp_unslash( $_POST['webhook_name'] ) ); // WPCS: input var okay, CSRF ok.
		} else {
			$name = sprintf(
				/* translators: %s: date */
				__( 'Webhook created on %s', 'woocommerce' ),
				// @codingStandardsIgnoreStart
				strftime( _x( '%b %d, %Y @ %I:%M %p', 'Webhook created on date parsed by strftime', 'woocommerce' ) )
				// @codingStandardsIgnoreEnd
			);
		}

		$webhook->set_name( $name );

		// Status.
		$webhook->set_status( ! empty( $_POST['webhook_status'] ) ? sanitize_text_field( wp_unslash( $_POST['webhook_status'] ) ) : 'disabled' ); // WPCS: input var okay, CSRF ok.

		// Delivery URL.
		$delivery_url = ! empty( $_POST['webhook_delivery_url'] ) ? esc_url_raw( wp_unslash( $_POST['webhook_delivery_url'] ) ) : ''; // WPCS: input var okay, CSRF ok.

		if ( wc_is_valid_url( $delivery_url ) ) {
			$webhook->set_delivery_url( $delivery_url );
		}

		// Secret.
		$secret = ! empty( $_POST['webhook_secret'] ) ? sanitize_text_field( wp_unslash( $_POST['webhook_secret'] ) ) : wp_generate_password( 50, true, true ); // WPCS: input var okay, CSRF ok.
		$webhook->set_secret( $secret );

		// Topic.
		if ( ! empty( $_POST['webhook_topic'] ) ) { // WPCS: input var okay, CSRF ok.
			$resource = '';
			$event    = '';

			switch ( $_POST['webhook_topic'] ) { // WPCS: input var okay, CSRF ok.
				case 'custom':
					if ( ! empty( $_POST['webhook_custom_topic'] ) ) { // WPCS: input var okay, CSRF ok.
						list( $resource, $event ) = explode( '.', sanitize_text_field( wp_unslash( $_POST['webhook_custom_topic'] ) ) ); // WPCS: input var okay, CSRF ok.
					}
					break;
				case 'action':
					$resource = 'action';
					$event    = ! empty( $_POST['webhook_action_event'] ) ? sanitize_text_field( wp_unslash( $_POST['webhook_action_event'] ) ) : ''; // WPCS: input var okay, CSRF ok.
					break;

				default:
					list( $resource, $event ) = explode( '.', sanitize_text_field( wp_unslash( $_POST['webhook_topic'] ) ) ); // WPCS: input var okay, CSRF ok.
					break;
			}

			$topic = $resource . '.' . $event;

			if ( wc_is_webhook_valid_topic( $topic ) ) {
				$webhook->set_topic( $topic );
			}
		}

		// API version.
		$webhook->set_api_version( ! empty( $_POST['webhook_api_version'] ) ? sanitize_text_field( wp_unslash( $_POST['webhook_api_version'] ) ) : 'wp_api_v2' ); // WPCS: input var okay, CSRF ok.

		$webhook->save();

		// Run actions.
		do_action( 'woocommerce_webhook_options_save', $webhook->get_id() );

		// Ping the webhook at the first time that is activated.
		if ( isset( $_POST['webhook_status'] ) && 'active' === $_POST['webhook_status'] && $webhook->get_pending_delivery() ) { // WPCS: input var okay, CSRF ok.
			$result = $webhook->deliver_ping();

			if ( is_wp_error( $result ) ) {
				// Redirect to webhook edit page to avoid settings save actions.
				wp_safe_redirect( admin_url( 'admin.php?page=wc-settings&tab=api&section=webhooks&edit-webhook=' . $webhook->get_id() . '&error=' . rawurlencode( $result->get_error_message() ) ) );
				exit();
			}
		}

		// Redirect to webhook edit page to avoid settings save actions.
		wp_safe_redirect( admin_url( 'admin.php?page=wc-settings&tab=api&section=webhooks&edit-webhook=' . $webhook->get_id() . '&updated=1' ) );
		exit();
	}

	/**
<<<<<<< HEAD
	 * Create Webhook.
	 */
	private function create() {
		if ( empty( $_REQUEST['_wpnonce'] ) || ! wp_verify_nonce( $_REQUEST['_wpnonce'], 'create-webhook' ) ) {
			wp_die( __( 'Action failed. Please refresh the page and retry.', 'woocommerce' ) );
		}

		if ( ! current_user_can( 'publish_shop_webhooks' ) ) {
			wp_die( __( 'You do not have permission to create Webhooks', 'woocommerce' ) );
		}

		$webhook_id = wp_insert_post( array(
			'post_type'     => 'shop_webhook',
			'post_status'   => 'pending',
			'ping_status'   => 'closed',
			'post_author'   => get_current_user_id(),
			'post_password' => strlen( ( $password = uniqid( 'webhook_' ) ) ) > 20 ? substr( $password, 0, 20 ) : $password,
			// @codingStandardsIgnoreStart
			/* translators: %s: date */
			'post_title'    => sprintf( __( 'Webhook created on %s', 'woocommerce' ), strftime( _x( '%b %d, %Y @ %I:%M %p', 'Webhook created on date parsed by strftime', 'woocommerce' ) ) ),
			// @codingStandardsIgnoreEnd
			'comment_status' => 'closed',
		) );

		if ( is_wp_error( $webhook_id ) ) {
			wp_die( $webhook_id->get_error_messages() );
		}

		update_post_meta( $webhook_id, '_webhook_pending_delivery', true );
		$webhook = new WC_Webhook( $webhook_id );
		$webhook->set_api_version( 'wp_api_v2' );

		delete_transient( 'woocommerce_webhook_ids' );

		// Redirect to edit page
		wp_redirect( admin_url( 'admin.php?page=wc-settings&tab=api&section=webhooks&edit-webhook=' . $webhook_id . '&created=1' ) );
		exit();
	}

	/**
	 * Bulk trash/delete.
=======
	 * Bulk delete.
>>>>>>> 94ae9678
	 *
	 * @param array $webhooks List of webhooks IDs.
	 */
	private function bulk_delete( $webhooks ) {
		foreach ( $webhooks as $webhook_id ) {
			$webhook = new WC_Webhook( (int) $webhook_id );
			$webhook->delete( true );
		}

		$qty    = count( $webhooks );
		$status = isset( $_GET['status'] ) ? '&status=' . sanitize_text_field( wp_unslash( $_GET['status'] ) ) : ''; // WPCS: input var okay, CSRF ok.

		// Redirect to webhooks page.
		wp_safe_redirect( admin_url( 'admin.php?page=wc-settings&tab=api&section=webhooks' . $status . '&deleted=' . $qty ) );
		exit();
	}

	/**
	 * Delete webhook.
	 */
	private function delete() {
		check_admin_referer( 'delete-webhook' );

		if ( isset( $_GET['delete'] ) ) { // WPCS: input var okay, CSRF ok.
			$webhook_id = absint( $_GET['delete'] ); // WPCS: input var okay, CSRF ok.

			if ( $webhook_id ) {
				$this->bulk_delete( array( $webhook_id ) );
			}
		}
	}

	/**
	 * Bulk actions.
	 */
	private function bulk_actions() {
		check_admin_referer( 'woocommerce-settings' );

		if ( ! current_user_can( 'manage_woocommerce' ) ) {
			wp_die( esc_html__( 'You do not have permission to edit Webhooks', 'woocommerce' ) );
		}

		if ( isset( $_REQUEST['action'] ) ) { // WPCS: input var okay, CSRF ok.
			$webhooks = isset( $_REQUEST['webhook'] ) ? array_map( 'absint', (array) $_REQUEST['webhook'] ) : array(); // WPCS: input var okay, CSRF ok.

			$action = sanitize_text_field( wp_unslash( $_REQUEST['action'] ) ); // WPCS: input var okay, CSRF ok.

			if ( 'delete' === $action ) {
				$this->bulk_delete( $webhooks );
			}
		}
	}

	/**
	 * Webhooks admin actions.
	 */
	public function actions() {
		if ( $this->is_webhook_settings_page() ) {
			// Save.
			if ( isset( $_POST['save'] ) && isset( $_POST['webhook_id'] ) ) { // WPCS: input var okay, CSRF ok.
				$this->save();
			}

			// Bulk actions.
			if ( isset( $_REQUEST['action'] ) && isset( $_REQUEST['webhook'] ) ) { // WPCS: input var okay, CSRF ok.
				$this->bulk_actions();
			}

			// Delete webhook.
			if ( isset( $_GET['delete'] ) ) { // WPCS: input var okay, CSRF ok.
				$this->delete();
			}
		}
	}

	/**
	 * Page output.
	 */
	public static function page_output() {
		// Hide the save button.
		$GLOBALS['hide_save_button'] = true;

		if ( isset( $_GET['edit-webhook'] ) ) { // WPCS: input var okay, CSRF ok.
			$webhook_id = absint( $_GET['edit-webhook'] ); // WPCS: input var okay, CSRF ok.
			$webhook    = new WC_Webhook( $webhook_id );

			include( 'settings/views/html-webhooks-edit.php' );
			return;
		}

		self::table_list_output();
	}

	/**
	 * Notices.
	 */
	public static function notices() {
		if ( isset( $_GET['deleted'] ) ) { // WPCS: input var okay, CSRF ok.
			$deleted = absint( $_GET['deleted'] ); // WPCS: input var okay, CSRF ok.

			/* translators: %d: count */
			WC_Admin_Settings::add_message( sprintf( _n( '%d webhook permanently deleted.', '%d webhooks permanently deleted.', $deleted, 'woocommerce' ), $deleted ) );
		}

		if ( isset( $_GET['updated'] ) ) { // WPCS: input var okay, CSRF ok.
			WC_Admin_Settings::add_message( __( 'Webhook updated successfully.', 'woocommerce' ) );
		}

		if ( isset( $_GET['created'] ) ) { // WPCS: input var okay, CSRF ok.
			WC_Admin_Settings::add_message( __( 'Webhook created successfully.', 'woocommerce' ) );
		}

		if ( isset( $_GET['error'] ) ) { // WPCS: input var okay, CSRF ok.
			WC_Admin_Settings::add_error( sanitize_text_field( wp_unslash( $_GET['error'] ) ) ); // WPCS: input var okay, CSRF ok.
		}
	}

	/**
	 * Table list output.
	 */
	private static function table_list_output() {
		echo '<h2>' . esc_html__( 'Webhooks', 'woocommerce' ) . ' <a href="' . esc_url( admin_url( 'admin.php?page=wc-settings&tab=api&section=webhooks&edit-webhook=0' ) ) . '" class="add-new-h2">' . esc_html__( 'Add webhook', 'woocommerce' ) . '</a></h2>';

		// Get the webhooks count.
		$data_store = WC_Data_Store::load( 'webhook' );
		$count      = count( $data_store->get_webhooks_ids() );

		if ( 0 < $count ) {
			$webhooks_table_list = new WC_Admin_Webhooks_Table_List();
			$webhooks_table_list->prepare_items();

			echo '<input type="hidden" name="page" value="wc-settings" />';
			echo '<input type="hidden" name="tab" value="api" />';
			echo '<input type="hidden" name="section" value="webhooks" />';

			$webhooks_table_list->views();
			$webhooks_table_list->search_box( __( 'Search webhooks', 'woocommerce' ), 'webhook' );
			$webhooks_table_list->display();
		} else {
			echo '<div class="woocommerce-BlankState woocommerce-BlankState--webhooks">';
			?>
			<h2 class="woocommerce-BlankState-message"><?php esc_html_e( 'Webhooks are event notifications sent to URLs of your choice. They can be used to integrate with third-party services which support them.', 'woocommerce' ); ?></h2>
			<a class="woocommerce-BlankState-cta button-primary button" href="<?php echo esc_url( admin_url( 'admin.php?page=wc-settings&tab=api&section=webhooks&edit-webhook=0' ) ); ?>"><?php esc_html_e( 'Create a new webhook', 'woocommerce' ); ?></a>

			<?php
				echo '<style type="text/css">#posts-filter .wp-list-table, #posts-filter .tablenav.top, .tablenav.bottom .actions  { display: none; } </style></div>';
		}
	}

	/**
	 * Logs output.
	 *
<<<<<<< HEAD
	 * @param WC_Webhook $webhook Deprecated.
	 */
	public static function logs_output( $webhook = 'deprecated' ) {
		echo '<p>' . sprintf( __( '<a href="%s">View Webhook Delivery Logs</a>', 'woocommerce' ), esc_url( add_query_arg( 'log_file', wc_get_log_file_name( 'webhooks-delivery' ), admin_url( 'admin.php?page=wc-status&tab=logs' ) ) ) ) . '</p>'; // @codingStandardsIgnoreLine
=======
	 * @param WC_Webhook $webhook Webhook instance.
	 */
	public static function logs_output( $webhook ) {
		$current = isset( $_GET['log_page'] ) ? absint( $_GET['log_page'] ) : 1; // WPCS: input var okay, CSRF ok.
		$args    = array(
			'post_id' => $webhook->get_id(),
			'status'  => 'approve',
			'type'    => 'webhook_delivery',
			'number'  => 10,
		);

		if ( 1 < $current ) {
			$args['offset'] = ( $current - 1 ) * 10;
		}

		remove_filter( 'comments_clauses', array( 'WC_Comments', 'exclude_webhook_comments' ), 10, 1 );

		$logs = get_comments( $args );

		add_filter( 'comments_clauses', array( 'WC_Comments', 'exclude_webhook_comments' ), 10, 1 );

		if ( $logs ) {
			include_once( dirname( __FILE__ ) . '/settings/views/html-webhook-logs.php' );
		} else {
			echo '<p>' . esc_html__( 'This Webhook has no log yet.', 'woocommerce' ) . '</p>';
		}
>>>>>>> 94ae9678
	}

	/**
	 * Get the webhook topic data.
	 *
<<<<<<< HEAD
	 * @param WC_Webhook $webhook Webhook Object.
=======
	 * @param WC_Webhook $webhook Webhook instance.
>>>>>>> 94ae9678
	 *
	 * @return array
	 */
	public static function get_topic_data( $webhook ) {
		$topic    = $webhook->get_topic();
		$event    = '';
		$resource = '';

		if ( $topic ) {
			list( $resource, $event ) = explode( '.', $topic );

			if ( 'action' === $resource ) {
				$topic = 'action';
			} elseif ( ! in_array( $resource, array( 'coupon', 'customer', 'order', 'product' ), true ) ) {
				$topic = 'custom';
			}
		}

		return array(
			'topic'    => $topic,
			'event'    => $event,
			'resource' => $resource,
		);
	}

	/**
	 * Get the logs navigation.
	 *
<<<<<<< HEAD
	 * @param  int        $total Deprecated.
	 * @param  WC_Webhook $webhook Deprecated.
	 */
	public static function get_logs_navigation( $total, $webhook ) {
		wc_deprecated_function( 'WC_Admin_Webhooks::get_logs_navigation', '3.3' );
=======
	 * @param  int        $total   Number of logs.
	 * @param  WC_Webhook $webhook Webhook instance.
	 *
	 * @return string
	 */
	public static function get_logs_navigation( $total, $webhook ) {
		$pages   = ceil( $total / 10 );
		$current = isset( $_GET['log_page'] ) ? absint( $_GET['log_page'] ) : 1; // WPCS: input var okay, CSRF ok.

		$html = '<div class="webhook-logs-navigation">';

		$html .= '<p class="info" style="float: left;"><strong>';

		$html .= sprintf(
			/* translators: 1: items count (i.e. 8 items) 2: current page 3: total pages */
			esc_html__( '%1$s &ndash; Page %2$d of %3$d', 'woocommerce' ),
			/* translators: %d: items count */
			esc_html( sprintf( _n( '%d item', '%d items', $total, 'woocommerce' ), $total ) ),
			$current,
			$pages
		);
		$html .= '</strong></p>';

		if ( 1 < $pages ) {
			$html .= '<p class="tools" style="float: right;">';
			if ( 1 === $current ) {
				$html .= '<button class="button-primary" disabled="disabled">' . __( '&lsaquo; Previous', 'woocommerce' ) . '</button> ';
			} else {
				$html .= '<a class="button-primary" href="' . admin_url( 'admin.php?page=wc-settings&tab=api&section=webhooks&edit-webhook=' . $webhook->get_id() . '&log_page=' . ( $current - 1 ) ) . '#webhook-logs">' . __( '&lsaquo; Previous', 'woocommerce' ) . '</a> ';
			}

			if ( $pages === $current ) {
				$html .= '<button class="button-primary" disabled="disabled">' . __( 'Next &rsaquo;', 'woocommerce' ) . '</button>';
			} else {
				$html .= '<a class="button-primary" href="' . admin_url( 'admin.php?page=wc-settings&tab=api&section=webhooks&edit-webhook=' . $webhook->get_id() . '&log_page=' . ( $current + 1 ) ) . '#webhook-logs">' . __( 'Next &rsaquo;', 'woocommerce' ) . '</a>';
			}
			$html .= '</p>';
		}

		$html .= '<div class="clear"></div></div>';

		return $html;
>>>>>>> 94ae9678
	}
}

new WC_Admin_Webhooks();<|MERGE_RESOLUTION|>--- conflicted
+++ resolved
@@ -144,51 +144,7 @@
 	}
 
 	/**
-<<<<<<< HEAD
-	 * Create Webhook.
-	 */
-	private function create() {
-		if ( empty( $_REQUEST['_wpnonce'] ) || ! wp_verify_nonce( $_REQUEST['_wpnonce'], 'create-webhook' ) ) {
-			wp_die( __( 'Action failed. Please refresh the page and retry.', 'woocommerce' ) );
-		}
-
-		if ( ! current_user_can( 'publish_shop_webhooks' ) ) {
-			wp_die( __( 'You do not have permission to create Webhooks', 'woocommerce' ) );
-		}
-
-		$webhook_id = wp_insert_post( array(
-			'post_type'     => 'shop_webhook',
-			'post_status'   => 'pending',
-			'ping_status'   => 'closed',
-			'post_author'   => get_current_user_id(),
-			'post_password' => strlen( ( $password = uniqid( 'webhook_' ) ) ) > 20 ? substr( $password, 0, 20 ) : $password,
-			// @codingStandardsIgnoreStart
-			/* translators: %s: date */
-			'post_title'    => sprintf( __( 'Webhook created on %s', 'woocommerce' ), strftime( _x( '%b %d, %Y @ %I:%M %p', 'Webhook created on date parsed by strftime', 'woocommerce' ) ) ),
-			// @codingStandardsIgnoreEnd
-			'comment_status' => 'closed',
-		) );
-
-		if ( is_wp_error( $webhook_id ) ) {
-			wp_die( $webhook_id->get_error_messages() );
-		}
-
-		update_post_meta( $webhook_id, '_webhook_pending_delivery', true );
-		$webhook = new WC_Webhook( $webhook_id );
-		$webhook->set_api_version( 'wp_api_v2' );
-
-		delete_transient( 'woocommerce_webhook_ids' );
-
-		// Redirect to edit page
-		wp_redirect( admin_url( 'admin.php?page=wc-settings&tab=api&section=webhooks&edit-webhook=' . $webhook_id . '&created=1' ) );
-		exit();
-	}
-
-	/**
-	 * Bulk trash/delete.
-=======
 	 * Bulk delete.
->>>>>>> 94ae9678
 	 *
 	 * @param array $webhooks List of webhooks IDs.
 	 */
@@ -341,49 +297,16 @@
 	/**
 	 * Logs output.
 	 *
-<<<<<<< HEAD
 	 * @param WC_Webhook $webhook Deprecated.
 	 */
 	public static function logs_output( $webhook = 'deprecated' ) {
 		echo '<p>' . sprintf( __( '<a href="%s">View Webhook Delivery Logs</a>', 'woocommerce' ), esc_url( add_query_arg( 'log_file', wc_get_log_file_name( 'webhooks-delivery' ), admin_url( 'admin.php?page=wc-status&tab=logs' ) ) ) ) . '</p>'; // @codingStandardsIgnoreLine
-=======
+	}
+
+	/**
+	 * Get the webhook topic data.
+	 *
 	 * @param WC_Webhook $webhook Webhook instance.
-	 */
-	public static function logs_output( $webhook ) {
-		$current = isset( $_GET['log_page'] ) ? absint( $_GET['log_page'] ) : 1; // WPCS: input var okay, CSRF ok.
-		$args    = array(
-			'post_id' => $webhook->get_id(),
-			'status'  => 'approve',
-			'type'    => 'webhook_delivery',
-			'number'  => 10,
-		);
-
-		if ( 1 < $current ) {
-			$args['offset'] = ( $current - 1 ) * 10;
-		}
-
-		remove_filter( 'comments_clauses', array( 'WC_Comments', 'exclude_webhook_comments' ), 10, 1 );
-
-		$logs = get_comments( $args );
-
-		add_filter( 'comments_clauses', array( 'WC_Comments', 'exclude_webhook_comments' ), 10, 1 );
-
-		if ( $logs ) {
-			include_once( dirname( __FILE__ ) . '/settings/views/html-webhook-logs.php' );
-		} else {
-			echo '<p>' . esc_html__( 'This Webhook has no log yet.', 'woocommerce' ) . '</p>';
-		}
->>>>>>> 94ae9678
-	}
-
-	/**
-	 * Get the webhook topic data.
-	 *
-<<<<<<< HEAD
-	 * @param WC_Webhook $webhook Webhook Object.
-=======
-	 * @param WC_Webhook $webhook Webhook instance.
->>>>>>> 94ae9678
 	 *
 	 * @return array
 	 */
@@ -412,56 +335,11 @@
 	/**
 	 * Get the logs navigation.
 	 *
-<<<<<<< HEAD
 	 * @param  int        $total Deprecated.
 	 * @param  WC_Webhook $webhook Deprecated.
 	 */
 	public static function get_logs_navigation( $total, $webhook ) {
 		wc_deprecated_function( 'WC_Admin_Webhooks::get_logs_navigation', '3.3' );
-=======
-	 * @param  int        $total   Number of logs.
-	 * @param  WC_Webhook $webhook Webhook instance.
-	 *
-	 * @return string
-	 */
-	public static function get_logs_navigation( $total, $webhook ) {
-		$pages   = ceil( $total / 10 );
-		$current = isset( $_GET['log_page'] ) ? absint( $_GET['log_page'] ) : 1; // WPCS: input var okay, CSRF ok.
-
-		$html = '<div class="webhook-logs-navigation">';
-
-		$html .= '<p class="info" style="float: left;"><strong>';
-
-		$html .= sprintf(
-			/* translators: 1: items count (i.e. 8 items) 2: current page 3: total pages */
-			esc_html__( '%1$s &ndash; Page %2$d of %3$d', 'woocommerce' ),
-			/* translators: %d: items count */
-			esc_html( sprintf( _n( '%d item', '%d items', $total, 'woocommerce' ), $total ) ),
-			$current,
-			$pages
-		);
-		$html .= '</strong></p>';
-
-		if ( 1 < $pages ) {
-			$html .= '<p class="tools" style="float: right;">';
-			if ( 1 === $current ) {
-				$html .= '<button class="button-primary" disabled="disabled">' . __( '&lsaquo; Previous', 'woocommerce' ) . '</button> ';
-			} else {
-				$html .= '<a class="button-primary" href="' . admin_url( 'admin.php?page=wc-settings&tab=api&section=webhooks&edit-webhook=' . $webhook->get_id() . '&log_page=' . ( $current - 1 ) ) . '#webhook-logs">' . __( '&lsaquo; Previous', 'woocommerce' ) . '</a> ';
-			}
-
-			if ( $pages === $current ) {
-				$html .= '<button class="button-primary" disabled="disabled">' . __( 'Next &rsaquo;', 'woocommerce' ) . '</button>';
-			} else {
-				$html .= '<a class="button-primary" href="' . admin_url( 'admin.php?page=wc-settings&tab=api&section=webhooks&edit-webhook=' . $webhook->get_id() . '&log_page=' . ( $current + 1 ) ) . '#webhook-logs">' . __( 'Next &rsaquo;', 'woocommerce' ) . '</a>';
-			}
-			$html .= '</p>';
-		}
-
-		$html .= '<div class="clear"></div></div>';
-
-		return $html;
->>>>>>> 94ae9678
 	}
 }
 
