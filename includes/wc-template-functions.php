--- conflicted
+++ resolved
@@ -917,17 +917,9 @@
 
 				<?php do_action( 'woocommerce_after_shop_loop' ); ?>
 
-<<<<<<< HEAD
-			<?php else : ?>
-
-				<?php do_action( 'woocommerce_no_products_found' ); ?>
-
-				<?php
-=======
 				<?php
 			else :
 				do_action( 'woocommerce_no_products_found' );
->>>>>>> 9ef6ea0b
 			endif;
 		}
 	}
