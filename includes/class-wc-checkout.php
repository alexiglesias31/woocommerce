--- conflicted
+++ resolved
@@ -972,13 +972,9 @@
 	 */
 	public function process_checkout() {
 		try {
-<<<<<<< HEAD
 			$nonce_value = wc_get_var( $_REQUEST['woocommerce-process-checkout-nonce'], wc_get_var( $_REQUEST['_wpnonce'], '' ) ); // @codingStandardsIgnoreLine.
 
 			if ( empty( $nonce_value ) || ! wp_verify_nonce( $nonce_value, 'woocommerce-process_checkout' ) ) {
-=======
-			if ( empty( $_POST['_wpnonce'] ) || ! wp_verify_nonce( sanitize_key( wp_unslash( $_POST['_wpnonce'] ) ), 'woocommerce-process_checkout' ) ) { // WPCS: input var ok.
->>>>>>> e6a266e3
 				WC()->session->set( 'refresh_totals', true );
 				throw new Exception( __( 'We were unable to process your order, please try again.', 'woocommerce' ) );
 			}
