{
  "name": "woocommerce",
  "title": "WooCommerce",
  "version": "4.5.0",
  "homepage": "https://woocommerce.com/",
  "repository": {
    "type": "git",
    "url": "https://github.com/woocommerce/woocommerce.git"
  },
  "license": "GPL-3.0+",
  "main": "Gruntfile.js",
  "config": {
    "wp_org_slug": "woocommerce"
  },
  "scripts": {
    "install": "lerna bootstrap",
    "build": "./bin/build-zip.sh",
    "build:core": "grunt && npm run makepot",
    "build:dev": "npm run build:core && npm run build:packages",
    "build-watch": "grunt watch",
    "build:packages": "lerna run build",
    "build:zip": "npm run build && composer install && npm run build:dev",
    "build:assets": "grunt assets",
    "lint:js": "eslint assets/js --ext=js",
    "docker:up": "npm explore @woocommerce/e2e-environment -- npm run docker:up",
    "docker:down": "npm explore @woocommerce/e2e-environment -- npm run docker:down",
    "test:e2e": "npm explore @woocommerce/e2e-environment -- npm run test:e2e",
    "test:e2e-dev": "npm explore @woocommerce/e2e-environment -- npm run test:e2e-dev",
    "makepot": "composer run-script makepot",
    "packages:fix:textdomain": "node ./bin/package-update-textdomain.js",
    "publish-packages": "lerna publish from-package",
    "git:update-hooks": "rm -r .git/hooks && mkdir -p .git/hooks && node ./node_modules/husky/husky.js install"
  },
  "devDependencies": {
    "@babel/cli": "7.10.4",
    "@babel/core": "7.10.4",
    "@babel/polyfill": "7.10.4",
    "@babel/preset-env": "7.10.4",
    "@babel/register": "7.10.4",
    "@typescript-eslint/eslint-plugin": "3.1.0",
    "@typescript-eslint/experimental-utils": "^2.34.0",
    "@typescript-eslint/parser": "3.1.0",
    "@woocommerce/e2e-environment": "file:tests/e2e/env",
    "@woocommerce/e2e-utils": "file:tests/e2e/utils",
    "@woocommerce/model-factories": "file:tests/e2e/factories",
    "@wordpress/babel-plugin-import-jsx-pragma": "1.1.3",
    "@wordpress/babel-preset-default": "3.0.2",
    "@wordpress/e2e-test-utils": "4.6.0",
    "@wordpress/eslint-plugin": "7.1.0",
    "autoprefixer": "9.8.6",
    "babel-eslint": "10.1.0",
    "chai": "4.2.0",
    "chai-as-promised": "7.1.1",
    "commander": "4.1.1",
    "config": "3.3.1",
    "cross-env": "6.0.3",
    "deasync": "0.1.20",
    "eslint": "6.8.0",
    "eslint-config-wpcalypso": "5.0.0",
    "eslint-plugin-jest": "23.19.0",
    "github-contributors-list": "https://github.com/woocommerce/github-contributors-list/tarball/master",
    "grunt": "1.2.1",
    "grunt-contrib-clean": "2.0.0",
    "grunt-contrib-concat": "1.0.1",
    "grunt-contrib-copy": "1.0.0",
    "grunt-contrib-cssmin": "3.0.0",
    "grunt-contrib-uglify": "4.0.1",
    "grunt-contrib-watch": "1.1.0",
    "grunt-phpcs": "0.4.0",
    "grunt-postcss": "0.9.0",
    "grunt-rtlcss": "2.0.2",
    "grunt-sass": "3.1.0",
    "grunt-stylelint": "0.15.0",
    "gruntify-eslint": "5.0.0",
    "husky": "4.2.5",
    "istanbul": "1.0.0-alpha.2",
    "jest": "25.1.0",
    "lerna": "3.22.1",
    "lint-staged": "9.5.0",
    "mocha": "7.2.0",
<<<<<<< HEAD
    "node-sass": "4.13.0",
    "prettier": "npm:wp-prettier@^2.0.5",
    "puppeteer": "^2.1.1",
=======
    "node-sass": "4.13.1",
    "prettier": "npm:wp-prettier@2.0.5",
    "puppeteer": "2.0.0",
    "puppeteer-utils": "github:Automattic/puppeteer-utils#0f3ec50",
>>>>>>> d9990b75
    "stylelint": "12.0.1",
    "stylelint-config-wordpress": "16.0.0",
    "typescript": "3.9.5",
    "webpack": "4.41.6",
    "webpack-cli": "3.3.11",
    "wp-textdomain": "1.0.1"
  },
  "engines": {
    "node": ">=10.15.0",
    "npm": ">=6.4.1"
  },
  "husky": {
    "hooks": {
      "post-merge": "./bin/post-merge.sh",
      "pre-commit": "lint-staged",
      "pre-push": "./bin/pre-push.sh"
    }
  },
  "lint-staged": {
    "*.php": [
      "php -d display_errors=1 -l",
      "composer run-script phpcs-pre-commit"
    ],
    "*.scss": [
      "stylelint --syntax=scss --fix",
      "git add"
    ],
    "*.js": [
      "eslint --fix",
      "git add"
    ],
    "*.ts": [
      "eslint --fix",
      "git add"
    ]
  },
  "browserslist": [
    "> 0.1%",
    "ie 8",
    "ie 9"
  ]
}<|MERGE_RESOLUTION|>--- conflicted
+++ resolved
@@ -78,16 +78,9 @@
     "lerna": "3.22.1",
     "lint-staged": "9.5.0",
     "mocha": "7.2.0",
-<<<<<<< HEAD
-    "node-sass": "4.13.0",
-    "prettier": "npm:wp-prettier@^2.0.5",
-    "puppeteer": "^2.1.1",
-=======
     "node-sass": "4.13.1",
     "prettier": "npm:wp-prettier@2.0.5",
-    "puppeteer": "2.0.0",
-    "puppeteer-utils": "github:Automattic/puppeteer-utils#0f3ec50",
->>>>>>> d9990b75
+    "puppeteer": "^2.1.1",
     "stylelint": "12.0.1",
     "stylelint-config-wordpress": "16.0.0",
     "typescript": "3.9.5",
