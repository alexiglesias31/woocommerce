name: 'CI'
on:
  pull_request:
  push:
    branches:
      - 'trunk'
      - 'release/*'
  release:
    types: [ published, edited ]
  workflow_call:
    inputs:
      trigger:
        description: 'Type of run to trigger. E.g. daily-e2e, release-checks, etc.'
        required: true
        default: 'default'
        type: string
  workflow_dispatch:
    inputs:
      pr_simulate:
        description: 'Would you like to run CI on a pull request? If so, enter the PR number here. If blank, the entire suite will be run.'
        type: string
        default: ''

concurrency:
  group: '${{ github.workflow }}-${{ github.ref }}'
  cancel-in-progress: true

env:
  FORCE_COLOR: 1

jobs:
  dispatch-handler:
    name: 'Handle dispatched workflow'
    runs-on: 'ubuntu-20.04'
    if: ${{ github.event_name == 'workflow_dispatch' && inputs.pr_simulate }}
    outputs:
      head: ${{ steps.pr-info.outputs.head }}
      base: ${{ steps.pr-info.outputs.base }}
    steps:
      - uses: actions/github-script@v6
        name: 'Grab PR info.'
        id: 'pr-info'
        env:
          PR: ${{ inputs.pr_simulate }}
        with:
          retries: 3
          script: |
            if ( ! process.env.PR ) {
              return;
            }
            const PR = await github.rest.pulls.get( {
              pull_number: process.env.PR,
              repo: context.repo.repo,
              owner: context.repo.owner,
            } );
            core.setOutput( 'head', PR.data.head.ref );
            core.setOutput( 'base', PR.data.base.ref );
  
  project-jobs:
    # Since this is a monorepo, not every pull request or change is going to impact every project.
    # Instead of running CI tasks on all projects indiscriminately, we use a command to detect
    # which projects have changed and what kind of change occurred. This lets us build the
    # matrices that we can use to run CI tasks only on the projects that need them.
    name: 'Build Project Jobs'
    runs-on: 'ubuntu-20.04'
    needs: 'dispatch-handler'
    # Because forks of this repository may want to skip running this CI automatically, but still
    # be able to run it via workflow_dispatch, if the SKIP_CI variable is truthy, and we're not
    # running from a workflow_dispatch, we'll skip generating the project matrix and any jobs.
    # Because dispatch-handler may be skipped, we need the always() here.
    if: ${{ always() && ( github.event_name == 'workflow_dispatch' || ! vars.SKIP_CI ) }}
    outputs:
      lint-jobs: ${{ steps.project-jobs.outputs.lint-jobs }}
      test-jobs: ${{ steps.project-jobs.outputs.test-jobs }}
      report-jobs: ${{ steps.project-jobs.outputs.report-jobs }}
    steps:
      - uses: 'actions/checkout@v4'
        name: 'Checkout'
        with:
          fetch-depth: 0
          # If the workflow wasn't triggered by dispatch, this will be empty and use defaults.
          ref: ${{ needs.dispatch-handler.outputs.head }}

      - uses: './.github/actions/setup-woocommerce-monorepo'
        name: 'Setup Monorepo'
        with:
          php-version: false # We don't want to waste time installing PHP since we aren't using it in this job.

      - uses: actions/github-script@v7
        name: 'Build Matrix'
        id: 'project-jobs'
        with:
          script: |
            let prSim = process.env.PR_SIM;
            let baseRef = prSim || ${{ toJson( github.base_ref ) }};
            if ( baseRef ) {
              baseRef = `--base-ref origin/${ baseRef }`;
            }
            
            let githubEvent = ${{ toJson( github.event_name ) }};
            
            const refType = ${{ toJson( github.ref_type ) }};
            const refName = ${{ toJson( github.ref_name ) }};
            
            if ( refType === 'tag' && refName !== 'nightly' ) {
              githubEvent = 'release-checks';
            }
            
            if ( refType === 'tag' && refName === 'nightly' ) {
                  githubEvent = 'nightly-checks';
            }
            
            let trigger = ${{ toJson( inputs.trigger ) }};
            if ( trigger ) {
              githubEvent = trigger;
            }
            
            const child_process = require( 'node:child_process' );
            child_process.execSync( `pnpm utils ci-jobs ${ baseRef } --event ${ githubEvent }` );
  
  project-lint-jobs:
    name: "Lint - ${{ matrix.projectName }} ${{ matrix.optional && ' (optional)' || ''}}"
    runs-on: 'ubuntu-20.04'
    needs: [
      'project-jobs',
      'dispatch-handler'
    ]
    if: ${{ always() && needs.project-jobs.outputs.lint-jobs && needs.project-jobs.outputs.lint-jobs != '[]' && github.event_name == 'pull_request' }}
    strategy:
      fail-fast: false
      matrix:
        include: ${{ fromJSON( needs.project-jobs.outputs.lint-jobs ) }}
    steps:
      - uses: 'actions/checkout@v4'
        name: 'Checkout'
        with:
          fetch-depth: 0
          # If the workflow wasn't triggered by dispatch, this will be empty and use defaults.
          ref: ${{ needs.dispatch-handler.outputs.head }}

      - uses: './.github/actions/setup-woocommerce-monorepo'
        name: 'Setup Monorepo'
        id: 'setup-monorepo'
        with:
          install: '${{ matrix.projectName }}...'
          build: '${{ matrix.projectName }}'

      - name: 'Lint'
        run: 'pnpm --filter="${{ matrix.projectName }}" ${{ matrix.command }}'
  
  project-test-jobs:
    name: "${{ matrix.name }}"
    runs-on: 'ubuntu-20.04'
    needs: [
      'project-jobs',
      'dispatch-handler'
    ]
    if: ${{ always() && needs.project-jobs.outputs.test-jobs && needs.project-jobs.outputs.test-jobs != '[]' }}
    env: ${{ matrix.testEnv.envVars }}
    strategy:
      fail-fast: false
      matrix:
        include: ${{ fromJSON( needs.project-jobs.outputs.test-jobs ) }}
    steps:
      - uses: 'actions/checkout@v4'
        name: 'Checkout'
        with:
          # If the workflow wasn't triggered by dispatch, this will be empty and use defaults.
          ref: ${{ needs.dispatch-handler.outputs.head }}

      - uses: './.github/actions/setup-woocommerce-monorepo'
        name: 'Install Monorepo'
        id: 'install-monorepo'
        with:
          install: '${{ matrix.projectName }}...'
          build: 'false'

      - uses: './.github/actions/setup-woocommerce-monorepo'
        if: ${{ github.ref_type != 'tag' }}
        name: 'Build project'
        id: 'build-project'
        with:
          install: 'false'
          build: ${{ matrix.projectName }}

      - name: 'Update wp-env config'
        if: ${{ github.ref_type == 'tag' }}
        env:
          RELEASE_TAG: ${{ github.ref_name }}
          ARTIFACT_NAME: ${{ github.ref_name == 'nightly' && 'woocommerce-trunk-nightly.zip' || 'woocommerce.zip' }}
        working-directory: ${{ matrix.projectPath }}
        run: node ./tests/e2e-pw/bin/override-wp-env-plugins.js

      - name: 'Start Test Environment'
        id: 'prepare-test-environment'
        if: ${{ matrix.testEnv.shouldCreate }}
        env: ${{ matrix.testEnv.envVars }}
        run: 'pnpm --filter="${{ matrix.projectName }}" ${{ matrix.testEnv.start }}'

      - name: 'Get commit message'
        id: 'get_commit_message'
        env:
          HEAD_COMMIT_MESSAGE: ${{ github.event.head_commit.message }}
          PR_TITLE: ${{ github.event.pull_request.title }}
        run: |
          if [[ "${{ github.event_name }}" == "push" ]]; then
            COMMIT_MESSAGE=`echo "$HEAD_COMMIT_MESSAGE" | head -1`
          elif [[ "${{ github.event_name }}" == "pull_request" ]]; then
            COMMIT_MESSAGE="$PR_TITLE"
          else
            COMMIT_MESSAGE="${{ github.event_name }}"
          fi
          echo "COMMIT_MESSAGE=$COMMIT_MESSAGE" >> "$GITHUB_OUTPUT"
        shell: bash

      - name: 'Run tests'
        env:
          BUILDKITE_ANALYTICS_TOKEN: ${{ secrets.BUILDKITE_CORE_E2E_TOKEN }}
          BUILDKITE_ANALYTICS_MESSAGE: ${{ steps.get_commit_message.outputs.COMMIT_MESSAGE }}
          CODEVITALS_PROJECT_TOKEN: ${{ secrets.CODEVITALS_PROJECT_TOKEN }} # required by Metrics tests
        run: 'pnpm --filter="${{ matrix.projectName }}" ${{ matrix.command }}'

      - name: 'Upload artifacts'
        if: ${{ always() && matrix.report.resultsPath != '' }}
        uses: actions/upload-artifact@v4
        with:
          name: '${{ matrix.report.resultsBlobName }}-${{ strategy.job-index }}'
          path: '${{ matrix.projectPath }}/${{ matrix.report.resultsPath }}'
          retention-days: 1
          compression-level: 9

      - name: 'Archive metrics results'
        if: ${{ success() && startsWith(matrix.name, 'Metrics') }} # this seems too fragile, we should update the reporting path and use the generic upload step above
        uses: actions/upload-artifact@v4
        env:
          WP_ARTIFACTS_PATH: ${{ github.workspace }}/artifacts
        with:
          name: metrics-results
          path: ${{ env.WP_ARTIFACTS_PATH }}/*.performance-results*.json
  
  evaluate-project-jobs:
    # In order to add a required status check we need a consistent job that we can grab onto.
    # Since we are dynamically generating a matrix for the project jobs, however, we can't
    # rely on any specific job being present. We can get around this limitation by
    # using a job that runs after all the others and either passes or fails based
    # on the results of the other jobs in the workflow.
    name: 'Evaluate Project Job Statuses'
    runs-on: 'ubuntu-20.04'
    needs:
      [
        'project-jobs',
        'project-lint-jobs',
        'project-test-jobs',
      ]
    if: ${{ always() && github.event_name == 'pull_request' }}
    steps:
      - uses: 'actions/checkout@v4'
        name: 'Checkout'

      - name: 'Evaluation'
        env:
          REPOSITORY: ${{ github.repository }}
          RUN_ID: ${{ github.run_id }}
          GITHUB_TOKEN: ${{ secrets.GITHUB_TOKEN }}
        run: |
          # Check if project-jobs was successful. Fail for any other status, including skipped. 
          result="${{ needs.project-jobs.result }}"
          if [[ $result != "success" ]]; then
            echo "Generating CI jobs was not successful."
            exit 1
          fi
          
          node .github/workflows/scripts/evaluate-jobs-conclusions.js
  
  alert-on-failure:
    name: 'Report results on Slack'
    runs-on: 'ubuntu-20.04'
    needs:
      [
        'project-jobs',
        'project-lint-jobs',
        'project-test-jobs',
      ]
    if: ${{ always() && github.event_name != 'pull_request' && ! github.event.pull_request.head.repo.fork  }}
    steps:
      - uses: 'actions/checkout@v4'
        name: 'Checkout'

<<<<<<< HEAD
      - uses: './.github/actions/setup-woocommerce-monorepo'
        name: 'Setup Monorepo'
        with:
          php-version: false
=======
    test-reports:
        name: 'Test reports - ${{ matrix.report }}'
        needs:
          [
            'project-jobs',
            'project-test-jobs',
          ]
        if: ${{ always() && needs.project-jobs.outputs.report-jobs != '[]' }}
        strategy:
          fail-fast: false
          matrix:
            report: ${{ fromJSON( needs.project-jobs.outputs.report-jobs ) }}
        runs-on: ubuntu-latest
>>>>>>> eb71b8ba

      - name: 'Send messages for failed jobs'
        env:
          SLACK_TOKEN: ${{ secrets.E2E_SLACK_TOKEN }}
          SLACK_CHANNEL: ${{ secrets.TEST_REPORTS_SLACK_CHANNEL }}
          HEAD_COMMIT_MESSAGE: ${{ github.event.head_commit.message }}
          INPUT_TRIGGER: ${{ inputs.trigger }}
          RUN_TYPE: ${{ github.ref_type == 'tag' && (github.ref_name == 'nightly' && 'nightly-checks' || 'release-checks') || '' }}
        run: |
          COMMIT_MESSAGE=`echo "$HEAD_COMMIT_MESSAGE" | head -1`
          
          if [[ -n "${INPUT_TRIGGER}" ]]; then
              CHECKS_TYPE="${INPUT_TRIGGER}"
          else
              CHECKS_TYPE="${RUN_TYPE}"
          fi
          
          pnpm utils slack-test-report -c "${{ needs.project-jobs.result }}" -r "$CHECKS_TYPE Build jobs matrix" -m "$COMMIT_MESSAGE"
          pnpm utils slack-test-report -c "${{ needs.project-lint-jobs.result }}" -r "$CHECKS_TYPE Linting" -m "$COMMIT_MESSAGE"
          pnpm utils slack-test-report -c "${{ needs.project-test-jobs.result }}" -r "$CHECKS_TYPE Tests" -m "$COMMIT_MESSAGE"
  
  test-reports:
    name: 'Publish reports - ${{ matrix.report }}'
    needs:
      [
        'project-jobs',
        'project-test-jobs',
      ]
    if: ${{ always() && needs.project-jobs.outputs.report-jobs != '[]' && ! github.event.pull_request.head.repo.fork }}
    strategy:
      fail-fast: false
      matrix:
        report: ${{ fromJSON( needs.project-jobs.outputs.report-jobs ) }}
    runs-on: ubuntu-latest
    
    steps:
      - uses: actions/checkout@v4

<<<<<<< HEAD
      - name: 'Install Allure CLI'
        env:
          DESTINATION_PATH: ../
        run: ./.github/workflows/scripts/install-allure.sh

      - name: 'Download blob reports from artifacts'
        uses: actions/download-artifact@v4
        with:
          path: ./out
          pattern: ${{ matrix.report }}-*
          run-id: project-test-jobs
          merge-multiple: true

      - name: 'Generate Allure report'
        id: generate_allure_report
        run: allure generate --clean ./out/allure-results --output ./out/allure-report

      - name: 'Archive reports'
        uses: actions/upload-artifact@v4
        with:
          name: ${{ matrix.report }}
          path: ./out
          if-no-files-found: ignore
          retention-days: 5

      - name: 'Publish report to dashboard'
        env:
          GH_TOKEN: ${{ secrets.REPORTS_TOKEN }}
          PR_NUMBER: ${{ github.event.pull_request.number }}
          RUN_ID: ${{ github.run_id }}
        if: ${{ contains(matrix.report, 'e2e') }} # temporary until we adapt the woocommerce-test-reports side to not care about the test type
        run: |
          if [ "$GITHUB_EVENT_NAME" == pull_request ]; then
            gh workflow run publish-test-reports-pr.yml \
              -f run_id=$RUN_ID \
              -f e2e_artifact=e2e-test-report \
              -f pr_number=$PR_NUMBER \
              -f commit_sha=$GITHUB_SHA \
              -f s3_root=public \
              --repo woocommerce/woocommerce-test-reports
          elif [ "$GITHUB_EVENT_NAME" == push ]; then
            gh workflow run publish-test-reports-trunk-merge.yml \
              -f run_id=$RUN_ID \
              -f artifact=e2e-test-report \
              -f pr_number=$PR_NUMBER \
              -f commit_sha=$GITHUB_SHA \
              -f test_type="e2e" \
              --repo woocommerce/woocommerce-test-reports
          else
            echo "No report will be created for '$GITHUB_EVENT_NAME' event"
          fi

      - name: 'Add annotation to workflow run linking to PR'
        if: ${{ github.event_name == 'pull_request' }}
        run: |
          echo "::notice::🔗🔗 The e2e report for this run is available at https://woocommerce.github.io/woocommerce-test-reports/pr/${{ github.event.pull_request.number }}/e2e"
=======
            - name: 'Install Allure CLI'
              env:
                  DESTINATION_PATH: ../
              run: ./.github/workflows/scripts/install-allure.sh
              
            - name: 'Merge artifacts'
              uses: actions/upload-artifact/merge@v4
              continue-on-error: true
              with:
                name: ${{ matrix.report }}
                pattern: ${{ matrix.report }}-*
                delete-merged: true

            - name: 'Download merged artifacts'
              uses: actions/download-artifact@v4
              with:
                  name: ${{ matrix.report }}
                  path: ./out

            - name: 'Generate Allure report'
              id: generate_allure_report
              run: |
                ls -lh ./out
                allure generate --clean ./out/allure-results --output ./out/allure-report
                ls -lh ./out

            - name: 'Re-upload artifacts with generated report'
              uses: actions/upload-artifact@v4
              with:
                  name: ${{ matrix.report }}
                  path: ./out
                  if-no-files-found: ignore
                  retention-days: 10
                  overwrite: true

            - name: 'Publish report to dashboard'
              env:
                  GH_TOKEN: ${{ secrets.REPORTS_TOKEN }}
                  PR_NUMBER: ${{ github.event.pull_request.number }}
                  RUN_ID: ${{ github.run_id }}
                  REPORT_NAME: ${{ matrix.report }}
              if: ${{ contains(matrix.report, 'e2e') }} # temporary until we adapt the woocommerce-test-reports side to not care about the test type
              run: |
                  if [ "$GITHUB_EVENT_NAME" == pull_request ]; then
                    gh workflow run publish-test-reports-pr.yml \
                      -f run_id=$RUN_ID \
                      -f e2e_artifact=$REPORT_NAME \
                      -f pr_number=$PR_NUMBER \
                      -f commit_sha=$GITHUB_SHA \
                      -f s3_root=public \
                      --repo woocommerce/woocommerce-test-reports
                  elif [ "$GITHUB_EVENT_NAME" == push ]; then
                    gh workflow run publish-test-reports-trunk-merge.yml \
                      -f run_id=$RUN_ID \
                      -f artifact=$REPORT_NAME \
                      -f pr_number=$PR_NUMBER \
                      -f commit_sha=$GITHUB_SHA \
                      -f test_type="e2e" \
                      --repo woocommerce/woocommerce-test-reports
                  else
                    echo "No report will be created for '$GITHUB_EVENT_NAME' event"
                  fi

            - name: 'Add annotation to workflow run linking to PR'
              if: ${{ github.event_name == 'pull_request' && contains(matrix.report, 'e2e') }}
              run: |
                  echo "::notice::🔗🔗 The e2e report for this run is available at https://woocommerce.github.io/woocommerce-test-reports/pr/${{ github.event.pull_request.number }}/e2e"
>>>>>>> eb71b8ba
<|MERGE_RESOLUTION|>--- conflicted
+++ resolved
@@ -1,297 +1,302 @@
 name: 'CI'
 on:
-  pull_request:
-  push:
-    branches:
-      - 'trunk'
-      - 'release/*'
-  release:
-    types: [ published, edited ]
-  workflow_call:
-    inputs:
-      trigger:
-        description: 'Type of run to trigger. E.g. daily-e2e, release-checks, etc.'
-        required: true
-        default: 'default'
-        type: string
-  workflow_dispatch:
-    inputs:
-      pr_simulate:
-        description: 'Would you like to run CI on a pull request? If so, enter the PR number here. If blank, the entire suite will be run.'
-        type: string
-        default: ''
+    pull_request:
+    push:
+      branches:
+        - 'trunk'
+        - 'release/*'
+    release:
+      types: [ published, edited ]
+    workflow_call:
+      inputs:
+        trigger:
+          description: 'Type of run to trigger. E.g. daily-e2e, release-checks, etc.'
+          required: true
+          default: 'default'
+          type: string
+    workflow_dispatch:
+      inputs:
+        pr_simulate:
+          description: 'Would you like to run CI on a pull request? If so, enter the PR number here. If blank, the entire suite will be run.'
+          type: string
+          default: ''
 
 concurrency:
-  group: '${{ github.workflow }}-${{ github.ref }}'
-  cancel-in-progress: true
-
-env:
+    group: '${{ github.workflow }}-${{ github.ref }}'
+    cancel-in-progress: true
+    
+env: 
   FORCE_COLOR: 1
 
 jobs:
-  dispatch-handler:
-    name: 'Handle dispatched workflow'
-    runs-on: 'ubuntu-20.04'
-    if: ${{ github.event_name == 'workflow_dispatch' && inputs.pr_simulate }}
-    outputs:
-      head: ${{ steps.pr-info.outputs.head }}
-      base: ${{ steps.pr-info.outputs.base }}
-    steps:
-      - uses: actions/github-script@v6
-        name: 'Grab PR info.'
-        id: 'pr-info'
-        env:
-          PR: ${{ inputs.pr_simulate }}
-        with:
-          retries: 3
-          script: |
-            if ( ! process.env.PR ) {
-              return;
-            }
-            const PR = await github.rest.pulls.get( {
-              pull_number: process.env.PR,
-              repo: context.repo.repo,
-              owner: context.repo.owner,
-            } );
-            core.setOutput( 'head', PR.data.head.ref );
-            core.setOutput( 'base', PR.data.base.ref );
-  
-  project-jobs:
-    # Since this is a monorepo, not every pull request or change is going to impact every project.
-    # Instead of running CI tasks on all projects indiscriminately, we use a command to detect
-    # which projects have changed and what kind of change occurred. This lets us build the
-    # matrices that we can use to run CI tasks only on the projects that need them.
-    name: 'Build Project Jobs'
-    runs-on: 'ubuntu-20.04'
-    needs: 'dispatch-handler'
-    # Because forks of this repository may want to skip running this CI automatically, but still
-    # be able to run it via workflow_dispatch, if the SKIP_CI variable is truthy, and we're not
-    # running from a workflow_dispatch, we'll skip generating the project matrix and any jobs.
-    # Because dispatch-handler may be skipped, we need the always() here.
-    if: ${{ always() && ( github.event_name == 'workflow_dispatch' || ! vars.SKIP_CI ) }}
-    outputs:
-      lint-jobs: ${{ steps.project-jobs.outputs.lint-jobs }}
-      test-jobs: ${{ steps.project-jobs.outputs.test-jobs }}
-      report-jobs: ${{ steps.project-jobs.outputs.report-jobs }}
-    steps:
-      - uses: 'actions/checkout@v4'
-        name: 'Checkout'
-        with:
-          fetch-depth: 0
-          # If the workflow wasn't triggered by dispatch, this will be empty and use defaults.
-          ref: ${{ needs.dispatch-handler.outputs.head }}
-
-      - uses: './.github/actions/setup-woocommerce-monorepo'
-        name: 'Setup Monorepo'
-        with:
-          php-version: false # We don't want to waste time installing PHP since we aren't using it in this job.
-
-      - uses: actions/github-script@v7
-        name: 'Build Matrix'
-        id: 'project-jobs'
-        with:
-          script: |
-            let prSim = process.env.PR_SIM;
-            let baseRef = prSim || ${{ toJson( github.base_ref ) }};
-            if ( baseRef ) {
-              baseRef = `--base-ref origin/${ baseRef }`;
-            }
-            
-            let githubEvent = ${{ toJson( github.event_name ) }};
-            
-            const refType = ${{ toJson( github.ref_type ) }};
-            const refName = ${{ toJson( github.ref_name ) }};
-            
-            if ( refType === 'tag' && refName !== 'nightly' ) {
-              githubEvent = 'release-checks';
-            }
-            
-            if ( refType === 'tag' && refName === 'nightly' ) {
-                  githubEvent = 'nightly-checks';
-            }
-            
-            let trigger = ${{ toJson( inputs.trigger ) }};
-            if ( trigger ) {
-              githubEvent = trigger;
-            }
-            
-            const child_process = require( 'node:child_process' );
-            child_process.execSync( `pnpm utils ci-jobs ${ baseRef } --event ${ githubEvent }` );
-  
-  project-lint-jobs:
-    name: "Lint - ${{ matrix.projectName }} ${{ matrix.optional && ' (optional)' || ''}}"
-    runs-on: 'ubuntu-20.04'
-    needs: [
-      'project-jobs',
-      'dispatch-handler'
-    ]
-    if: ${{ always() && needs.project-jobs.outputs.lint-jobs && needs.project-jobs.outputs.lint-jobs != '[]' && github.event_name == 'pull_request' }}
-    strategy:
-      fail-fast: false
-      matrix:
-        include: ${{ fromJSON( needs.project-jobs.outputs.lint-jobs ) }}
-    steps:
-      - uses: 'actions/checkout@v4'
-        name: 'Checkout'
-        with:
-          fetch-depth: 0
-          # If the workflow wasn't triggered by dispatch, this will be empty and use defaults.
-          ref: ${{ needs.dispatch-handler.outputs.head }}
-
-      - uses: './.github/actions/setup-woocommerce-monorepo'
-        name: 'Setup Monorepo'
-        id: 'setup-monorepo'
-        with:
-          install: '${{ matrix.projectName }}...'
-          build: '${{ matrix.projectName }}'
-
-      - name: 'Lint'
-        run: 'pnpm --filter="${{ matrix.projectName }}" ${{ matrix.command }}'
-  
-  project-test-jobs:
-    name: "${{ matrix.name }}"
-    runs-on: 'ubuntu-20.04'
-    needs: [
-      'project-jobs',
-      'dispatch-handler'
-    ]
-    if: ${{ always() && needs.project-jobs.outputs.test-jobs && needs.project-jobs.outputs.test-jobs != '[]' }}
-    env: ${{ matrix.testEnv.envVars }}
-    strategy:
-      fail-fast: false
-      matrix:
-        include: ${{ fromJSON( needs.project-jobs.outputs.test-jobs ) }}
-    steps:
-      - uses: 'actions/checkout@v4'
-        name: 'Checkout'
-        with:
-          # If the workflow wasn't triggered by dispatch, this will be empty and use defaults.
-          ref: ${{ needs.dispatch-handler.outputs.head }}
-
-      - uses: './.github/actions/setup-woocommerce-monorepo'
-        name: 'Install Monorepo'
-        id: 'install-monorepo'
-        with:
-          install: '${{ matrix.projectName }}...'
-          build: 'false'
-
-      - uses: './.github/actions/setup-woocommerce-monorepo'
-        if: ${{ github.ref_type != 'tag' }}
-        name: 'Build project'
-        id: 'build-project'
-        with:
-          install: 'false'
-          build: ${{ matrix.projectName }}
-
-      - name: 'Update wp-env config'
-        if: ${{ github.ref_type == 'tag' }}
-        env:
-          RELEASE_TAG: ${{ github.ref_name }}
-          ARTIFACT_NAME: ${{ github.ref_name == 'nightly' && 'woocommerce-trunk-nightly.zip' || 'woocommerce.zip' }}
-        working-directory: ${{ matrix.projectPath }}
-        run: node ./tests/e2e-pw/bin/override-wp-env-plugins.js
-
-      - name: 'Start Test Environment'
-        id: 'prepare-test-environment'
-        if: ${{ matrix.testEnv.shouldCreate }}
+    dispatch-handler:
+      name: 'Handle dispatched workflow'
+      runs-on: 'ubuntu-20.04'
+      if: ${{ github.event_name == 'workflow_dispatch' && inputs.pr_simulate }}
+      outputs:
+        head: ${{ steps.pr-info.outputs.head }}
+        base: ${{ steps.pr-info.outputs.base }}
+      steps:
+        - uses: actions/github-script@v6
+          name: 'Grab PR info.'
+          id: 'pr-info'
+          env:
+            PR: ${{ inputs.pr_simulate }}
+          with:
+            retries: 3
+            script: |
+              if ( ! process.env.PR ) {
+                return;
+              }
+              const PR = await github.rest.pulls.get( {
+                pull_number: process.env.PR,
+                repo: context.repo.repo,
+                owner: context.repo.owner,
+              } );
+              core.setOutput( 'head', PR.data.head.ref );
+              core.setOutput( 'base', PR.data.base.ref );
+    project-jobs:
+        # Since this is a monorepo, not every pull request or change is going to impact every project.
+        # Instead of running CI tasks on all projects indiscriminately, we use a command to detect
+        # which projects have changed and what kind of change occurred. This lets us build the
+        # matrices that we can use to run CI tasks only on the projects that need them.
+        name: 'Build Project Jobs'
+        runs-on: 'ubuntu-20.04'
+        needs: 'dispatch-handler'
+        # Because forks of this repository may want to skip running this CI automatically, but still
+        # be able to run it via workflow_dispatch, if the SKIP_CI variable is truthy, and we're not
+        # running from a workflow_dispatch, we'll skip generating the project matrix and any jobs.
+        # Because dispatch-handler may be skipped, we need the always() here.
+        if: ${{ always() && ( github.event_name == 'workflow_dispatch' || ! vars.SKIP_CI ) }}
+        outputs:
+            lint-jobs: ${{ steps.project-jobs.outputs.lint-jobs }}
+            test-jobs: ${{ steps.project-jobs.outputs.test-jobs }}
+            report-jobs: ${{ steps.project-jobs.outputs.report-jobs }}
+        steps:
+            - uses: 'actions/checkout@v4'
+              name: 'Checkout'
+              with:
+                  fetch-depth: 0
+                  # If the workflow wasn't triggered by dispatch, this will be empty and use defaults.
+                  ref: ${{ needs.dispatch-handler.outputs.head }}
+
+            - uses: './.github/actions/setup-woocommerce-monorepo'
+              name: 'Setup Monorepo'
+              with:
+                  php-version: false # We don't want to waste time installing PHP since we aren't using it in this job.
+
+            - uses: actions/github-script@v7
+              name: 'Build Matrix'
+              id: 'project-jobs'
+              with:
+                  script: |
+                      let prSim = process.env.PR_SIM;
+                      let baseRef = prSim || ${{ toJson( github.base_ref ) }};
+                      if ( baseRef ) {
+                        baseRef = `--base-ref origin/${ baseRef }`;
+                      }
+
+                      let githubEvent = ${{ toJson( github.event_name ) }};
+                    
+                      const refType = ${{ toJson( github.ref_type ) }};
+                      const refName = ${{ toJson( github.ref_name ) }};
+                    
+                      if ( refType === 'tag' && refName !== 'nightly' ) {
+                        githubEvent = 'release-checks';
+                      }
+                    
+                      if ( refType === 'tag' && refName === 'nightly' ) {
+                        githubEvent = 'nightly-checks';
+                      }
+                    
+                      let trigger = ${{ toJson( inputs.trigger ) }};
+                      if ( trigger ) {
+                        githubEvent = trigger;
+                      }
+
+                      const child_process = require( 'node:child_process' );
+                      child_process.execSync( `pnpm utils ci-jobs ${ baseRef } --event ${ githubEvent }` );
+
+    project-lint-jobs:
+        name: "Lint - ${{ matrix.projectName }} ${{ matrix.optional && ' (optional)' || ''}}"
+        runs-on: 'ubuntu-20.04'
+        needs: 'project-jobs'
+        if: ${{ needs.project-jobs.outputs.lint-jobs != '[]' && github.event_name == 'pull_request' }}
+        strategy:
+            fail-fast: false
+            matrix:
+                include: ${{ fromJSON( needs.project-jobs.outputs.lint-jobs ) }}
+        steps:
+            - uses: 'actions/checkout@v4'
+              name: 'Checkout'
+              with:
+                  fetch-depth: 0
+            - uses: './.github/actions/setup-woocommerce-monorepo'
+              name: 'Setup Monorepo'
+              id: 'setup-monorepo'
+              with:
+                  install: '${{ matrix.projectName }}...'
+                  build: '${{ matrix.projectName }}'
+            - name: 'Lint'
+              run: 'pnpm --filter="${{ matrix.projectName }}" ${{ matrix.command }}'
+
+    project-test-jobs:
+        name: "${{ matrix.name }}"
+        runs-on: 'ubuntu-20.04'
+        needs: 'project-jobs'
+        if: ${{ needs.project-jobs.outputs.test-jobs != '[]' }}
         env: ${{ matrix.testEnv.envVars }}
-        run: 'pnpm --filter="${{ matrix.projectName }}" ${{ matrix.testEnv.start }}'
-
-      - name: 'Get commit message'
-        id: 'get_commit_message'
-        env:
-          HEAD_COMMIT_MESSAGE: ${{ github.event.head_commit.message }}
-          PR_TITLE: ${{ github.event.pull_request.title }}
-        run: |
-          if [[ "${{ github.event_name }}" == "push" ]]; then
-            COMMIT_MESSAGE=`echo "$HEAD_COMMIT_MESSAGE" | head -1`
-          elif [[ "${{ github.event_name }}" == "pull_request" ]]; then
-            COMMIT_MESSAGE="$PR_TITLE"
-          else
-            COMMIT_MESSAGE="${{ github.event_name }}"
-          fi
-          echo "COMMIT_MESSAGE=$COMMIT_MESSAGE" >> "$GITHUB_OUTPUT"
-        shell: bash
-
-      - name: 'Run tests'
-        env:
-          BUILDKITE_ANALYTICS_TOKEN: ${{ secrets.BUILDKITE_CORE_E2E_TOKEN }}
-          BUILDKITE_ANALYTICS_MESSAGE: ${{ steps.get_commit_message.outputs.COMMIT_MESSAGE }}
-          CODEVITALS_PROJECT_TOKEN: ${{ secrets.CODEVITALS_PROJECT_TOKEN }} # required by Metrics tests
-        run: 'pnpm --filter="${{ matrix.projectName }}" ${{ matrix.command }}'
-
-      - name: 'Upload artifacts'
-        if: ${{ always() && matrix.report.resultsPath != '' }}
-        uses: actions/upload-artifact@v4
-        with:
-          name: '${{ matrix.report.resultsBlobName }}-${{ strategy.job-index }}'
-          path: '${{ matrix.projectPath }}/${{ matrix.report.resultsPath }}'
-          retention-days: 1
-          compression-level: 9
-
-      - name: 'Archive metrics results'
-        if: ${{ success() && startsWith(matrix.name, 'Metrics') }} # this seems too fragile, we should update the reporting path and use the generic upload step above
-        uses: actions/upload-artifact@v4
-        env:
-          WP_ARTIFACTS_PATH: ${{ github.workspace }}/artifacts
-        with:
-          name: metrics-results
-          path: ${{ env.WP_ARTIFACTS_PATH }}/*.performance-results*.json
-  
-  evaluate-project-jobs:
-    # In order to add a required status check we need a consistent job that we can grab onto.
-    # Since we are dynamically generating a matrix for the project jobs, however, we can't
-    # rely on any specific job being present. We can get around this limitation by
-    # using a job that runs after all the others and either passes or fails based
-    # on the results of the other jobs in the workflow.
-    name: 'Evaluate Project Job Statuses'
-    runs-on: 'ubuntu-20.04'
-    needs:
-      [
-        'project-jobs',
-        'project-lint-jobs',
-        'project-test-jobs',
-      ]
-    if: ${{ always() && github.event_name == 'pull_request' }}
-    steps:
-      - uses: 'actions/checkout@v4'
-        name: 'Checkout'
-
-      - name: 'Evaluation'
-        env:
-          REPOSITORY: ${{ github.repository }}
-          RUN_ID: ${{ github.run_id }}
-          GITHUB_TOKEN: ${{ secrets.GITHUB_TOKEN }}
-        run: |
-          # Check if project-jobs was successful. Fail for any other status, including skipped. 
-          result="${{ needs.project-jobs.result }}"
-          if [[ $result != "success" ]]; then
-            echo "Generating CI jobs was not successful."
-            exit 1
-          fi
-          
-          node .github/workflows/scripts/evaluate-jobs-conclusions.js
-  
-  alert-on-failure:
-    name: 'Report results on Slack'
-    runs-on: 'ubuntu-20.04'
-    needs:
-      [
-        'project-jobs',
-        'project-lint-jobs',
-        'project-test-jobs',
-      ]
-    if: ${{ always() && github.event_name != 'pull_request' && ! github.event.pull_request.head.repo.fork  }}
-    steps:
-      - uses: 'actions/checkout@v4'
-        name: 'Checkout'
-
-<<<<<<< HEAD
-      - uses: './.github/actions/setup-woocommerce-monorepo'
-        name: 'Setup Monorepo'
-        with:
-          php-version: false
-=======
+        strategy:
+            fail-fast: false
+            matrix:
+                include: ${{ fromJSON( needs.project-jobs.outputs.test-jobs ) }}
+        steps:
+            - uses: 'actions/checkout@v4'
+              name: 'Checkout'
+              
+            - uses: './.github/actions/setup-woocommerce-monorepo'
+              name: 'Install Monorepo'
+              id: 'install-monorepo'
+              with:
+                install: '${{ matrix.projectName }}...'
+                build: 'false'
+
+            - uses: './.github/actions/setup-woocommerce-monorepo'
+              if: ${{ github.ref_type != 'tag' }}
+              name: 'Build project'
+              id: 'build-project'
+              with:
+                install: 'false'
+                build: ${{ matrix.projectName }}
+                  
+            - name: 'Update wp-env config'
+              if: ${{ github.ref_type == 'tag' }}
+              env:
+                RELEASE_TAG: ${{ github.ref_name }}
+                ARTIFACT_NAME: ${{ github.ref_name == 'nightly' && 'woocommerce-trunk-nightly.zip' || 'woocommerce.zip' }}
+              working-directory: ${{ matrix.projectPath }}
+              run: node ./tests/e2e-pw/bin/override-wp-env-plugins.js
+              
+            - name: 'Start Test Environment'
+              id: 'prepare-test-environment'
+              if: ${{ matrix.testEnv.shouldCreate }}
+              env: ${{ matrix.testEnv.envVars }}
+              run: 'pnpm --filter="${{ matrix.projectName }}" ${{ matrix.testEnv.start }}'
+              
+            - name: 'Get commit message'
+              id: 'get_commit_message'
+              env:
+                HEAD_COMMIT_MESSAGE: ${{ github.event.head_commit.message }}
+                PR_TITLE: ${{ github.event.pull_request.title }}
+              run: |
+                if [[ "${{ github.event_name }}" == "push" ]]; then
+                  COMMIT_MESSAGE=`echo "$HEAD_COMMIT_MESSAGE" | head -1`
+                elif [[ "${{ github.event_name }}" == "pull_request" ]]; then
+                  COMMIT_MESSAGE="$PR_TITLE"
+                else
+                  COMMIT_MESSAGE="${{ github.event_name }}"
+                fi
+                echo "COMMIT_MESSAGE=$COMMIT_MESSAGE" >> "$GITHUB_OUTPUT"
+              shell: bash
+              
+            - name: 'Run tests'
+              env:
+                BUILDKITE_ANALYTICS_TOKEN: ${{ secrets.BUILDKITE_CORE_E2E_TOKEN }}
+                BUILDKITE_ANALYTICS_MESSAGE: ${{ steps.get_commit_message.outputs.COMMIT_MESSAGE }}
+                CODEVITALS_PROJECT_TOKEN: ${{ secrets.CODEVITALS_PROJECT_TOKEN }} # required by Metrics tests
+              run: 'pnpm --filter="${{ matrix.projectName }}" ${{ matrix.command }}'
+              
+            - name: 'Upload artifacts'
+              if: ${{ always() && matrix.report.resultsPath != '' }}
+              uses: actions/upload-artifact@v4
+              with:
+                name: '${{ matrix.report.resultsBlobName }}-${{ strategy.job-index }}'
+                path: '${{ matrix.projectPath }}/${{ matrix.report.resultsPath }}'
+                retention-days: 1
+                compression-level: 9
+
+            - name: 'Archive metrics results'
+              if: ${{ success() && startsWith(matrix.name, 'Metrics') }} # this seems too fragile, we should update the reporting path and use the generic upload step above
+              uses: actions/upload-artifact@v4
+              env:
+                WP_ARTIFACTS_PATH: ${{ github.workspace }}/artifacts
+              with:
+                name: metrics-results
+                path: ${{ env.WP_ARTIFACTS_PATH }}/*.performance-results*.json
+
+    evaluate-project-jobs:
+        # In order to add a required status check we need a consistent job that we can grab onto.
+        # Since we are dynamically generating a matrix for the project jobs, however, we can't
+        # rely on any specific job being present. We can get around this limitation by
+        # using a job that runs after all the others and either passes or fails based
+        # on the results of the other jobs in the workflow.
+        name: 'Evaluate Project Job Statuses'
+        runs-on: 'ubuntu-20.04'
+        needs:
+            [
+                'project-jobs',
+                'project-lint-jobs',
+                'project-test-jobs',
+            ]
+        if: ${{ always() && github.event_name == 'pull_request' }}
+        steps:
+            - uses: 'actions/checkout@v4'
+              name: 'Checkout'
+
+            - name: 'Evaluation'
+              env:
+                  REPOSITORY: ${{ github.repository }}
+                  RUN_ID: ${{ github.run_id }}
+                  GITHUB_TOKEN: ${{ secrets.GITHUB_TOKEN }}
+              run: |
+                  # Check if project-jobs was successful. Fail for any other status, including skipped. 
+                  result="${{ needs.project-jobs.result }}"
+                  if [[ $result != "success" ]]; then
+                    echo "Generating CI jobs was not successful."
+                    exit 1
+                  fi
+
+                  node .github/workflows/scripts/evaluate-jobs-conclusions.js
+
+    alert-on-failure:
+        name: 'Report results on Slack'
+        runs-on: 'ubuntu-20.04'
+        needs:
+            [
+                'project-jobs',
+                'project-lint-jobs',
+                'project-test-jobs',
+            ]
+        if: ${{ always() && github.event_name != 'pull_request' && ! github.event.pull_request.head.repo.fork  }}
+        steps:
+            - uses: 'actions/checkout@v4'
+              name: 'Checkout'
+
+            - uses: './.github/actions/setup-woocommerce-monorepo'
+              name: 'Setup Monorepo'
+              with:
+                  php-version: false
+
+            - name: 'Send messages for failed jobs'
+              env:
+                  SLACK_TOKEN: ${{ secrets.E2E_SLACK_TOKEN }}
+                  SLACK_CHANNEL: ${{ secrets.TEST_REPORTS_SLACK_CHANNEL }}
+                  HEAD_COMMIT_MESSAGE: ${{ github.event.head_commit.message }}
+                  INPUT_TRIGGER: ${{ inputs.trigger }}
+                  RUN_TYPE: ${{ github.ref_type == 'tag' && (github.ref_name == 'nightly' && 'nightly-checks' || 'release-checks') || '' }}
+              run: |
+                  COMMIT_MESSAGE=`echo "$HEAD_COMMIT_MESSAGE" | head -1`
+                
+                  if [[ -n "${INPUT_TRIGGER}" ]]; then
+                      CHECKS_TYPE="${INPUT_TRIGGER}"
+                  else
+                      CHECKS_TYPE="${RUN_TYPE}"
+                  fi
+
+                  pnpm utils slack-test-report -c "${{ needs.project-jobs.result }}" -r "$CHECKS_TYPE Build jobs matrix" -m "$COMMIT_MESSAGE"
+                  pnpm utils slack-test-report -c "${{ needs.project-lint-jobs.result }}" -r "$CHECKS_TYPE Linting" -m "$COMMIT_MESSAGE"
+                  pnpm utils slack-test-report -c "${{ needs.project-test-jobs.result }}" -r "$CHECKS_TYPE Tests" -m "$COMMIT_MESSAGE"
+
     test-reports:
         name: 'Test reports - ${{ matrix.report }}'
         needs:
@@ -299,109 +304,16 @@
             'project-jobs',
             'project-test-jobs',
           ]
-        if: ${{ always() && needs.project-jobs.outputs.report-jobs != '[]' }}
+        if: ${{ always() && needs.project-jobs.outputs.report-jobs != '[]' && ! github.event.pull_request.head.repo.fork  }}
         strategy:
           fail-fast: false
           matrix:
             report: ${{ fromJSON( needs.project-jobs.outputs.report-jobs ) }}
         runs-on: ubuntu-latest
->>>>>>> eb71b8ba
-
-      - name: 'Send messages for failed jobs'
-        env:
-          SLACK_TOKEN: ${{ secrets.E2E_SLACK_TOKEN }}
-          SLACK_CHANNEL: ${{ secrets.TEST_REPORTS_SLACK_CHANNEL }}
-          HEAD_COMMIT_MESSAGE: ${{ github.event.head_commit.message }}
-          INPUT_TRIGGER: ${{ inputs.trigger }}
-          RUN_TYPE: ${{ github.ref_type == 'tag' && (github.ref_name == 'nightly' && 'nightly-checks' || 'release-checks') || '' }}
-        run: |
-          COMMIT_MESSAGE=`echo "$HEAD_COMMIT_MESSAGE" | head -1`
-          
-          if [[ -n "${INPUT_TRIGGER}" ]]; then
-              CHECKS_TYPE="${INPUT_TRIGGER}"
-          else
-              CHECKS_TYPE="${RUN_TYPE}"
-          fi
-          
-          pnpm utils slack-test-report -c "${{ needs.project-jobs.result }}" -r "$CHECKS_TYPE Build jobs matrix" -m "$COMMIT_MESSAGE"
-          pnpm utils slack-test-report -c "${{ needs.project-lint-jobs.result }}" -r "$CHECKS_TYPE Linting" -m "$COMMIT_MESSAGE"
-          pnpm utils slack-test-report -c "${{ needs.project-test-jobs.result }}" -r "$CHECKS_TYPE Tests" -m "$COMMIT_MESSAGE"
-  
-  test-reports:
-    name: 'Publish reports - ${{ matrix.report }}'
-    needs:
-      [
-        'project-jobs',
-        'project-test-jobs',
-      ]
-    if: ${{ always() && needs.project-jobs.outputs.report-jobs != '[]' && ! github.event.pull_request.head.repo.fork }}
-    strategy:
-      fail-fast: false
-      matrix:
-        report: ${{ fromJSON( needs.project-jobs.outputs.report-jobs ) }}
-    runs-on: ubuntu-latest
-    
-    steps:
-      - uses: actions/checkout@v4
-
-<<<<<<< HEAD
-      - name: 'Install Allure CLI'
-        env:
-          DESTINATION_PATH: ../
-        run: ./.github/workflows/scripts/install-allure.sh
-
-      - name: 'Download blob reports from artifacts'
-        uses: actions/download-artifact@v4
-        with:
-          path: ./out
-          pattern: ${{ matrix.report }}-*
-          run-id: project-test-jobs
-          merge-multiple: true
-
-      - name: 'Generate Allure report'
-        id: generate_allure_report
-        run: allure generate --clean ./out/allure-results --output ./out/allure-report
-
-      - name: 'Archive reports'
-        uses: actions/upload-artifact@v4
-        with:
-          name: ${{ matrix.report }}
-          path: ./out
-          if-no-files-found: ignore
-          retention-days: 5
-
-      - name: 'Publish report to dashboard'
-        env:
-          GH_TOKEN: ${{ secrets.REPORTS_TOKEN }}
-          PR_NUMBER: ${{ github.event.pull_request.number }}
-          RUN_ID: ${{ github.run_id }}
-        if: ${{ contains(matrix.report, 'e2e') }} # temporary until we adapt the woocommerce-test-reports side to not care about the test type
-        run: |
-          if [ "$GITHUB_EVENT_NAME" == pull_request ]; then
-            gh workflow run publish-test-reports-pr.yml \
-              -f run_id=$RUN_ID \
-              -f e2e_artifact=e2e-test-report \
-              -f pr_number=$PR_NUMBER \
-              -f commit_sha=$GITHUB_SHA \
-              -f s3_root=public \
-              --repo woocommerce/woocommerce-test-reports
-          elif [ "$GITHUB_EVENT_NAME" == push ]; then
-            gh workflow run publish-test-reports-trunk-merge.yml \
-              -f run_id=$RUN_ID \
-              -f artifact=e2e-test-report \
-              -f pr_number=$PR_NUMBER \
-              -f commit_sha=$GITHUB_SHA \
-              -f test_type="e2e" \
-              --repo woocommerce/woocommerce-test-reports
-          else
-            echo "No report will be created for '$GITHUB_EVENT_NAME' event"
-          fi
-
-      - name: 'Add annotation to workflow run linking to PR'
-        if: ${{ github.event_name == 'pull_request' }}
-        run: |
-          echo "::notice::🔗🔗 The e2e report for this run is available at https://woocommerce.github.io/woocommerce-test-reports/pr/${{ github.event.pull_request.number }}/e2e"
-=======
+
+        steps:
+            - uses: actions/checkout@v4
+
             - name: 'Install Allure CLI'
               env:
                   DESTINATION_PATH: ../
@@ -420,6 +332,14 @@
               with:
                   name: ${{ matrix.report }}
                   path: ./out
+
+            - name: 'Download blob reports from artifacts'
+              uses: actions/download-artifact@v4
+              with:
+                path: ./out
+                pattern: ${{ matrix.report }}-*
+                run-id: project-test-jobs
+                merge-multiple: true
 
             - name: 'Generate Allure report'
               id: generate_allure_report
@@ -468,5 +388,4 @@
             - name: 'Add annotation to workflow run linking to PR'
               if: ${{ github.event_name == 'pull_request' && contains(matrix.report, 'e2e') }}
               run: |
-                  echo "::notice::🔗🔗 The e2e report for this run is available at https://woocommerce.github.io/woocommerce-test-reports/pr/${{ github.event.pull_request.number }}/e2e"
->>>>>>> eb71b8ba
+                  echo "::notice::🔗🔗 The e2e report for this run is available at https://woocommerce.github.io/woocommerce-test-reports/pr/${{ github.event.pull_request.number }}/e2e"