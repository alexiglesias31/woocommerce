<?php
/**
 * My Addresses
 *
 * This template can be overridden by copying it to yourtheme/woocommerce/myaccount/my-address.php.
 *
 * HOWEVER, on occasion WooCommerce will need to update template files and you
 * (the theme developer) will need to copy the new files to your theme to
 * maintain compatibility. We try to do this as little as possible, but it does
 * happen. When this occurs the version of the template file will be bumped and
 * the readme will list any important changes.
 *
 * @see     https://docs.woocommerce.com/document/template-structure/
 * @package WooCommerce/Templates
 * @version 2.6.0
 */

defined( 'ABSPATH' ) || exit;

$customer_id = get_current_user_id();

if ( ! wc_ship_to_billing_address_only() && wc_shipping_enabled() ) {
	$get_addresses = apply_filters(
		'woocommerce_my_account_get_addresses',
		array(
			'billing'  => esc_html__( 'Billing address', 'woocommerce' ),
			'shipping' => esc_html__( 'Shipping address', 'woocommerce' ),
		),
		$customer_id
	);
} else {
	$get_addresses = apply_filters(
		'woocommerce_my_account_get_addresses',
		array(
			'billing' => esc_html__( 'Billing address', 'woocommerce' ),
		),
		$customer_id
	);
}

$oldcol = 1;
$col    = 1;
?>

<p>
	<?php echo apply_filters( 'woocommerce_my_account_my_address_description', esc_html__( 'The following addresses will be used on the checkout page by default.', 'woocommerce' ) ); // phpcs:ignore WordPress.Security.EscapeOutput.OutputNotEscaped ?>
</p>

<?php if ( ! wc_ship_to_billing_address_only() && wc_shipping_enabled() ) : ?>
	<div class="u-columns woocommerce-Addresses col2-set addresses">
<?php endif; ?>

<<<<<<< HEAD
<?php
foreach ( $get_addresses as $name => $title ) : // phpcs:ignore WordPress.WP.GlobalVariablesOverride.OverrideProhibited
	$col    = $col * -1;
	$oldcol = $oldcol * -1;
	?>
	<div class="u-column<?php echo ( $col < 0 ) ? 1 : 2; ?> col-<?php echo ( $oldcol < 0 ) ? 1 : 2; ?> woocommerce-Address">
		<header class="woocommerce-Address-title title">
			<h3><?php echo $title; // phpcs:ignore WordPress.Security.EscapeOutput.OutputNotEscaped ?></h3>
			<a href="<?php echo esc_url( wc_get_endpoint_url( 'edit-address', $name ) ); ?>" class="edit"><?php esc_html_e( 'Edit', 'woocommerce' ); ?></a>
		</header>
		<address>
		<?php
		$address = wc_get_account_formatted_address( $name );
		echo $address ? wp_kses_post( $address ) : esc_html_e( 'You have not set up this type of address yet.', 'woocommerce' );
		?>
		</address>
=======
<?php foreach ( $get_addresses as $name => $title ) : 
		
	$address = wc_get_account_formatted_address( $name ); ?>

	<div class="u-column<?php echo ( ( $col = $col * -1 ) < 0 ) ? 1 : 2; ?> col-<?php echo ( ( $oldcol = $oldcol * -1 ) < 0 ) ? 1 : 2; ?> woocommerce-Address">
		<header class="woocommerce-Address-title title">
			<h3><?php echo $title; ?></h3>
			<a href="<?php echo esc_url( wc_get_endpoint_url( 'edit-address', $name ) ); ?>" class="edit"><?php echo $address ? esc_html__( 'Edit', 'woocommerce' ) : esc_html__( 'Add', 'woocommerce' ); ?></a>
		</header>
		<address><?php
			echo $address ? wp_kses_post( $address ) : esc_html_e( 'You have not set up this type of address yet.', 'woocommerce' );
		?></address>
>>>>>>> 0e5c0eec
	</div>

<?php endforeach; ?>

<?php if ( ! wc_ship_to_billing_address_only() && wc_shipping_enabled() ) : ?>
	</div>
	<?php
endif;<|MERGE_RESOLUTION|>--- conflicted
+++ resolved
@@ -23,8 +23,8 @@
 	$get_addresses = apply_filters(
 		'woocommerce_my_account_get_addresses',
 		array(
-			'billing'  => esc_html__( 'Billing address', 'woocommerce' ),
-			'shipping' => esc_html__( 'Shipping address', 'woocommerce' ),
+			'billing'  => __( 'Billing address', 'woocommerce' ),
+			'shipping' => __( 'Shipping address', 'woocommerce' ),
 		),
 		$customer_id
 	);
@@ -32,7 +32,7 @@
 	$get_addresses = apply_filters(
 		'woocommerce_my_account_get_addresses',
 		array(
-			'billing' => esc_html__( 'Billing address', 'woocommerce' ),
+			'billing' => __( 'Billing address', 'woocommerce' ),
 		),
 		$customer_id
 	);
@@ -50,37 +50,23 @@
 	<div class="u-columns woocommerce-Addresses col2-set addresses">
 <?php endif; ?>
 
-<<<<<<< HEAD
-<?php
-foreach ( $get_addresses as $name => $title ) : // phpcs:ignore WordPress.WP.GlobalVariablesOverride.OverrideProhibited
-	$col    = $col * -1;
-	$oldcol = $oldcol * -1;
+<?php foreach ( $get_addresses as $name => $address_title ) : ?>
+	<?php
+		$address = wc_get_account_formatted_address( $name );
+		$col     = $col * -1;
+		$oldcol  = $oldcol * -1;
 	?>
-	<div class="u-column<?php echo ( $col < 0 ) ? 1 : 2; ?> col-<?php echo ( $oldcol < 0 ) ? 1 : 2; ?> woocommerce-Address">
+
+	<div class="u-column<?php echo $col < 0 ? 1 : 2; ?> col-<?php echo $oldcol < 0 ? 1 : 2; ?> woocommerce-Address">
 		<header class="woocommerce-Address-title title">
-			<h3><?php echo $title; // phpcs:ignore WordPress.Security.EscapeOutput.OutputNotEscaped ?></h3>
-			<a href="<?php echo esc_url( wc_get_endpoint_url( 'edit-address', $name ) ); ?>" class="edit"><?php esc_html_e( 'Edit', 'woocommerce' ); ?></a>
+			<h3><?php echo esc_html( $address_title ); ?></h3>
+			<a href="<?php echo esc_url( wc_get_endpoint_url( 'edit-address', $name ) ); ?>" class="edit"><?php echo $address ? esc_html__( 'Edit', 'woocommerce' ) : esc_html__( 'Add', 'woocommerce' ); ?></a>
 		</header>
 		<address>
-		<?php
-		$address = wc_get_account_formatted_address( $name );
-		echo $address ? wp_kses_post( $address ) : esc_html_e( 'You have not set up this type of address yet.', 'woocommerce' );
-		?>
+			<?php
+				echo $address ? wp_kses_post( $address ) : esc_html_e( 'You have not set up this type of address yet.', 'woocommerce' );
+			?>
 		</address>
-=======
-<?php foreach ( $get_addresses as $name => $title ) : 
-		
-	$address = wc_get_account_formatted_address( $name ); ?>
-
-	<div class="u-column<?php echo ( ( $col = $col * -1 ) < 0 ) ? 1 : 2; ?> col-<?php echo ( ( $oldcol = $oldcol * -1 ) < 0 ) ? 1 : 2; ?> woocommerce-Address">
-		<header class="woocommerce-Address-title title">
-			<h3><?php echo $title; ?></h3>
-			<a href="<?php echo esc_url( wc_get_endpoint_url( 'edit-address', $name ) ); ?>" class="edit"><?php echo $address ? esc_html__( 'Edit', 'woocommerce' ) : esc_html__( 'Add', 'woocommerce' ); ?></a>
-		</header>
-		<address><?php
-			echo $address ? wp_kses_post( $address ) : esc_html_e( 'You have not set up this type of address yet.', 'woocommerce' );
-		?></address>
->>>>>>> 0e5c0eec
 	</div>
 
 <?php endforeach; ?>
