<?php
/**
 * The template to display the reviewers star rating in reviews
 *
 * This template can be overridden by copying it to yourtheme/woocommerce/content-product.php.
 *
 * HOWEVER, on occasion WooCommerce will need to update template files and you
 * (the theme developer) will need to copy the new files to your theme to
 * maintain compatibility. We try to do this as little as possible, but it does
 * happen. When this occurs the version of the template file will be bumped and
 * the readme will list any important changes.
 *
 * @see     https://docs.woocommerce.com/document/template-structure/
 * @author  WooThemes
 * @package WooCommerce/Templates
 * @version 2.6.0
 */

if ( ! defined( 'ABSPATH' ) ) {
	exit; // Exit if accessed directly
}

global $comment;
$rating = intval( get_comment_meta( $comment->comment_ID, 'rating', true ) );

if ( $rating && get_option( 'woocommerce_enable_review_rating' ) === 'yes' ) { ?>

<<<<<<< HEAD
	<div itemprop="reviewRating" itemscope itemtype="http://schema.org/Rating" class="star-rating" title="<?php echo sprintf( esc_attr__( 'Rated %s out of 5', 'woocommerce' ), esc_attr( $rating ) ) ?>">
		<span style="width:<?php echo ( esc_attr( $rating ) / 5 ) * 100; ?>%"><strong itemprop="ratingValue"><?php echo esc_attr( $rating ); ?></strong> <?php esc_attr_e( 'out of 5', 'woocommerce' ); ?></span>
=======
	<div class="star-rating" title="<?php echo sprintf( esc_attr__( 'Rated %d out of 5', 'woocommerce' ), esc_attr( $rating ) ) ?>">
		<span style="width:<?php echo ( esc_attr( $rating ) / 5 ) * 100; ?>%"><strong><?php echo esc_attr( $rating ); ?></strong> <?php esc_attr_e( 'out of 5', 'woocommerce' ); ?></span>
>>>>>>> d22589ba
	</div>

<?php }<|MERGE_RESOLUTION|>--- conflicted
+++ resolved
@@ -13,7 +13,7 @@
  * @see     https://docs.woocommerce.com/document/template-structure/
  * @author  WooThemes
  * @package WooCommerce/Templates
- * @version 2.6.0
+ * @version 2.7.0
  */
 
 if ( ! defined( 'ABSPATH' ) ) {
@@ -25,13 +25,8 @@
 
 if ( $rating && get_option( 'woocommerce_enable_review_rating' ) === 'yes' ) { ?>
 
-<<<<<<< HEAD
-	<div itemprop="reviewRating" itemscope itemtype="http://schema.org/Rating" class="star-rating" title="<?php echo sprintf( esc_attr__( 'Rated %s out of 5', 'woocommerce' ), esc_attr( $rating ) ) ?>">
-		<span style="width:<?php echo ( esc_attr( $rating ) / 5 ) * 100; ?>%"><strong itemprop="ratingValue"><?php echo esc_attr( $rating ); ?></strong> <?php esc_attr_e( 'out of 5', 'woocommerce' ); ?></span>
-=======
-	<div class="star-rating" title="<?php echo sprintf( esc_attr__( 'Rated %d out of 5', 'woocommerce' ), esc_attr( $rating ) ) ?>">
+	<div class="star-rating" title="<?php echo sprintf( esc_attr__( 'Rated %s out of 5', 'woocommerce' ), esc_attr( $rating ) ) ?>">
 		<span style="width:<?php echo ( esc_attr( $rating ) / 5 ) * 100; ?>%"><strong><?php echo esc_attr( $rating ); ?></strong> <?php esc_attr_e( 'out of 5', 'woocommerce' ); ?></span>
->>>>>>> d22589ba
 	</div>
 
 <?php }