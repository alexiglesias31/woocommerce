--- conflicted
+++ resolved
@@ -36,16 +36,9 @@
 		if ( 'yes' === get_option( 'woocommerce_review_rating_verification_label' ) && $verified ) {
 			echo '<em class="woocommerce-review__verified verified">(' . esc_attr__( 'verified owner', 'woocommerce' ) . ')</em> ';
 		}
-<<<<<<< HEAD
+
 		?>
-		<span class="woocommerce-review__dash">&ndash;</span> <time class="woocommerce-review__published-date" datetime="<?php echo get_comment_date( 'c' ); ?>"><?php echo get_comment_date( wc_date_format() ); ?></time>
-=======
-
-		?><span class="woocommerce-review__dash">&ndash;</span>
-		<time class="woocommerce-review__published-date" datetime="<?php echo esc_attr( get_comment_date( 'c' ) ); ?>">
-			<?php echo esc_html( get_comment_date( wc_date_format() ) ); ?>
-		</time>
->>>>>>> 35b75b5b
+		<span class="woocommerce-review__dash">&ndash;</span> <time class="woocommerce-review__published-date" datetime="<?php echo esc_attr( get_comment_date( 'c' ) ); ?>"><?php echo esc_html( get_comment_date( wc_date_format() ) ); ?></time>
 	</p>
 
 <?php
