<?php
/**
 * Grouped product add to cart
 *
 * This template can be overridden by copying it to yourtheme/woocommerce/single-product/add-to-cart/grouped.php.
 *
 * HOWEVER, on occasion WooCommerce will need to update template files and you
 * (the theme developer) will need to copy the new files to your theme to
 * maintain compatibility. We try to do this as little as possible, but it does
 * happen. When this occurs the version of the template file will be bumped and
 * the readme will list any important changes.
 *
 * @see         https://docs.woocommerce.com/document/template-structure/
 * @author      WooThemes
 * @package     WooCommerce/Templates
 * @version     3.3.0
 */

if ( ! defined( 'ABSPATH' ) ) {
	exit;
}

global $product, $post;

do_action( 'woocommerce_before_add_to_cart_form' ); ?>

<<<<<<< HEAD
<form class="cart" method="post" enctype='multipart/form-data'>
	<table cellspacing="0" class="woocommerce-grouped-product-list group_table">
=======
<form class="cart" action="<?php echo esc_url( get_permalink() ); ?>" method="post" enctype='multipart/form-data'>
	<table cellspacing="0" class="group_table">
>>>>>>> e1a4f6e1
		<tbody>
			<?php
			$quantites_required      = false;
			$previous_post           = $post;
			$grouped_product_columns = apply_filters( 'woocommerce_grouped_product_columns', array(
				'quantity',
				'label',
				'price',
			), $product );

			foreach ( $grouped_products as $grouped_product ) {
				$post_object        = get_post( $grouped_product->get_id() );
				$quantites_required = $quantites_required || ( $grouped_product->is_purchasable() && ! $grouped_product->has_options() );

				setup_postdata( $post = $post_object ); // WPCS: override ok.

				echo '<tr id="product-' . esc_attr( get_the_ID() ) . '" class="woocommerce-grouped-product-list-item ' . esc_attr( implode( ' ', get_post_class() ) ) . '">';

				// Output columns for each product.
				foreach ( $grouped_product_columns as $column_id ) {
					do_action( 'woocommerce_grouped_product_list_before_' . $column_id, $grouped_product );

					switch ( $column_id ) {
						case 'quantity' :
							ob_start();

							if ( ! $grouped_product->is_purchasable() || $grouped_product->has_options() ) {
								woocommerce_template_loop_add_to_cart();
							} elseif ( $grouped_product->is_sold_individually() ) {
								echo '<input type="checkbox" name="' . esc_attr( 'quantity[' . $grouped_product->get_id() . ']' ) . '" value="1" class="wc-grouped-product-add-to-cart-checkbox" />';
							} else {
								do_action( 'woocommerce_before_add_to_cart_quantity' );

								woocommerce_quantity_input( array(
									'input_name'  => 'quantity[' . $grouped_product->get_id() . ']',
									'input_value' => isset( $_POST['quantity'][ $grouped_product->get_id() ] ) ? wc_stock_amount( wc_clean( wp_unslash( $_POST['quantity'][ $grouped_product->get_id() ] ) ) ) : 0, // WPCS: CSRF ok, input var okay, sanitization ok.
									'min_value'   => apply_filters( 'woocommerce_quantity_input_min', 0, $grouped_product ),
									'max_value'   => apply_filters( 'woocommerce_quantity_input_max', $grouped_product->get_max_purchase_quantity(), $grouped_product ),
								) );

								do_action( 'woocommerce_after_add_to_cart_quantity' );
							}

							$value = ob_get_clean();
							break;
						case 'label' :
							$value  = '<label for="product-' . esc_attr( $grouped_product->get_id() ) . '">';
							$value .= $grouped_product->is_visible() ? '<a href="' . esc_url( apply_filters( 'woocommerce_grouped_product_list_link', get_permalink( $grouped_product->get_id() ), $grouped_product->get_id() ) ) . '">' . $grouped_product->get_name() . '</a>' : $grouped_product->get_name();
							$value .= '</label>';
							break;
						case 'price' :
							$value = $grouped_product->get_price_html() . wc_get_stock_html( $grouped_product );
							break;
						default :
							$value = '';
							break;
					}

					echo '<td class="woocommerce-grouped-product-list-item__' . esc_attr( $column_id ) . ' ' . esc_attr( $column_id ) . '">' . apply_filters( 'woocommerce_grouped_product_list_column_' . $column_id, $value, $grouped_product ) . '</td>'; // WPCS: XSS ok.

					do_action( 'woocommerce_grouped_product_list_after_' . $column_id, $grouped_product );
				}

				echo '</tr>';
			}
			setup_postdata( $post = $previous_post ); // WPCS: override ok.
			?>
		</tbody>
	</table>

	<input type="hidden" name="add-to-cart" value="<?php echo esc_attr( $product->get_id() ); ?>" />

	<?php if ( $quantites_required ) : ?>

		<?php do_action( 'woocommerce_before_add_to_cart_button' ); ?>

		<button type="submit" class="single_add_to_cart_button button alt"><?php echo esc_html( $product->single_add_to_cart_text() ); ?></button>

		<?php do_action( 'woocommerce_after_add_to_cart_button' ); ?>

	<?php endif; ?>
</form>

<?php do_action( 'woocommerce_after_add_to_cart_form' ); ?><|MERGE_RESOLUTION|>--- conflicted
+++ resolved
@@ -24,13 +24,8 @@
 
 do_action( 'woocommerce_before_add_to_cart_form' ); ?>
 
-<<<<<<< HEAD
-<form class="cart" method="post" enctype='multipart/form-data'>
+<form class="cart" action="<?php echo esc_url( get_permalink() ); ?>" method="post" enctype='multipart/form-data'>
 	<table cellspacing="0" class="woocommerce-grouped-product-list group_table">
-=======
-<form class="cart" action="<?php echo esc_url( get_permalink() ); ?>" method="post" enctype='multipart/form-data'>
-	<table cellspacing="0" class="group_table">
->>>>>>> e1a4f6e1
 		<tbody>
 			<?php
 			$quantites_required      = false;
