=== WooCommerce - excelling eCommerce ===
Contributors: woothemes, mikejolley, jameskoster, CoenJacobs
Tags: ecommerce, e-commerce, commerce, woothemes, wordpress ecommerce, affiliate, store, sales, sell, shop, shopping, cart, checkout, configurable, variable, widgets, reports, download, downloadable, digital, inventory, stock, reports, shipping, tax
Donate link: https://www.paypal.com/cgi-bin/webscr?cmd=_xclick&business=paypal@woothemes.com&item_name=Donation+for+WooCommerce
Requires at least: 3.5
Tested up to: 3.6 beta 2
Stable tag: 2.0.9
License: GPLv3
License URI: http://www.gnu.org/licenses/gpl-3.0.html

WooCommerce is a powerful, extendable eCommerce plugin that helps you sell anything. Beautifully.

== Description ==

Transform your WordPress website into a thorough-bred eCommerce store. Delivering enterprise-level quality and features whilst backed by a name you can trust. Say "hello" to the WooCommerce eCommerce plugin.

WooCommerce is built by the experienced folk at WooThemes who also offer premium [eCommerce themes](http://www.woothemes.com/product-category/themes/woocommerce/ "eCommerce themes from WooThemes") and [extensions](http://www.woothemes.com/product-category/woocommerce-extensions/ "eCommerce extensions for WooCommerce from WooThemes") to further enhance your shopfront.

[vimeo http://vimeo.com/60440851]

= STRENGTH & FLEXIBILITY =
WooCommerce is built using WordPress best practises both on the front and the back end. This results in an efficient, robust and intuitive plugin.

= SMART DASHBOARD WIDGETS & REPORTS =
Keep a birds-eye view of incoming sales and reviews, stock levels and general store performance and statistics all from the WordPress dashboard or go to the reports section to view stats in more detail.

= CUSTOMIZABLE =
Your business is unique, your online store should be too. Choose one of our [eCommerce themes](http://www.woothemes.com/product-category/themes/woocommerce/ "eCommerce themes from WooThemes") or build your own and give it a personal touch using the built in shortcodes and widgets.

WooCommerce works with any theme, including the default WordPress themes Twenty Ten, Twenty Eleven and Twenty Twelve. If you need help getting your theme working nicely with WooCommerce please read our [theming docs](http://docs.woothemes.com/document/third-party-custom-theme-compatibility/) to discover your options.

If you're looking for a tailored WordPress eCommerce theme designed specifically to be used with WooCommerce be sure to browse the official [WooCommerce Themes](http://www.woothemes.com/product-category/themes/woocommerce/). Also check out our free themes, [Mystile](http://www.woothemes.com/products/mystile/), [Artificer](http://www.woothemes.com/products/artificer/) and [Wootique](http://www.woothemes.com/products/wootique/).

= FEATURES =
Whether you're operating a superstore selling thousands of products, or a just a sole trader selling hand made arts and crafts WooCommerce has you covered. You can read all about WooCommerce' features on the [WooCommerce website](http://www.woothemes.com/woocommerce/ "WooCommerce: An open-source eCommerce plugin for WordPress").

Payment Gateways, Shipping Methods and Integrations are important to any store - WooCommerce comes bundled with the following:

* __PayPal Standard Gateway__ - Accept credit cards and PayPal payments
* __Mijireh Checkout__ - Accept credit cards via Stripe, Authorize.net, PayPal, eWay, SagePay, Braintree, PayLeap, and more.
* __BACS__, __Cheque__ and __Cash on Delivery__ -  Simple offline gateways
* __Flat rate shipping__ - Ship your items using a flat cost
* __Free shipping__ - Ship for free, or require a coupon to enable
* __International delivery__, __Local delivery and local Pickup__
* __Google Analytics__ - Powerful analytics, including eCommerce tracking
* __Sharedaddy__ and __ShareThis__ - Let your customers share your products with their friends
* __ShareYourCart__ - Encourage your customers to share their purchases in return for a coupon

Need a specific payment gateway? Perhaps additional shipping methods? WooCommerce has a plethora of eCommerce extensions available to provide just that.

* [View Payment Gateways](http://www.woothemes.com/product-category/woocommerce-extensions/?prod_cat%5B%5D=1023&s=&post_type=product&min_price=0&max_price=129&prod_country=0 "Payment gateways for WooCommerce from WooThemes").
* [View Shipping Methods](http://www.woothemes.com/product-category/woocommerce-extensions/?prod_cat%5B%5D=1026&s=&post_type=product&min_price=0&max_price=129&post_type=product&prod_country=0 "Shipping methods for WooCommerce from WooThemes").
* [View all extensions](http://www.woothemes.com/product-category/woocommerce-extensions/ "View all WooCommerce extensions").

= GET INVOLVED =

Developers can checkout and contribute to the source code on the [WooCommerce GitHub Repository](https://github.com/woothemes/woocommerce/blob/master/CONTRIBUTING.md).

== Installation ==

= Minimum Requirements =

* WordPress 3.5 or greater
* PHP version 5.2.4 or greater
* MySQL version 5.0 or greater
* Some payment gateways require fsockopen support (for IPN access)

= Automatic installation =

Automatic installation is the easiest option as WordPress handles the file transfers itself and you don’t even need to leave your web browser. To do an automatic install of WooCommerce, log in to your WordPress admin panel, navigate to the Plugins menu and click Add New.

In the search field type “WooCommerce” and click Search Plugins. Once you’ve found our eCommerce plugin you can view details about it such as the the point release, rating and description. Most importantly of course, you can install it by simply clicking Install Now. After clicking that link you will be asked if you’re sure you want to install the plugin. Click yes and WordPress will automatically complete the installation.

= Manual installation =

The manual installation method involves downloading our eCommerce plugin and uploading it to your webserver via your favourite FTP application.

1. Download the plugin file to your computer and unzip it
2. Using an FTP program, or your hosting control panel, upload the unzipped plugin folder to your WordPress installation’s wp-content/plugins/ directory.
3. Activate the plugin from the Plugins menu within the WordPress admin.

= Upgrading =

Automatic updates should work like a charm; as always though, ensure you backup your site just in case.

If on the off-chance you do encounter issues with the shop/category pages after an update you simply need to flush the permalinks by going to WordPress > Settings > Permalinks and hitting 'save'. That should return things to normal.

= Dummy data =

WooCommerce comes with some dummy data you can use to see how products look; either import dummy_data.xml via the [WordPress importer](http://wordpress.org/extend/plugins/wordpress-importer/) or use our [CSV Import Suite plugin](http://www.woothemes.com/products/product-csv-import-suite/) to import dummy_data.csv and dummy_data_variations.csv.

= Premium Extensions =

[Click here to view our extensions](http://www.woothemes.com/extensions/woocommerce-extensions/ "eCommerce extensions for WooCommerce from WooThemes"). Some of our more popular plugins are listed below.

* __Functionality__
	* [Dynamic Pricing](http://www.woothemes.com/extension/dynamic-pricing/) - Bulk discounts, role based pricing and more.
	* [Product Addons](http://www.woothemes.com/extension/product-addons/) - Create personalised products.
	* [Gravity Forms Addons](http://www.woothemes.com/extension/gravityforms-product-addons/) - Create personalised products using gravity forms.
	* [Currency Converter Widget](http://www.woothemes.com/extension/currency-converter-widget/) - Dynamically switch the currency of displayed prices.
	* [Product Enquiry Form](http://www.woothemes.com/extension/product-enquiry-form/) - Allow visitors to email you enquiries about a product.
	* [Facebook Tab](http://www.woothemes.com/extension/facebook-tab/) - Sell your products via your Facebook page.
	* [Google Product Feed](http://www.woothemes.com/extension/google-product-feed/) - Add your products to Google Product Search.
	* [Newsletter Subscription](http://www.woothemes.com/extension/newsletter-subscription/) - Allow customers to subscribe to your MailChimp or CampaignMonitor mailing list.
* __Shipping__
	* [Shipment Tracking](http://www.woothemes.com/extension/shipment-tracking/) - Add tracking info to orders
	* [Table rate shipping](http://www.woothemes.com/extension/table-rate-shipping/) - Create rules based on country/postcode, weight, cart items, and price.
	* [UPS Shipping Method](http://www.woothemes.com/products/ups-shipping-method/) - Get calculated shipping rates from UPS
	* [USPS Shipping Method](http://www.woothemes.com/products/usps-shipping-method/) - Get calculated shipping rates from USPS.
	* [FedEx Shipping Method](http://www.woothemes.com/products/fedex-shipping-module/) - Get calculated shipping rates from FedEx.
* __Payment__
	* [PayPal Pro](http://www.woothemes.com/extension/paypal-pro/) - Direct gateway
	* [PayPal Express](http://www.woothemes.com/extension/paypal-express/) - Skip the WooCommerce checkout in favour of PayPal
	* [Authorize.net DPM](http://www.woothemes.com/extension/authorize-net-dpm/) - Form based gateway
* __Import/Export__
	* [Product CSV Import Suite](http://www.woothemes.com/extension/product-csv-import-suite/) - Import and Export variations and products via a CSV
	* [Order/Customer CSV Export](http://www.woothemes.com/extension/order-customer-csv-export/) - Export your orders and customer records to a CSV

= Free Extensions =

WordPress.org is home to some cool free extensions too ([search WordPress.org for more](http://wordpress.org/extend/plugins/search.php?q=woocommerce&sort=popular)).

* [WooCommerce Admin Bar Addition](http://wordpress.org/extend/plugins/woocommerce-admin-bar-addition/) - Adds useful admin links and resources for the WooCommerce eCommerce Plugin to the WordPress Toolbar / Admin Bar.
* [WooCommerce Delivery Notes](http://wordpress.org/extend/plugins/woocommerce-delivery-notes/) - Print delivery Notes for orders.
* [Affiliates WooCommerce Integration Light](http://wordpress.org/extend/plugins/affiliates-woocommerce-light/) - Integrates Affiliates with WooCommerce.
* [WooCommerce Multilingual](http://wordpress.org/extend/plugins/woocommerce-multilingual/) - Allows running multilingual e-commerce sites using WooCommerce and WPML.
* [WooCommerce Grid / List Toggle](http://wordpress.org/extend/plugins/woocommerce-grid-list-toggle/) - Display products in grid or list format.
* [WooCommerce Customizer](http://wordpress.org/extend/plugins/woocommerce-customizer/) - Customise button text, labels and more from the dashboard.
* [WooCommerce Custom Product Tabs Lite](http://wordpress.org/extend/plugins/woocommerce-custom-product-tabs-lite/) - Easily create custom tabs for your WooCommerce products.

== Frequently Asked Questions ==

= Where can I find WooCommerce documentation and user guides =

For help setting up and configuring WooCommerce please refer to our [user guide](http://docs.woothemes.com/document/woocommerce/)

For extending or theming WooCommerce, see our [codex](http://docs.woothemes.com/documentation/plugins/woocommerce/woocommerce-codex/).

If you get stuck and you're not a WooThemes customer, you can ask for help on the [Community Forums](http://wordpress.org/support/plugin/woocommerce).

= Will WooCommerce work with my theme? =

Yes; WooCommerce will work with any theme, but may require some styling to make it match nicely. Please see our [codex](http://docs.woothemes.com/documentation/plugins/woocommerce/woocommerce-codex/) for help.

= Where can I request new features, eCommerce themes and extensions? =

You can vote on and request new features and extensions in our [WooIdeas board](http://ideas.woothemes.com/forums/133476-woocommerce)

= Where can I report bugs or contribute to the project? =

Bugs can be reported either in our support forum or preferably on the [WooCommerce GitHub repository](https://github.com/woothemes/woocommerce/issues).

= WooCommerce is awesome! Can I contribute? =

Yes you can! Join in on our [GitHub repository](http://github.com/woothemes/woocommerce/) :)

== Screenshots ==

1. The slick WooCommerce settings panel.
2. WooCommerce products admin.
3. Product data panel.
4. WooCommerce sales reports.
5. A single product page.
6. A product archive (grid).

== Changelog ==

= 2.1 - x =
* Feature - Split frontend styles into separate appearance/layout stylesheets and added option to enable/disable the new 'layout' stylesheet.
* Feature - Bulk edit increase / decrease variation prices by fixed or percentage values
* Tweak - Searching for SKU in admin panel can also be done via lowercase 'sku:' instead of just 'SKU:'
* Tweak - Added filter to check the 'Create account' checkbox on checkout by default
* Tweak - Update CPT parameters for 'product_variation' and 'shop_coupon' to be no longer public
<<<<<<< HEAD
* Tweak - COD processing instead of on-hold
* Tweak - Added filter to explicitly hide terms agreement checkbox
=======
* Tweak - New status reporting system, now plugin list is better visually and very better to read
>>>>>>> c8879225
* Fix - Cast term_id as int in product data write panel that will resolve issues with numerical attributes
* Fix - Correct label for RUB symbol - added a dot after it
* Fix - Javascript escapes to stop breaking scripts when used with translations
* Fix - PayPal button should use classes 'button' and 'alt', not 'button-alt'
* Fix - Have the remove_taxes() method set subtotal to subtotal_ex_tax
* Fix - Allow layered nav to work with non pa_ prepended taxonomies
* Fix - Better backwards compatibility with _woocommerce_exclude_image
* Fix - is_on_sale() method now returns true for products with a sale product of 0
* Fix - Changed MyException to Exception in Checkout class as MyException class does not exist in WooCommerce
* Fix - For when get_the_terms() returns false inside woocommerce_get_product_terms()
* Refactor - Taken out Piwik integration, use http://wordpress.org/extend/plugins/woocommerce-piwik-integration/ from now on
* Refactor - Taken out ShareYourCart integration, use http://wordpress.org/extend/plugins/shareyourcart/ from now on
* Refactor - Moved woocommerce_get_formatted_product_name function into WC_Product class
* Localization - Portugese locale by jpBenfica
* Localization - Spanish, Romanian updates.

= 2.0.9 - 02/05/2013 =
* Feature - Added is_product_taxonomy() conditonal.
* Tweak - Notices during checkout for admin users if the checkout is mis-configured.
* Tweak - Named charts on report page to make modifications easier.
* Tweak - woocommerce_before_delete_order_item hook.
* Fix - Disable autocomplete for checkout fields which refresh totals - no events get fired on autocomplete.
* Fix - Clear rating transients when editing comments.
* Fix - Screen ids when plugin name localised.
* Fix - Brazillian state code BH -> BA. Data update required to update old values in orders.
* Fix - Fix incorrect CSS class being output in product image gallery.
* Fix - Mijireh page slurp.
* Fix - woocommerce_downloadable_product_name filter fixes.
* Fix - Pass order number to google analytics, not id
* Fix - check_jquery in WP 3.6 beta
* Fix - GA click tracking moved code to footer.
* Localization - Netherlands, Hungarian, Taiwan, Italian, CZ, Spanish, Catalan updates.
* Localization - Slovak translation by Dusan Belescak.
* Localization - Added RUB currency.
* Other minor fixes and localisation updates.

= 2.0.8 - 17/04/2013 =
* Feature - Related products shortcode.
* Tweak - Order item meta - skip serialized fields.
* Tweak - Support for the city field in shipping calc (filterable).
* Tweak - use base_country for tax calculations in manually created orders.
* Tweak - Download permissions meta box show cleaner filenames.
* Fix - Updated shareyourcart SDK.
* Fix - moved woocommerce_get_filename_from_url to core-functions as it is required in admin too.
* Fix - checkmark after adding to cart multiple times.
* Fix - Saving text attributes. Posted 'text' terms are not slugs. Only striptags/slashes - don't change to slugs.
* Fix - Insert URL button when working with multiple variations.
* Fix - Undefined found_shipping_classes in flat rate shipping.
* Fix - Fix saving options for attribute taxonomies containing special chars.
* Fix - Prevent empty meta queries.
* Localization - Norwegian updates by Tore Hjartland
* Localization - Spanish updates by Laguna Sanchez
* Localization - Romanian updates by Aurel Roman
* Localization - Finnish updates by arhipaiva

= 2.0.7 - 12/04/2013 =
* Feature - Option for GA _setDomainName.
* Tweak - Removed rounding when option to round at subtotal is set.
* Fix - Allow extra flat rate options even if main rate is 0.
* Fix - Fix email subject lines if options not set.
* Fix - Prevent over-sanitization of attribute terms when editing products.
* Fix - Santize terms when linking all variations.
* Fix - Sanitize coupon code names before checking/applying.

= 2.0.6 - 10/04/2013 =
* Tweak/Fix - Merge taxes by CODE so totals are displayed clearer. Also added additonal function for getting merged tax totals, and to keep compatibility with themes.
* Tweak/Fix - Recent reviews show actual review stars, and allowed get_rating_html() to be passed a rating. Also removed unused $location var.
* Fix - Saving of meta values from paypal after payment.
* Fix - woocommerce_nav_menu_items - only hide pages, not other objects.
* Fix - woocommerce_add_tinymce_lang array key.
* Fix - Find_rates now works with both postcode and city together.
* Fix - PrettyPhoto content clearfixed.
* Fix - Fix the download method when force SSL is on.
* Fix - Put back sandbox pending fix. Aparently still needed for some accounts.
* Fix - Do not sanitize old attribute name to not mess up comparing
* Fix - Settings API empty value only used if set. In turn fixes blank values in flat rate shipping.
* Fix - Ensure API Request URL scheme is not relative to the current page.
* Fix - Fix saving of download permissions in order admin.
* Fix - Action woocommerce_product_bulk_edit_end is now properly executed instead of outputted as HTML.
* Fix - Fix IE Download via SSL bug and fix http file over SSL.
* Fix - Show non-existing product line items.
* Fix - Conflicts with W3 Total Cache DB Cache
* Fix - piwik tracking.
* Tweak - Added a check to parent theme for comments_template before loading plugin template.
* Tweak - Remove hard coded max from random products widget.
* Tweak - Add filter hook to the place order button for easy 3rd party manipulation.
* Tweak - UX - Placeholder fades out on focus
* Tweak - UX - Only display validation result on required fields
* Tweak - Product column widths in admin
* Tweak - .shipping_address clears to avoid flash of ugliness in some themes when revealing shipping address
* Tweak - created an icon font for the star ratings to improve consistency
* Tweak - woocommerce_show_page_title filter
* Tweak - wrapper / css tweaks for TwentyThirteen compatibility
* Tweak - Added filters for controlling cross-sell display
* Tweak - Made hierarchy code in breadcrumbs more reliable.
* Localisation - NZ States
* Other minor fixes and localisation updates.

= 2.0.5 - 26/03/2013 =
* Tweak - Made no shipping available messages filterable via woocommerce_cart_no_shipping_available_html and woocommerce_no_shipping_available_html.
* Tweak - disabled keyboard shortcuts in prettyPhoto.
* Tweak - woocommerce_date_format() function.
* Tweak - After adding to cart, add 'added_to_cart' to querystring - lets messages show with cache enabled.
* Tweak - Similar to above, on failure don't redirect. The POST should exclude from cache.
* Tweak - Version data on system status page.
* Fix - Fix orderby title - separated from menu_order.
* Fix - WC_Product::set_stock_status() to correctly set status.
* Fix - last_modified_date updated on status change for orders.
* Fix - Sanitize id in woocommerce_get_product_to_duplicate function
* Fix - Cancel order function now looks at post_modified instead of post_date.
* Other minor fixes and localisation updates.

= 2.0.4 - 18/03/2013 =
* Tweak - Like my account, added order_count attribute to view order shortcode.
* Tweak - Moved WC_Order_Item_Meta into own file.
* Tweak - PayPal standard gateway - no longer needs sandbox fix, and notify-validate should be first in the requests.
* Tweak - Flat rate interface tidy up.
* Tweak - Add order_id to woocommerce_download_product hook
* Tweak - Disabled prettyPhoto deeplinking
* Tweak - Applied a width to the product name column (edit products) to fix layout small screens
* Tweak - Filters for attribute default values.
* Tweak - Added filter to control order stock reduction when payment is complete.
* Tweak - Increase priority of woocommerce_checkout_action and woocommerce_pay_action so things can be hooked-in prior.
* Tweak - Tweaked default locale to include all fields so that checkout fields can fallback if specific properties are not set e.g. required.
* Tweak - Removed Base Page Title option - rename the page instead.
* Fix - WC_Order_Item_Meta support for keys with multiple values.
* Fix - Codestyling bug with meta.php
* Fix - Icon replacement in .woocommerce-info for Gecko
* Fix - prettyPhoto next/prev links and thumbnail navigation no longer appear when there's only one attachment
* Fix - Attribute base
* Fix - Fixed adjust_price method in product class, allowing negative adjustments
* Fix - Ratings and rating count transient syncing.
* Fix - Tax label vs name in order emails.
* Fix - Sendfile when FORCE_SSL_ADMIN is enabled.
* Fix - "for" attribute within product_length option.
* Fix - Encode the URLs generated by layered nav widget.
* Fix - Order Again for variations.
* Fix - Preserve arrays in query strings when using orderby dropdown.
* Fix - Move track pageview back to template_redirect to prevent headers_redirect, but give a later priority than canonical.
* Fix - Product tabs when a product type doesn't exist yet.
* Fix - Saving of variation download paths with special chars.
* Fix - Unset parent of children when deleting a grouped product.
* Fix - Removed Sidebar Login Widget. Use http://wordpress.org/extend/plugins/sidebar-login/ instead. A potential security issue was found regarding logging of passwords (since GET was used instead of POST). Sidebar Login 2.5 resolves this and the widget has been removed from WC to prevent needing to maintain two (virtually identical) codebases.
* Localization - Added indian rupees
* Localization - Updated French translation by absoluteweb
* Localization - Updated Brazilian translaction by Claudio Sanches
* Localization - Updated Hungarian translation by béla.

= 2.0.3 - 11/03/2013 =
* Feature - Added products by attribute shortcode, e.g. [product_attribute attribute="color" filter="blue"]
* Tweak - Made coupon label more clear.
* Tweak - woocommerce_cart_redirect_after_error hook.
* Tweak - woocommerce_cancel_unpaid_order hook to control if an order should be cancelled (if unpaid)
* Tweak - woocommerce_valid_order_statuses_for_payment and woocommerce_valid_order_statuses_for_cancel hooks for pay pages/my account.
* Tweak - WC_START in checkout json requests to prevent notices breaking checkout.
* Tweak - Add filters to product images and thumbnails.
* Tweak - IPN email mismatch puts order on-hold.
* Tweak - Option to set main paypal receiver email.
* Tweak - Download file links show filename as part of link.
* Fix - Samoa -> Western Samoa
* Fix - Re-applied image setting tooltips
* Fix - Post code ranges (taxes) on insert.
* Fix - Moved init checkout to a later hook to prevent canonical template redirects kicking in.
* Fix - Made custom attributes more robust by using sanitized values for variations.
* Fix - woocommerce_cancel_unpaid_orders respects the manage stock setting.
* Fix - Mijireh Page Slurp.
* Fix - Removed unused 'woocommerce_prepend_shop_page_to_urls' setting from breadcrumbs.
* Fix - hide_cart_widget_if_empty option.
* Fix - Added legacy paypal IPN handling.
* Localization - Finnish translation by Arhi Paivarinta.

= 2.0.2 - 06/03/2013 =
* Fix - Frontpage shop when 'orderby' is set.
* Fix - Fix add-to-cart for grouped products which are sold individually.
* Fix - Payment method animation on the checkout.
* Fix - Updated chosen library.
* Fix - Saving of attributes/variations with custom product-level attributes.
* Fix - Include once to prevent class exist errors with widgets.
* Fix - Fixed welcome screen bug shown in updater frame
* Fix - Upgrade if DB version is lower than current.
* Fix - FROM prices now ignore blank strings for variations.
* Fix - Ensure order contents are saved before mailing via admin interface.

= 2.0.1 - 04/03/2013 =
* Fix - Added an extra permalink flush after upgrade to save needing to do it manually.

= 2.0.0 - 04/03/2013 =
* Feature - Sucuri audited and secured.
* Feature - Added sales by category report.
* Feature - Added sales by coupon report (kudos Max Rice).
* Feature - Multiple downloadable files per product/variation (kudos Justin Stern).
* Feature - Download expiry for variations (kudos niravmehta).
* Feature - Added wildcard support to local delivery postcodes.
* Feature - Option to enable Cash on Delivery for select shipping methods only.
* Feature - Stopped using PHP sessions for cart data - using cookies and transients instead to allow WC to function better with static caching. Also to reduce support regarding hosts and session configurations.
* Feature - Export and Import Tax Rates from a CSV file.
* Feature - Option to control whether tax is calculated based on customer shipping or billing address.
* Feature - New options for individual transaction emails with template editor.
* Feature - Added "On Sale" shortcode (thanks daltonrooney).
* Feature - Added "Best Selling" shortcode.
* Feature - Added "Top Rated" shortcode.
* Feature - Local pickup has the option to apply base tax rates instead of customer address rates.
* Feature - New product images panel to make working with featured images + galleries easier.
* Feature - Schedule sales for variations.
* Feature - Expanded bulk edit for prices. Change to, increase by, decrease by.
* Feature - Set attribute order (globally, per attribute).
* Feature - Allow setting the product post type slug to a static (non-translatable) text, mainly to be used for translating and WPML setups.
* Feature - Added lost password shortcode / email notification (thanks Max Rice).
* Feature - Simplified permalink/base settings now found in Settings > Permalinks.
* Feature - Support more permalink structures (from http://codex.wordpress.org/Using_Permalinks)
* Feature - Added option to resend order emails, checkboxes select which one.
* Feature - New layered nav current filters widget. This lists active filters from all layered nav for de-selection.
* Feature - Added the option to sell products individually (only allow 1 in the cart).
* Feature - New shop page/category archive display settings, and the ability to change display per-category.
* Feature - Allow shipping tax classes to be defined independent of items. https://github.com/woothemes/woocommerce/issues/1625
* Feature - Redone order item storage making them easier (and faster) to access for reporting, and querying purchases. Huge performance gains for reports. Order items are no longer serialised - they are stored in their own table with meta. Existing data can be be updated on upgrade.
* Feature - Update weights/dimensions for variations if they differ.
* Feature - is_order_received_page() courtesy of Lee Willis.
* Feature - Inline saving of attributes to make creating variable products easier.
* Feature - Zip code restriction for local pickup.
* Feature - New free shipping logic - coupon, min-amount, Both or Either.
* Feature - Taxes can be based on shipping, billing, or shop base.
* Feature - Filter coupons in admin by type.
* Feature - Append view cart link on ajax buttons.
* Feature - Revised the way coupons are stored per order and added new coupon reports on usage.
* Feature - Updated/new dummy data (including .csv files to be used with [Product CSV Import Suite](http://www.woothemes.com/products/product-csv-import-suite/)).
* Feature - Option to hold stock for unpaid orders (defaults to 60mins). When this time limit is reached, and the order is not paid for, stock is released and the order is cancelled.
* Feature - Added set_stock() method to product class.
* Feature - Linking to mydomain.com/product#review_form will now open the review form on load (if WooCommerce lightbox is turned on)
* Feature - Customers can sort by popularity + rating.
* Feature - Option to exclude coupons from sale items (thanks aj-adl)
* Feature - Logout "page" which can be added to menus.
* Templating - Revised pagination, sorting areas (sorting is now above products, numbered pagination below) and added a result count.
* Templating - email-order-items.php change get_downloadable_file_url() to get_downloadable_file_urls() to support multiple files.
* Templating - loop-end and start for product loops, allow changing the UL's used by default to something else.
* Templating - woocommerce_page_title function for archive titles.
* Templating - CSS namespacing changes (courtesy of Brian Feister).
* Templating - My account page broken up into template files (by Brian Richards)
* Templating - CSS classes standardised. Instances of '.woocommerce_' & '.wc-' replaced with '.woocommerce-'
* Templating - Ratings added to loop. Remove with [this snippet](https://gist.github.com/4518617).
* Templating - Replaced Fancybox with prettyPhoto
* Templating - loop-shop which was deprecated is now gone for good.
* Templating - Renamed empty.php to cart-empty.php to make clearer.
* Templating - Renamed sorting.php to orderby.php to better reflect contained hooks and code.
* Templating - Product tabs rewritten - new filter to define tab titles, priorities, and display callbacks.
* Templating - loop/no-products-found.php template added.
* Tweak - Sorting uses GET to make it cache friendly
* Tweak - Optimised class loading (autoload). Reduced memory consumption.
* Tweak - Moved shortcodes and widgets to classes.
* Tweak - Tweaks to gateways API. Must use WC-WPI for IPN requests (classes will only be init when needed).
* Tweak - Save hooks for gateways have changed to match shipping methods. Plugins must be updated with the new hook to save options.
* Tweak - Cron jobs for scheduled sales.
* Tweak - Improved product data panels.
* Tweak - Improved installation + upgrade process upon activation.
* Tweak - Protect logs and uploads with a blank index.html
* Tweak - Append unique hash to log file names
* Tweak - get_order_number support for PayPal (thanks Justin)
* Tweak - Taxes - removed woocommerce_display_cart_taxes option in favour of never showing tax until we know where the user is (for tax exclusive prices). Tax inclusive continues to use base so prices remain correct.
* Tweak - Taxes - tweaked display of tax when using inclusive pricing to avoid confusion.
* Tweak - Taxes - improved admin interface and simplified options.
* Tweak - More granular capabilities for admin/shop manager covering products, orders and coupons.
* Tweak - Added some calculations to the order page when manually entering rows. Also added accounting.js for more accurate rounding of floats.
* Tweak - Order page can now calculate tax rows for you.
* Tweak - Display tax/discount total for reference on orders
* Tweak - Humanised order email subjects/headings
* Tweak - Cleaned up the tax settings.
* Tweak - If a PayPal prefix is changed, IPN requests break for all existing orders - fixed. new woocommerce_get_order_id_by_order_key() function added. Thanks Brent.
* Tweak - On add to cart success, redirect back.
* Tweak - Prefix jquery plugins JS.
* Tweak - Made paypal use wc-api for IPN.
* Tweak - Due to new session handling, removed session section from the status page.
* Tweak - Removed upsell limit - show whats defined.
* Tweak - Args for upsells to control per-page and cols.
* Tweak - Recoded add_to_cart_action for better handling of variations and groups.
* Tweak - Admin sales stats show totals.
* Tweak - product_variations_{id} changed to product_variations array
* Tweak - Coupon description field.
* Tweak - Exclude up-sells from related products.
* Tweak - Allowed sku search to return > 1 result.
* Tweak - If only one country is enabled, don't show country dropdown on checkout.
* Tweak - Case insensitive coupons.
* Tweak - Made armed forces 'states' under the US rather than in their own 'country'.
* Tweak - Extended woocommerce_update_options for flexibility.
* Tweak - Added disabled to settings API.
* Tweak - Flat rate shipping - if no rules match, and no default is set, don't return a rate.
* Tweak - custom_attributes option added to woocommerce_form_field args. Pass name/value pairs.
* Tweak - Added html5 type inputs to admin with inline validation.
* Tweak - Use WP Core jquery-ui-slider
* Tweak - Further optimisation of icons in admin for HiDPI devices
* Tweak - On product search include post_excerpt, by krbvroc1
* Tweak - Attribute page restricts reserved terms by GeertDD
* Tweak - Arguments for taxonomies are now filterable
* Fix - Added more error messages for coupons.
* Fix - Variation sku updating after selection.
* Fix - Active plugins display on status page.
* Localization - Makepot added by Geert De Deckere for generating POT files.
* Localization - Admin/Frontend POT files to reduce memory consumption on the frontend.
* Localization - French update by Arnaud Cheminand and absoluteweb.
* Localization - Romanian update by silviu-bucsa and a1ur3l.
* Localization - Dutch updates by Ramoonus.
* Localization - Swedish updates by Mikael Jorhult.
* Localization - Localized shortcode button.
* Localization - Norwegian translation by frilyd.
* Localization - Italian update by Giuseppe-Mazzapica.
* Localization - Korean translate by Woo Jin Koh.
* Localization - Bulgarian update by Hristo Pandjarov.
* Localization - Spanish update by bolorino.
* Localization - Finnish translation by Arhi Paivarinta.
* Localization - Chinese (Taiwan) translation by Fliper.
* Localization - Brazilian update by Fernando Daciuk.
* Localization - Hungarian translation by béla.
* Localization - Indonesian translation by Stanley Caramoy.

* Many other refactors, minor fixes and tweaks!

= 1.6.6 - 13/12/2012 =
* Fix - Styling issues for the post date selectors in admin.
* Fix  - Variation attribute saving issue (cache related).
* Fixed jQuery issues, now using WordPress core jQuery UI library
* Tweak - Checkout JSON responses to avoid garbage code breaking requests.

= 1.6.5.2 - 12/09/2012 =
* Tweak - Extra validation for PayPal IPN.

= 1.6.5.1 - 25/08/2012 =
* Fix - Parse error in Users overview screen

= 1.6.5 - 25/08/2012 =
* Tweak - Check for, and enforce, a minimum version of jQuery
* Tweak - Hide cart button when a variation is out of stock with disabled backorders
* Tweak - Allowed order actions to be translated without breaking icons
* Tweak - Wipe line tax when an order is tax exempt
* Tweak - Status page improvements
* Tweak - Pass variation to show_variation trigger (JS)
* Tweak - Appended version to scripts to prevent cache issues upon upgrade
* Tweak - Added fallback for variations variable (JS)
* Tweak - Filter for the ajax_loader_url
* Tweak - Clear transients during link_all_variations
* Tweak - Breadcrumbs tweaks (thanks kingbt)
* Fix - notice in woocommerce_create_term (kudos nathanielks)
* Localization - Few strings (kudos maxistore)

= 1.6.4 - 23/08/2012 =
* Feature - New input for shipping method title (as the customer sees it)
* Tweak - Made the currency DP rule apply to order totals for currencies which don't have cent values https://github.com/woothemes/woocommerce/issues/1383
* Tweak - Made proceed to checkout button update totals too
* Tweak - Rewritten variation javascript to add scope. Please ensure that if you have a custom variable.php add to cart template, that you update them.
* Tweak - Classes for order info in my-account
* Tweak - Iconised order action buttons
* Tweak - Simplified order status markers
* Tweak - Product data tabs class change
* Tweak - Moved upsells above related products as they should have higher priority
* Tweak - Added utm_nooverride to improve tracking after paypal payment
* Tweak - get_allowed_country_states() function
* Fix - Shipping method dropdown for id's which vary
* Fix - Missing grouped product cart buttons
* Fix - Notice in invoice template with number_format
* Fix - Made variation get_image() return instead of echo
* Fix - Remove is_product check so variation JS can register itself for use. Same for the single product JS
* Fix - Above fix also fixes single product shortcodes
* Fix - ajax url for login widget to support SSL
* Misc - Updated all inline documentation for use in our API docs.
* Localization - Added Norwegian translation by Espen André Corneliussen
* Localization - Added Romanian Leu
* Localization - Updated Spanish translation

= 1.6.3 - 10/08/2012 =
* Feature - Option to register using the email address as the username instead of entering a username
* Feature - Ability to change the demo notice text via settings
* Feature - Copy billing to shipping address on order screen
* Tweak - Payment methods and shipping method selection dropdowns on order page
* Tweak - Removed rarely used settings
* Tweak - Swapped invoice and custom in paypal and added prefix (https://github.com/woothemes/woocommerce/issues/1149)
* Tweak - Order page styling
* Fix - has_file() handling for variations
* Fix - Hide if cart is empty option
* Fix - Hide individual variations from frontend
* Fix - Google Analytics ecommerce tracking

= 1.6.2 - 09/08/2012 =
* Feature - Added google analytics event tracking for add to cart buttons (thanks to Max Rice)
* Feature - WC_Product::has_file() for detecting if a downloadable product has a file set
* Feature - Store customer IP and UA on purchase
* Tweak - Revised tax select box to allow top level country to be chosen (when the country has states)
* Tweak - Ajaxified the customer selector on the order screen for stores with large amounts of users
* Tweak - Hide admin order comments box if they are disabled
* Tweak - Added mini-cart.php template for the cart widget output
* Tweak - Simplified the product data write panels
* Tweak - woocommerce_reset_loop() on loop_end to reset columns and index
* Tweak - Added US Zip Code validation
* Tweak - Event handling for checkout fields
* Tweak - wp_reset_postdata instead of wp_reset_query in product page loops
* Tweak - Option to enable coupon form on cart
* Tweak - Coupon codes added to order notes when used (thanks Max Rice)
* Tweak - Shipping calculator state box improvements
* Tweak - Added date to admin order notification
* Tweak - Formatted addresses in emails in a table to maintain appearance when printing
* Tweak - Better support for supercache - detect late_init or don't cache
* Tweak - Added generate_title_html() to settings API
* Tweak - PayPal standard: No longer using shipping_1 because a) paypal ignore it if *any* shipping rules are within paypal, b) paypal ignore anything over 5 digits, so 999.99 is the max
* Tweak - Optimised dashboard icons for retina displays
* Tweak - added is_purchasable class method for products
* Fix - Removed session_name from 1.6 to prevent issues when other plugins start a session first. Instead, added a KB article on how to do it manually (if needed, this is an edge case)
* Fix - Product categories shortcode loop
* Fix - selected state for variation options
* Localization - Rescan all language strings and updated .po and .mo files for next release
* Localization - Added Romanian translation (by silviu-bucsa)
* Localization - Updated Swedish translation by Patric Liljestrand
* Localization - NL and NZ states

= 1.6.1 - 19/07/2012 =
* Fix - Minor issue with woocommerce_content() - updated to new template system
* Fix - Wrapped the deprecated content functions in function_exists
* Fix - Put back deprecated loop-shop for older themes until they are updated

= 1.6.0 - 17/07/2012 =
* Feature - Support for ounces
* Feature - Restore coupon usage count after order cancellation
* Feature - Added bulk actions to bulk change order status to processing or completed
* Feature - Optional "verified owner" label for customer reviews
* Templating - Abolished the use of query_posts.
* Templating - Introduced content-product.php and content-product_cat.php for use in loops. Loop-shop is gone.
* Templating - Dumped woocommerce_single_product_content(), woocommerce_archive_product_content(), woocommerce_product_taxonomy_content() in favour of the new content templates.
* Templating - Documented templates listing hooked in functions.
* Tweak - Allowed the editing of attribute slugs after creation
* Tweak - get_order_item_totals() total_rows have fixed indexes for easier manipulation
* Tweak - order_note comment type for future order notes, allowing you to filter in the comments section.
* Tweak - Better WC_Product::get_image() function. Fixed instances where we were not echo'ing.
* Tweak - Pass valuable object data to woocommerce_email_headers and woocommerce_email_attachments filters.
* Tweak - Cart.php tweak: Disable hyperlinks for hidden products.
* Tweak - Cart widget filters added and renamed for consistency.
* Tweak - Payment gateway API tweaks - get_title, get_icon, get_description
* Tweak - Price filter widgets takes you back to page 1.
* Tweak - Changed microdata for offers/product so its picked up by google
* Tweak - woocommerce_attribute filter if needed
* Tweak - Orders page is now the first item in the WooCommerce menu
* Tweak - If all variations are the same price, don't show the variation price.
* Tweak - woocommerce_completed_order_customer_notification_subject hook renamed to for more sense: woocommerce_email_heading_customer_completed_order
* Tweak - woocommerce_sortable_taxonomies filter
* Tweak - Split up frontend scripts so they can be loaded when needed.
* Tweak - Set session_name to avoid conflicting sessions across installs.
* Tweak - Tweaked backorder handling to allow out of stock to be bought, and show 'backorder' notification is cart qty > stock
* Tweak - Support for HTTP_X_FORWARDED_PROTO with is_ssl
* Fix - Widget init function conflict with widget logic
* Fix - PLN currency code
* Fix - Variation get shipping class ID
* Fix - Scheduled on sale ignored from sale widget
* Fix - Use template_redirect instead of get_header to avoid white space errors with the checkout page
* Fix - Windows CRT fix
* Fix - Order count clear transient on delete
* Fix - When placing an order again, clear current cart.
* Fix - Colombia zipcodes are not required
* Fix - Conflict with WPML joins
* Fix - IPN check with PayPal redesign
* Fix - When showing attributes, check taxonomies exist
* Fix - When adding multiple items to an order, saving lost all by the first
* Fix - Tax calc when javascript disabled
* Localization - LI and CH address locales
* Localization - Switch fields in array if postcode_before_city is set
* Localization - German (formal) update (thanks jjoeris)

= 1.5.8 - 21/06/2012 =
* Tweak - Textarea for notes and enabled HTML
* Tweak - Added checkout processing triggers for gateways (in particular stripe) to use
* Tweak - Pay page woocommerce_pay hidden input so we can use javascript to submit the form
* Tweak - Hooks for order statuses in reports
* Tweak - Extra hooks in some templates
* Fix - Remove deprecated ereg_replace in validation class
* Fix - strpos warning in shipping class
* Fix - $query instead of $q in query class
* Fix - Visibility setting for products in widgets
* Fix - Allow translating of # in order numbers
* Fix - Make United States label in JS translatable, as it might change
* Fix - Zero tax check in totals.php

= 1.5.7.1 - 14/06/2012 =
* Fix - Saving Mijireh settings bug

= 1.5.7 - 14/06/2012 =
* Feature - Mijireh Checkout Integration
* Feature - Menu count for orders requiring admin action
* Feature - 'supports' function for gateways.
* Feature - Ajax powered coupon form on checkout.
* Feature - Option to filter uncategorized products in admin.
* Tweak - Improved coupon feedback messages
* Tweak - woocommerce_get_product_terms for getting terms in the user defined order.
* Tweak - Variations that are disabled are not taken into consideration when displaying parent price.
* Tweak - Variations maintain selections after adding to cart.
* Tweak - Improvements to the order tracking code, including better error messages
* Tweak - EU states for tax
* Tweak - woocommerce_shipping_chosen_method hook
* Tweak - Layered nav child taxonomies support
* Tweak - Change debug page to status page to make it more noticeable.
* Tweak - Broken up settings pages to ease development
* Tweak - Improved re-ordering prouducts performance
* Tweak - Load settings/settings-save.php on custom settings pages too
* Tweak - Update order date upon payment
* Tweak - hide cart note if taxes are disabled
* Tweak - Key added to woocommerce_get_cart_item_from_session filter
* Tweak - Changed menu position to avoid conflicts
* Tweak - country_multiselect_options returns allowed countries only
* Tweak - Add order - country should not set itself
* Tweak - Add error/message filters
* Tweak - Only allow 1 shipping class in quick edit.
* Tweak - Broke up variable add to cart function and added to product class.
* Tweak - Format phone number dots to dashes
* Tweak - Cart widget respects cart tax settings
* Tweak - Exempt from VAT shows price ex VAT
* Tweak - Newlines for order meta (flat)
* Tweak - Show method title when free
* Tweak - Improved queries when shop is on the front-page
* Fix - check_cart_coupons on checkout to prevent invalid coupons being used
* Fix - Hide out of stock now works with widgets.
* Fix - Strange error where detecting the page (is_page etc) would break the canonical redirect in some instances when hooked into 'wp'. Used the later get_header hook instead.
* Fix - Right now links.
* Fix - fix for https://bugs.php.net/bug.php?id=61166 (thanks Max Rice)
* Fix - postcode validation when country is different for shipping vs billing
* Fix - user_email typo
* Fix - Cancelling adding an attribute blocks panel
* Fix - Variation duplication respects post status
* Fix - Minimum coupon amount check
* Fix - Prevent double add to cart with related products
* Fix - Out of base tax rounding
* Fix - Backorders for variations allow more than stock to be purchased now
* Fix - Conflict with compfight.
* Fix - Tax calc JS NaN fix
* Fix - Sidebar login jsonp
* Fix - Category widget name sorting.
* Localization - Updated localisations
* Localization - Updated currency symbols
* Localization - translations for admin menu names
* Localization - Updated french translation by Arnaud Cheminand

= 1.5.6 - 17/05/2012 =
* Feature - Default display for shipping methods is radio buttons. Before, when methods were enabled/disabled based on coupons or customer, changed methods could go unnoticed. Radio options are always visible.
* Feature - Option to display shipping methods as a select box vs. radio buttons
* Feature - Added support for cost per order to Flat Rate shipping
* Feature - image support added to sharethis
* Tweak - When the count of available shipping methods changes, reset to default
* Tweak - Optimisations to monthly and product reports
* Tweak - Individually sold variation handling
* Tweak - Removed mdash; from shipping options
* Tweak - Made woocommerce_locate_template more useful for third party plugins - ability to pass a full path
* Tweak - WC Debug page hooks
* Tweak - Tidied up installer
* Tweak - Removed unused get_hidden_product_ids
* Fix - Google Analytics options fix
* Fix - % discount rounding
* Fix - get_stock_quantity returns '' if stock management is off in global settings
* Fix - Prevent error in ecommerce tracking if no categories set

= 1.5.5 - 10/05/2012 =
* Feature - New 'default' sorting order using menu_order, with drag and drop sorting (based on http://wordpress.org/extend/plugins/simple-page-ordering/)
* Feature - Settings now include colours for things like buttons and tabs.
* Feature - New integration section which allows other class-based integrations to be added.
* Feature - ShareYourCart integration built in.
* Feature - is_sold_individually() function for disabling quantity inputs for products
* Feature - Collect shipping address even when not required option
* Feature - Stock display options - show no stock amount, low stock amount, or always show stock amount
* Feature - woocommerce_form_field select type
* Feature - Add WooCommerce Products to Appearance->Menus
* Feature - Optional hide free products from Best Sellers Widget
* Tweak - Removed nonces from add to cart urls, this makes them easier to make use of; you can hardcode add to cart links or link to your add to cart link from other places without needing to use WC functions.
* Tweak - Cart.php display with more filters
* Tweak - is_product_category and is_product_tag support term argument
* Tweak - Added minus symbol before discount on view order page
* Tweak - Added yards as dimensions unit
* Tweak - Allow more readable flat rate options to be entered
* Tweak - Changed category and tag link to filter product list in admin panel
* Tweak - Removed product 'exists' variable in favour of the exists() method. Tweaked exist method to look for ID in DB.
* Tweak - Only use rm=2 for paypal when SSL is enabled, to avoid security warnings when returning to the site.
* Tweak - Show sku in stock reports.
* Tweak - When sending the order as a whole to paypal, send the shipping separately.
* Tweak - Clear cache along with transients
* Tweak - Protocol-relative AJAX URL
* Tweak - Hidden some uncommon settings
* Tweak - Fixed labels for settings API.
* Tweak - New WC_Order Class Formatting Filters and Function for totals (thanks thenbrent)
* Tweak - Free shipping availability check to deal with min amount and coupon rules together
* Tweak - Shipping class added to product data panel instead of separate
* Tweak - After getting a shipping quote, use the shipping address for taxes on the cart page
* Fix - Replacing use of deprecated function get_current_theme() with wp_get_theme()
* Fix - Body classes now correct for WordPress themes with non alphanumeric characters
* Fix - PayPal http_build_query &amp; -> & on some PHP 5.3 servers
* Fix - update_count_callback for tags
* Fix - Pass shipping calc state to checkout
* Fix - Removed space from postcode validation
* Fix - per product flat rate.
* Fix - Use term_id instead of term slug to get term link (allows numeric slugs for product categories)
* Fix - Replace spaces with + signs in download url after decode (allows + characters in email addresses for downloads)
* Fix - Prevent setting download expire date to 1970-01-01 in rare cases
* Localization - Slovak translation by Dušan Beleščák
* Localization - Updated localisations
* Localization - Updated French translation by mediana (Ticket 1000 in GitHub, woohoo!)

= 1.5.4 - 16/04/2012 =
* Feature - Allow attributes to be added from the edit product page
* Feature - Allow external products to be a part of a grouped product. Button titles will be respected when displayed.
* Feature - Added woocommerce_get_dimension/woocommerce_get_weight helpers for normalisation. Thanks Andy Zhang
* Feature - Pass page_style to paypal standard if defined
* Feature - Option to hide shipping costs until an address is entered on the cart/checkout
* Feature - Tax class selection for variations
* Feature - Shortcode to show a list of all product categories
* Feature - Minimum fee option for flat rate shipping
* Feature - "Package" support for shipping calculations - allows third parties to split the cart up to calc shipping. Also caches packages meaning the cart shipping only needs to be calculated once (until totals or customer location changes)
* Feature - Local delivery cost per item condition
* Feature - get_product_search_form function, used in product search widget
* Tweak - Redesigned variation panels and variation bulk edit to make them easier to use and expand.
* Tweak - Show multiple success messages/error messages if added, rather than one or the other
* Tweak - Adding an item to an order now uses the ajax style product finder
* Tweak - Updated chosen to latest release
* Tweak - Changed recent order tables to make them slightly more compact
* Tweak - Moved recent order table to a template file
* Tweak - Improved default view-order page when order id is not defined - instead of stating "invalid order" it will list recent orders
* Tweak - For the short description, removed the_content filter and used woocommerce_short_description
* Tweak - Don't send password in new account email (some customers complained/privacy concerns)
* Tweak - Don't show unused tabs on the frontend (description and reviews)
* Tweak - Rename comments meta box to reviews
* Tweak - Rewritten widgets to use category walkers
* Tweak - Improved installation code (dbdelta)
* Tweak - Email tfoot compatibility for outlook
* Tweak - Removed shortcode wrappers/cache for main pages since they are only ever called once per page load
* Tweak - woocommerce_after_cart_item_quantity_update action sends cart item key instead of object
* Tweak - Product images on orders page
* Tweak - Payment method transition
* Tweak - Moved product attribute table to a template file for easier customisation.
* Tweak - If the "Only ship to the users billing address" admin option is set to true, the checkout form displayed "Billing & Shipping". Even when a cart contains only virtual goods and does not require shipping. (Thanks thenbrent)
* Tweak - Separate sections for each shipping method, due to the volume of data being posted upon save. NOTE TO DEVELOPERS: The save hook for shipping options is woocommerce_update_options_shipping_{your method id}
* Tweak - $order->send_stock_notifications function
* Fix - Product cat sortable when item cannot be moved.
* Fix - Do not show the Additional Information tab on product single page if contents are hidden or not existing.
* Fix - nofollow add to cart links to prevent indexing
* Fix - Add to cart shortcode and hidden products
* Fix - Local rates were being ignored if no main rates were set
* Localization - Canada post code locale
* Localization - RMB paypal
* Localization - Bundled translation updates
* Localization - Changed the filters for checkout field locales - lets you override the base country labels
* Localization - Wrong code for Quebec -> PQ to QC
* Localization - Malaysian ringgit symbol

= 1.5.3 - 29/03/2012 =
* Feature - Debug/status page with some handy functions to resolve common issues
* Feature - Control default catalog sort order from Catalog Settings
* Feature - Option to use post instead of get to submit paypal standard - form also has target="_top" to work when in iframes
* Feature - Local delivery postcode limiting
* Feature - Visual editor for excerpt (thanks Andrew Benbow - http://www.chromeorange.co.uk/)
* Feature - Allow shortcodes in excerpts
* Feature - Update/set order dates
* Feature - 'Invoice' for completed/pending emails re-sends download links etc
* Feature - Option to enable/disable review star rating
* Tweak - Improved stock check upon add to cart
* Tweak - get order number function complete with filter
* Tweak - View cart link in 'you already have this in your cart' message
* Tweak - When viewing a product, give shop menu item a class
* Tweak - Layered nav dropdown code to filter displayed terms based on view
* Tweak - Improved wording of stock panel to make less confusing
* Tweak - tip -> data-tip
* Tweak - Revised load order so that localisation is done at init
* Tweak - Hook for product availability
* Tweak - Order items table (for emails) moved to template file
* Tweak - Queries on report pages to replace get_posts to resolve issues on stores with a shed load of orders
* Tweak - Remove case sensitively from order tracking and force email lowercase on checkout
* Tweak - woocommerce_update_variation_values trigger in JS
* Tweak - Optimised price filter query (Thanks Lucas Stark)
* Tweak - woocommerce_attribute_label filter
* Tweak - When min and max price are the same, don't show price filter
* Tweak - Hooks for countries and states
* Tweak - Updated UK locale
* Tweak - Locale settings change placeholder dynamically like the label
* Tweak - PayPal standard - separate option for address_override
* Tweak - Only show weight/dimensions in bulk/quick edit when enabled
* Tweak - Add total sales meta to products even if unsold
* Fix - Search/filter compatibility with relevanssi
* Fix - Ecommerce tracking enable/disable option
* Fix - After tax coupons for categories
* Fix - Multiple variation image upload
* Fix - User email check for coupons
* Fix - Put chosen frontend script back
* Fix - Make download links use billing email, not user email
* Fix - ' in prices (thousand separator)
* Fix - exclude products in coupons panel now looks for variations.
* Fix - Admin menu highlighting when adding orders
* Localization - Removed translations from reports page tab URLS
* Localization - Spanish update by Héctor Carranza
* Localization - Added Russian translation by Orlov Sergei

= 1.5.2.1 - 16/03/2012 =
* Fix - Redirect when no payment is required
* Fix - Admin bar hide option only for customers, not everyone
* Fix - Removed admin bar css and spacing when disabled
* Fix - Placeholder support for old browsers
* Tweak - e-commerce tracking - SKU and Category (thanks jdiderik)
* Tweak - renamed transients (some generated transients were too long)
* Localization - Made the monthly sales dashboard widget translatable (by GeertDD)
* Localization - Updated Danish Translation (by FrederikRS)

= 1.5.2 - 15/03/2012 =
* Feature - My account ssl (added by justinstern)
* Feature - Product id rules for coupons apply to a products parent (useful for grouped products)
* Feature - Billing email sets user email address, other profile fields filled in based on billing info
* Feature - Option to disable coupons (by GeertDD)
* Feature - Option to show tax even if zero
* Feature - variation menu_order for organisation (drag and drop)
* Feature - Customer email field for coupons - limit to user/billing email
* Feature - Option to reorder items from past orders by GeertDD
* Feature - woocommerce_messages shortcode for showing error/success messages on a page
* Feature - Add to cart shortcode for variations
* Feature - Disable admin bar for customers when admin access if locked down
* Tweak - Menu tweaks + new icons
* Tweak - More granular rights on dashboard widgets by role (thanks jdiderik)
* Tweak - Upsells/cross sells interface
* Tweak - Single product title template file now hooked in
* Tweak - is_visible for variations - means you can hide out of stock variations
* Tweak - Template Loader support for taxonomy-product_cat-SLUG.php template files
* Tweak - More logging in paypal class
* Tweak - Force SSL for get_option('siteurl')
* Tweak - backorders_require_notification returns false if stock is disabled
* Tweak - Postcode format code for UK
* Tweak - based on user feedback, empty default state on checkout to prevent submission errors
* Tweak - Stock checker works with items on multiple rows
* Tweak - coupon class loading
* Tweak - queries with no_found_rows
* Fix - Minimum spend subtotal
* Fix - Prevented order save code running multiple times
* Fix - Prevent ms-files.php accessing protected downloads when multisite is enabled
* Fix - Download permissions
* Fix - COD gateway to reduce stock
* Fix - shipping_method_title in manual orders
* Fix - notice in GA code
* Fix - glitch adding variation images
* Localization - Vietnam locale and support for hiding fields
* Localization - Danish translation by Frederik Svarre

= 1.5.1 - 08/03/2012 =
* Persistent (logged-in) customer carts (thanks dominic-p)
* Error suppression on set_time_out
* Order-details removed shipping when disabled
* Updated Turkish translation
* Layered nav for attribute pages (thanks helgatheviking)
* Fixed dates in dashboard stats
* Download expiry was backwards
* Fix styling of new attribute
* When passing aggregate orders to paypal, include item names
* Localisation improvements
* Fix local method availability
* Show order even if free
* Removed duplicate order on tracking page
* Improved coupon page
* Added option to limit coupons to a category
* Hooks for locate template functions (Thanks Lucas)
* Better language loading (GeertDD and deckerweb #win)
* Fix for grouped product from price
* Store less cart data in sessions to reduce file sizes
* Minimum spend option for coupons (thanks to jason whitaker)
* 5 digit UK postcode handling

= 1.5 - 01/03/2012 =
* Quick edit products
* Bulk edit products
* Purchase notes - add text to a product to include in order tables after payment
* Downloadable Product Permissions management via orders page - grant and revoke access to files
* See how many times a download has been downloaded
* Option for downloadable files to expire after X days
* Define extra flat rate addons - e.g. priority shipping for an extra $5
* PayPal standard goes straight to PayPal via a GET request - no more pay page/forms
* Better mixed cart handling - option to give access to downloads after payment (processing order status)
* Added basic API for payment gateways to hook into (for IPN etc)
* Added Bulgarian translation
* Fixed SKU sort in admin
* woocommerce_file_download_path hook
* Order screen has icons showing customer notes + order notes
* Fixed category hierarchy (typo)
* Delete term cleanup
* Filters to override default country and state on checkout form
* Added item_number to paypal standard (sku)
* Errors can be loaded into any page though wc_error query string var
* Fix for default value when data-min is used
* Hooks for quantity selectors
* Load order of the translation files tweaked so ones in wp-content/languages get priority
* Improved woocommerce_get_template_part
* Improved edit my address page when accessed directly
* Extra hooks in carts/totals
* Tweaked attributes page/labels
* Added required * to checkout fields, dynamically for locales
* is main query tweak
* Filters for BACS fields
* Polish translation by Maciej Swoboda
* More reliable cache deletion
* Fixed record_product_sales
* Fix order tracking page
* Fix dates for orders
* Made links in customer notes clickable links
* Product option for customise the button text for external products
* Function for getting placeholder.png - woocommerce_placeholder_img_src() with filter woocommerce_placeholder_img_src
* Slight settings cleanup
* Order items (frontend) link through to product pages
* Separate right now widget (thanks Mamaduka!)
* Fixed missing errors on my account
* Enhanced variation price display (thanks pixeltrix) and tweaked get_price_html - new filters for variation prices
* email_order_items_table image thumbnail support
* Hiding the cart widget option now shows the widget if adding to cart via ajax
* More reliable un-force https code
* Reset link for variations
* Better grouped price code
* My account remembers post data upon error
* Hidden shipping address from account page and mails when disabled
* Option to limit products which are downloadable and virtual to 1 per cart
* woocommerce_items_in_cart cookie when cart has contents (can be used for caching plugins)

= 1.4.4 - 18/02/2012 =
* Fix for remove coupon links after ajax update of shipping
* Fix for reducing/increasing stock + notifications
* Don't reset shipping method on cart during every update
* Checkout country/state/postcode defaults to session if not logged in
* Method availability (country) for local pickup/delivery
* Fixed get_permalink in shortcodes
* Install process tweaks (for flushing post type rules)
* data-min argument/option for quantity inputs
* Notice is now shown in admin when the configuration may cause permalink errors
* Trigger 'change' event on the hidden variation_id input
* Load non-minified woocommerce.js file if SCRIPT_DEBUG is on
* Category widget hierarchy on single product page

= 1.4.3 - 16/02/2012 =
* Fix for variation shipping class detection
* Classes added to my-account
* Fix for price filtering when the shop is the homepage
* Renamed orderby GET variable to 'sort' to prevent conflicts with permalinks
* Fixed a bug allowing checkout when items are out of stock
* Added a cart item error page for checkout, if the items are invalid
* Hidden shipping text when calculator is hidden
* If there's 1 shipping method, don't show a select box (thanks GeertDD)
* Don't repeat weight units after each measurement (GeertDD is on a role)
* CZ fix
* SKU system changes - old system was confusing and could conflict with post IDs thus the following changes have been made; 1) SKU no longer defaults to post ID automatically, 2) Unique SKU check looks for SKUs only - not post IDs 3) get_sku() will return _sku not post ID
* Product admin interface tweaks
* Variation interface tweaks
* Attribute interface tweaks
* Ability to select all/none attributes
* Quantity based on stock limit on cart page, like the product page
* Fixed category widget hierarchy
* Password error on checkout
* Improved install process
* Hookable woocommerce_form_field
* Updated dummy content
* Removed the sorting 'GET' from the sort form in favour of POST - caused too many issues. GET requests will still work however.
* Moved localisation to init
* Price slider triggers

= 1.4.2 - 09/02/2012 =
* Uninstall fix
* Improved template loader - passes args instead of using globals
* Get dimensions fix
* Add order item error fix
* Made slug non-required on add attribute form
* Fixed sharethis code
* Added sharedaddy support
* Option to require login to download files
* Option to display layered nav as a dropdown
* Shipping classes added to individual product variations
* woocommerce_nocache function for cart/checkout/myaccount pages which need to be dynamic
* Coupon code case fix
* Removed automatic -free on shipping methods
* Option to redirect to the product page after searching if one result found (kudos to pixeltrix)
* Other minor fixes

= 1.4.1 - 01/02/2012 =
* Deprecated tax class fix
* Logout error fix
* get_shipping_tax_rate deprecated to stop errors
* get_attribute returns non-linked terms
* First time install fix
* Added back version constant to stop 3rd party themes breaking

= 1.4 - 01/02/2012 =
* Improved default theme
* Support for multiple and stacked (compound) taxes
* Locale options for country address formatting and checkout fields
* Multiple taxes shown in order total tables
* Rewritten parts + re-organised files for increased performance and decreased memory usage
* Moved many shortcodes (contents) to template files for easier customisation
* Moved template function contents to template files
* Added a simple, basic method of adding woocommerce support to themes using a woocommerce.php file based on page.php containing woocommerce_content()
* Moved woocommerce class into the main file
* Improved roles and capabilities for WooCommerce pages - more caps added for easier configuration
* Category ordering fix
* Made 'product' global, and auto filled when calling the_post - also remove this from the hooks. Certain themes may need to be updated.
* Changed woocommerce_breadcrumb args
* Filters for customer email attachments
* Chosen selects for country/state select inputs (optional)
* Piwik (http://piwik.org/) tracking - requires http://wordpress.org/extend/plugins/wp-piwik/
* Option to hide cart widget if the cart is empty
* Category widget - order by option
* Option to re-order shipping methods
* Coupon entry form on checkout (optional)
* paying_customer user meta when order is complete
* Improved download links in emails
* Replaced quantity selector of grouped downloadable products with a button
* Reworked checkout fields to make them easier to extend
* Added address meta to users panel
* Added address data to edit users screen
* Using 3.3 function is_main_query()
* Fixed price display if taxes disabled
* Backorder notifications show order #
* Product data write panel tweaks
* Enabled product custom fields panel
* Renamed custom fields for product data - upgrade script will run when upgrading. Some themes may be affected if using 'featured' - it is now '_featured'
* woocommerce_product_visibility_options filter for backend
* Shipping method classes/api changed to make rate definition simpler - shipping methods will need updating to stay compatible
* Change textdomain from woothemes to woocommerce
* Free shipping coupons ignore min-amount
* Delete all variations option
* Removed the need of ob_start on most frontend pages to improve page loading speed
* Product category widget option to show current children only
* Updated default styles
* Tweaked visibility settings and made them more clear
* If there is limited stock, quantity input plus button won't go higher
* Displaying correct currency symbol (Real of Brazil)
* Added local pickup and local delivery shipping methods (thanks Patrick Garman)
* Improved woocommerce_coupon_is_valid filter
* Random products widget, thanks to Geert De Deckere
* Error are now lists instead of divs so we can show multiple errors at once
* Problem: Stock management off, hide out of stock on meant some product were hidden randomly. Solution: Enable instock/outofstock selector on edit product page regardless of settings
* If sending shipping to paypal, send shipping address
* Send shipping name to paypal
* Code to allow add-on validation
* International shipping (based on flat rate)

= 1.3.2.1 - 15/12/2011 =
* Category/Ordering fix
* HTTPS download URL fix

= 1.3.2 - 09/12/2011 =
* Fixed error when adding an order manually
* Dumped the orders class (hardly used)
* Shipping classes can be set up without assigning products first
* Product reports: Combines children so grouped products have stats

= 1.3.1 - 08/12/2011 =
* Many Minor bug fixes
* Ability to re-order payment gateways and choose a default
* Added a 'Shipping class' taxonomy for grouping products
* Enhanced Flat Rate shipping to give a flat rate to each shipping class
* Made jQuery UI optional and improved Javascript
* Javascript can be loaded in the footer
* Reworked term ordering system to make it more flexible and easier to manage
* add_to_cart_url shortcode
* French translation
* Customer note field quote fix
* Moved product-category and tag slugs to settings (page)
* % coupon fix
* Tax rates based on shipping address
* Helpers for outputting JS in the footer
* Fixed sale widget
* File download method option so force download can be switched off
* Improved product cat dropdowns
* Czech translation by Martin Nečas
* Turkish translation by Ercan

= 1.3 - 01/12/2011 =
* Minor bug fixes + localisations
* Schema.org markup for products and reviews
* Option to apply coupons before tax (per coupon)
* Rewritten cart tax calculations to support coupons before tax and after tax
* 2 lines of discounts on total tables - 1 for product discounts, 1 for after tax discounts (e.g. store credit)
* Tweaked paypal to work with tax inclusive prices without screwing up rounding
* Stored ex. prices with higher precision to prevent rounding errors
* Rewritten options for tax display - cart items can be shown without tax now
* Fixed ordering of custom attributes in variation select boxes
* Support for ordering attributes with the same ID (but different taxonomies)
* Made catalog ordering filterable
* Enhanced admin with http://harvesthq.github.com/chosen/
* Added ZAR currency
* Fixed product (single) visibility
* Improved orders interface
* On orders screen you can load customer details is on file
* Fixed address_1 address_2 names
* Updated German Lang (formal) thanks @owcv
* Sale date uses current_time('timestamp') instead of strtotime
* Fixed variations loading dimensions
* Product get_attribute function
* Option to clear cart on logout
* Made cheque/bacs gateways reduce stock levels upon ordering
* Continue shopping button when directing user to cart after adding a product to the cart
* Refund/Reverse notification in paypal gateway
* Made stock notifications use email template
* Added dimensions to individual variations
* Added settings API to be used by Shipping Methods and Payment Gateways
* Free shipping/Flat rate uses setting API
* Free shipping coupons
* Ship to billing default option
* Trim zeros off prices (optional)

= 1.2.4 - 18/11/2011 =
* More sale price logic fixes for variations. Now correctly compares variation's prices.
* Clear cache on upgrade/install
* Related product fix when no categories are set
* Fix for price filter + variations with multiple prices
* Grouped product link/quantity fix
* Made record_product_sales trigger once only
* Payment complete only when on-hold/pending
* More logging in paypal gateway
* Feature to prevent admin access to customers (optional)
* Fixed quick edit
* text/html email headers
* Fixed variation issue with quote symbols using esc_html

= 1.2.3 - 17/11/2011 =
* Fix for sale price logic
* Related products array_diff fix
* Fixed Produkt-Kategorie in formal german translation
* Variations limit fix
* Transients cleared on install
* Taxonomies defined before products to prevent 404's

= 1.2.2 - 17/11/2011 =
* Minor fixes and optimisations
* Tweaked 'pay' emails
* Check at top of email templates to make sure they are not accessed directly
* Fixes for hiding order notes from feeds etc
* Added transients to main query to improve performance
* Improved products class and get_related function
* Removed subcats when paged
* Category widget now supports hierarchy/counts
* woocommerce-page body class for all woocommerce pages
* Fix active class in wp_list_pages for shop page
* Ability to register from my account page
* Option to show size/weight on attributes tab
* Added logger class for debugging
* Logs folder added upon install with htaccess added to prevent access
* Ability to make layered nav an "OR" query so you can expand your search rather than filter it
* Tweaked coupon logic. Excluded coupons (for product discounts) don't get a product discount, but valid products do
* Prevent checkout being submitted twice
* Made order notes optional
* PayPal standard stores payer email address
* Added handling for paypal reversal and refunded statuses
* Downloads check order status is completed before allowing access - to do this we've added a new column to the permissions table (order id). Existing rows will be updated upon activation.
* Formatted address shows full state name
* State field shows 'select a state by default'
* Country defaults to base country on checkout
* Fixed upload directory
* Added customer note email notifications

= 1.2.1 - 10/11/2011 =
* Reworked downloadable and virtual products - now variations can be downloadable/virtual too making it more flexible
* My account/login widget
* Added shortcode insertion button to the post editor
* Shortcode for products by category (slug)
* Option to enable/disable ajax add to cart buttons
* Widget for showing onsale products
* Signup/login can be turned off for checkout
* Paypal remote post now has 'sslverify' => false to prevent errors with CURL
* Minor admin settings tidyup
* Dutch translation has been updated
* Cart is now more robust and supports custom data being stored, such as addons
* Fix for 0 quantity
* add_to_cart shortcode
* Improved order search
* Option to unforce SSL checkout
* Support for X-Accel-Redirect / X-Sendfile for downloads
* Customer new account email when signing up from the checkout
* Attributes can be added to nav bar via filter
* External/Affiliate product type
* Added Spanish translation by lluis masachs
* Support for informal/formal localisations
* Directory changed for uploading file downloads - uploads/woocommerce_files
* Download directory created on install as well as htaccess for denying access
* Formal and informal German translations - thanks to stefahn, jessor, Ramoonus , owcv and deckerweb
* Hook for checking cart contents during cart/checkout - used for plugins too

= 1.2 - 03/11/2011 =
* Added quick status change buttons (processing/complete) to orders panel
* Ability to preview email templates
* Option to add logout link to my account menu
* Added ability to show meta (custom fields) on order emails - useful for plugins
* Added order details to thankyou page
* Added basic rss feeds for products and product categories
* Added functions which show tax/vat conditionally
* Made use of transients to store average ratings and improve performance
* Added page installer on installation to make it optional (you may want to import your pages)
* BACS and Cheque gateways now contain payment instructions
* Custom field for product total_sales when sold
* Best sellers widget based on new total_sales field
* Ability to exclude product ids
* Option for the recipient of order/stock emails
* Options to define default attribute selections in variations
* Edit category - image fix
* Order Complete email heading fix
* 100% discount when price excludes tax logic fix
* Download urls use site_url instead of home_url so installs in subdirectories are handled correctly
* Fixed variations - Incorrectly used instead $product_custom_fields of $parent_custom_fields
* Adding cart item resets shipping - so free shipping etc is selected when going over a threshold
* Changes to shipping calc - if no rates are found, but the user did not enter a state/postcode, it asks them to do so.
* Fix for adding sites in multisite
* Dashboard chart now ignores 'pending' orders
* Fixed dashboard report range
* Added hooks to gateway icons
* Added Dutch translation by [Ramoonus](http://www.ramoonus.nl/)

= 1.1.3 - 27/10/2011 =
* Improved Force SSL Setting - now forces https urls for enqueued scripts and styles
* Updated some localisation strings in email subject lines
* Fixed variation coupons
* Fixed edit address via my account
* Support for localisations in wp-content/languages/woocommerce
* Added ability to change email template colors and from name/address from the settings panel
* Added italian translation by Roberto Lioniello
* Added swedish translation by Stefan Johansson
* Made cart page hide the 'no shipping methods found' message unless the user has calculated shipping.
* Given shop_manager role capabilities of an editor
* Fixed menu order when logged in as a shop manager
* Added SKU column to order data
* Removed output buffering from loop
* Add product % coupons
* Filtering hides subcategories
* Lots of other minor fixes

= 1.1.2 - 23/10/2011 =
* Coupons can be applied to variations (by ID)
* Fixed up/cross-sell removal
* Fixed image (zoom) URL after variation selection
* Fixed category filter in admin
* Fixed billing/shipping address on my account page
* Tax fix for prices excluding tax - issue was in the 1.1.1 update
* Option to hide products when sub-cats are shown, and empty cats are shown
* Renamed $columns global for compatibility with certain themes
* Made variation slugs display as term name
* Added a helper function to get the return url (for gateways) - fixes https return url

= 1.1.1 - 16/10/2011 =
* Products need a base, regardless of category settings - added base to prevent pages breaking
* Fixed hard cropping
* Translation fixes
* Moved discount above shipping calc
* Fixed enter key on product edit page
* Typos
* Made custom attributes display 'nicely' in cart widgets, instead of sanitized

= 1.1 - 12/10/2011 =
* Tested and working with WordPress 3.3 beta-1
* Added a hook for payment complete order status
* Added woocommerce term meta api
* Added ability to upload category thumbnails
* Added option to show sub-categories when browsing categories/the shop page
* Zero tax rate fix
* Filters for tax rates
* Fixes to find rate function
* Product dimension fields
* Fixed archives being displayed by woocommerce_show_product_images
* Added 'configure terms' button to attributes page to make it clearer
* Fix for variations when an attribute has been removed
* Fixed some localisation strings
* Hard crop option for images (use regenerate thumbnails after toggling to redo all images)
* Password field type for gateways API
* Front page shop improvements/correct title tags
* Added option for controlling product permalinks
* Shop page title option
* Load admin css only where needed
* Admin JS cleanup
* Removed error message when clicking buttons to view variations/grouped
* Drag and drop term ordering (so variation options can be sorted)
* Pay page after invoicing fix

= 1.0.3 - 06/10/2011 =
* Several minor fixes/tweaks
* Conditionals check for existing function names
* Made image size settings clearer
* Cleaned up coupon code settings/write panel and added a few more hooks
* Fixed 'product ids' setting in coupons
* Fixed notices on shop pages due to WP_QUERY
* Cleaned up discount types and made some helper functions for getting them
* woocommerce_coupon_is_valid hook
* Fixed order tracking completed time
* Sale price affects variable product 'from:' price
* Variation options (frontend) no longer lose your selections when changing an option
* Gallery image field fix
* Image 'insert into' fix
* variable products store min and max variation price, so if they match the 'from' text is not displayed
* Email items list fix
* Reports chart fix
* Fixed category ordering in widgets
* Labels to taxonomies updated
* Query tweak to fix tags/cats
* Order tracking localisation

= 1.0.2 - 02/10/2011 =
* Fix in woocommerce_templates for when a shop is the front-page
* Added esc_html/esc_attribute in review-order.php
* Tweaked localised strings in shortcode-thankyou.php
* Filter added to get_downloadable_products so more advanced rules can be applied.
* Fixed required fields in edit shipping address
* Fixed login link 'jump' on checkout
* Added Turkish lira currency
* Active menu state fix
* Few minor typos/case changes
* Tweaked install script so it only redirects after activation
* Removing attributes fix
* only style mails of WooCommerce - not all mails. This is to prevent conflicts with other plugins.
* unique sku check only checks products
* More security audit tweaks thanks to Mark Jaquith
* cart totals update when adding cross-sells to cart
* Removed the 'resave permalinks message' due to it being done automatically
* Added support to exclude images from product page

= 1.0.1 - 29/09/2011 =
* Fixed notices on product page
* Variation formatting uses item_meta when showing order items
* Javascript fixes in admin + correct enqueuing of scripts
* Added en_GB po file
* Used dbDelta for installation of tables for better table upgrades/installs
* Fix for reviews form when fancybox is turned off

= 1.0 - 27/09/2011 =
* Initial Release. Woo!

== Upgrade Notice ==

= 2.0.1 =
This is a major update - Test extensions and your theme prior to updating and ensure that you keep backups. After updating there is no undo. See our [release post](http://www.woothemes.com/?p=165321) and our [preparation guide](http://www.woothemes.com/?p=158537) before upgrading.<|MERGE_RESOLUTION|>--- conflicted
+++ resolved
@@ -171,12 +171,9 @@
 * Tweak - Searching for SKU in admin panel can also be done via lowercase 'sku:' instead of just 'SKU:'
 * Tweak - Added filter to check the 'Create account' checkbox on checkout by default
 * Tweak - Update CPT parameters for 'product_variation' and 'shop_coupon' to be no longer public
-<<<<<<< HEAD
 * Tweak - COD processing instead of on-hold
 * Tweak - Added filter to explicitly hide terms agreement checkbox
-=======
-* Tweak - New status reporting system, now plugin list is better visually and very better to read
->>>>>>> c8879225
+* Tweak - New System Status report layout, now plugin list is better visually and very better to read
 * Fix - Cast term_id as int in product data write panel that will resolve issues with numerical attributes
 * Fix - Correct label for RUB symbol - added a dot after it
 * Fix - Javascript escapes to stop breaking scripts when used with translations
