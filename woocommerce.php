--- conflicted
+++ resolved
@@ -341,15 +341,10 @@
 
 		// Classes/actions loaded for the frontend and for ajax requests.
 		if ( $this->is_request( 'frontend' ) ) {
-<<<<<<< HEAD
 			$this->cart             = new WC_Cart();                              // Cart class, stores the cart contents
 			$this->customer         = new WC_Customer();                          // Customer class, handles data such as customer location
       $this->structured_data  = new WC_Structured_Data();                   // Structured Data class, generates and handles structured data
-=======
-			$this->cart     = new WC_Cart();                                    // Cart class, stores the cart contents
-			$this->customer = new WC_Customer();                                // Customer class, handles data such as customer location
 			$this->customer->load_session();
->>>>>>> 43c654a0
 		}
 
 		$this->load_webhooks();
